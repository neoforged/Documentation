--- conflicted
+++ resolved
@@ -15,7 +15,11 @@
     - Home: 'blocks/blocks.md'
     - Intro to Blockstates: 'blocks/states.md'
     - Interaction: 'blocks/interaction.md'
-<<<<<<< HEAD
+  - Tile Entities:
+    - Special Renderer: 'tileentities/tesr.md'
+  - Items:
+    - Home: 'items/items.md'
+    - Loot Tables: 'items/loot_tables.md'
   - Models:
     - Intro to Models: 'models/introduction.md'
     - Model Files: 'models/files.md'
@@ -33,17 +37,6 @@
       - Perspective: 'models/advanced/perspective.md'
       - ItemOverrideList: 'models/advanced/itemoverridelist.md'
       - ICustomModelLoader: 'models/advanced/icustommodelloader.md'
-=======
-  - Blockstates:
-    - Intro to Blockstates: 'blockstates/states.md' 
-    - Intro to Blockstate JSONs: 'blockstates/introduction.md'
-    - Forge Blockstate JSON: 'blockstates/forgeBlockstates.md'
-  - Tile Entities:
-    - Special Renderer: 'tileentities/tesr.md'
-  - Items:
-    - Home: 'items/items.md'
-    - Loot Tables: 'items/loot_tables.md'
->>>>>>> 07d4e0c2
   - Events:
     - Basic Usage: 'events/intro.md'
   - Networking:
