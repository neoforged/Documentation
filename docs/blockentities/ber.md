# BlockEntityRenderer

`BlockEntityRenderer`, 또는 `BER` 은 정적인 모델(JSON, OBJ, B3D, others)만으론 표현하기 힘든 블록들을 렌더링할 때 사용합니다. 이때 해당 블록은 `BlockEntity` 가 있어야만 합니다.

<<<<<<< HEAD
BER 만들기
--------------
=======
## Creating a BER
>>>>>>> 69841f41

BER을 만들기 위해서는 `BlockEntityRenderer` 의 자식 클래스를 만드세요. 이때 사용하는 제너릭 인자는 렌더링할 `BlockEntity` 클래스 입니다. 이는 BER 의 `render` 메서드에 전달되는 인자로 사용됩니다.

`BlockEntityType` 하나당 하나의 BER 만이 존재합니다; 다수의 `BlockEntity` 인스턴스에 하나의 BER 만 사용하게 됩니다. 그러다보니, 각 `BlockEntity` 마다 다르게 렌더링해야 한다면, 이에 대한 정보는 BER 에 저장하지 말고 `BlockEntity` 에다가 저장해야 합니다. 예를 들어, `render` 함수가 호출될 때마다 증가하는 정수를 BER 에다가 만든다면, 매 프레임마다, 해당 타입의 모든 `BlockEntity` 들 하나하나마다 증가하게 됩니다.

### `render`

이 메서드는 `BlockEntity`를 렌더링하기 위해 매 프레임마다 호출됩니다.

<<<<<<< HEAD
#### 메서드의 인자들

* `blockEntity`: 렌더링할 `BlockEntity`.
* `partialTick`: 이전 틱으로부터 시간이 얼마나 지났는지 알려주는 0.0 부터 1.0 사이의 값. 0.0이면 이전 틱 끝나고 바로, 1.0 이면 현재 틱 끝나기 직전임.
* `poseStack`: `BlockEntity`를 화면의 올바른 위치에 렌더링하기 위한 4x4 행렬들이 들어있는 스택.
* `bufferSource`: Vertex Consumer 에 접근할 수 있는 렌더링 버퍼.
* `combinedLight`: 현재 `BlockEntity` 의 정수 밝기.
* `combinedOverlay`: `BlockEntity` 의 오버레이를 지정하는 정수. 보통 `OverlayTexture#NO_OVERLAY` 또는 655,360을 사용함.

BER 등록하기
-----------------

BER을 등록하기 위해선, `EntityRenderersEvent$RegisterRenderers` 이벤트를 모드 버스에서 구독하고 해당 이벤트가 방송될 때 `#registerBlockEntityRenderer`를 호출하세요.
=======
#### Parameters
- `blockEntity`: This is the instance of the block entity being rendered.
- `partialTick`: The amount of time, in fractions of a tick, that has passed since the last full tick.
- `poseStack`: A stack holding four-dimensional matrix entries offset to the current position of the block entity.
- `bufferSource`: A rendering buffer able to access a vertex consumer.
- `combinedLight`: An integer of the current light value on the block entity.
- `combinedOverlay`: An integer set to the current overlay of the block entity, usually `OverlayTexture#NO_OVERLAY` or 655,360.

## Registering a BER

In order to register a BER, you must subscribe to the `EntityRenderersEvent.RegisterRenderers` [event on the mod event bus][event] and call `#registerBlockEntityRenderer`.

```java
public class MyBlockEntityRenderer implements BlockEntityRenderer {

    public MyBlockEntityRenderer(BlockEntityRendererProvider.Context ctx) {
        // Do things here
    }

    // Implement #render method here and any other logic
}

// In another class using some method to listen to this event
@SubscribeEvent
public static void registerRenderers(EntityRenderersEvent.RegisterRenderers event) {
    event.registerBlockEntityRenderer(MyBlockEntityTypes.MYBE.get(), MyBlockEntityRenderer::new);
}
```

[event]: ../concepts/events.md#registering-an-event-handler
>>>>>>> 69841f41
<|MERGE_RESOLUTION|>--- conflicted
+++ resolved
@@ -2,12 +2,7 @@
 
 `BlockEntityRenderer`, 또는 `BER` 은 정적인 모델(JSON, OBJ, B3D, others)만으론 표현하기 힘든 블록들을 렌더링할 때 사용합니다. 이때 해당 블록은 `BlockEntity` 가 있어야만 합니다.
 
-<<<<<<< HEAD
-BER 만들기
---------------
-=======
-## Creating a BER
->>>>>>> 69841f41
+## BER 만들기
 
 BER을 만들기 위해서는 `BlockEntityRenderer` 의 자식 클래스를 만드세요. 이때 사용하는 제너릭 인자는 렌더링할 `BlockEntity` 클래스 입니다. 이는 BER 의 `render` 메서드에 전달되는 인자로 사용됩니다.
 
@@ -17,28 +12,13 @@
 
 이 메서드는 `BlockEntity`를 렌더링하기 위해 매 프레임마다 호출됩니다.
 
-<<<<<<< HEAD
 #### 메서드의 인자들
-
-* `blockEntity`: 렌더링할 `BlockEntity`.
-* `partialTick`: 이전 틱으로부터 시간이 얼마나 지났는지 알려주는 0.0 부터 1.0 사이의 값. 0.0이면 이전 틱 끝나고 바로, 1.0 이면 현재 틱 끝나기 직전임.
-* `poseStack`: `BlockEntity`를 화면의 올바른 위치에 렌더링하기 위한 4x4 행렬들이 들어있는 스택.
-* `bufferSource`: Vertex Consumer 에 접근할 수 있는 렌더링 버퍼.
-* `combinedLight`: 현재 `BlockEntity` 의 정수 밝기.
-* `combinedOverlay`: `BlockEntity` 의 오버레이를 지정하는 정수. 보통 `OverlayTexture#NO_OVERLAY` 또는 655,360을 사용함.
-
-BER 등록하기
------------------
-
-BER을 등록하기 위해선, `EntityRenderersEvent$RegisterRenderers` 이벤트를 모드 버스에서 구독하고 해당 이벤트가 방송될 때 `#registerBlockEntityRenderer`를 호출하세요.
-=======
-#### Parameters
-- `blockEntity`: This is the instance of the block entity being rendered.
-- `partialTick`: The amount of time, in fractions of a tick, that has passed since the last full tick.
-- `poseStack`: A stack holding four-dimensional matrix entries offset to the current position of the block entity.
-- `bufferSource`: A rendering buffer able to access a vertex consumer.
-- `combinedLight`: An integer of the current light value on the block entity.
-- `combinedOverlay`: An integer set to the current overlay of the block entity, usually `OverlayTexture#NO_OVERLAY` or 655,360.
+- `blockEntity`: 렌더링할 `BlockEntity`.
+- `partialTick`: 이전 틱으로부터 시간이 얼마나 지났는지 알려주는 0.0 부터 1.0 사이의 값. 0.0이면 이전 틱 끝나고 바로, 1.0 이면 현재 틱 끝나기 직전임.
+- `poseStack`: `BlockEntity`를 화면의 올바른 위치에 렌더링하기 위한 4x4 행렬들이 들어있는 스택.
+- `bufferSource`: Vertex Consumer 에 접근할 수 있는 렌더링 버퍼.
+- `combinedLight`: 현재 `BlockEntity` 의 정수 밝기.
+- `combinedOverlay`: `BlockEntity` 의 오버레이를 지정하는 정수. 보통 `OverlayTexture#NO_OVERLAY` 또는 655,360을 사용함.
 
 ## Registering a BER
 
@@ -61,5 +41,4 @@
 }
 ```
 
-[event]: ../concepts/events.md#registering-an-event-handler
->>>>>>> 69841f41
+[event]: ../concepts/events.md#registering-an-event-handler