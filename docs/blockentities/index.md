--- conflicted
+++ resolved
@@ -1,38 +1,22 @@
-<<<<<<< HEAD
-블록 엔티티
-======
+# 블록 엔티티
 
 블록 엔티티(`BlockEntity`)는 블록에 종속된 엔티티입니다. 동적으로 변하는 데이터를 저장하거나, 매 틱마다 수행돼야 하는 작업을 하거나, 동적 렌더링을 해야 할 때 등, [`BlockState`][blockstate] 만으로는 구현하기 어려운 기능들을 만들 때 사용합니다. 마인크래프트는 블록 엔티티를 상자 인벤토리, 화로 제련, 신호기의 광역 포션 효과를 구현하는 데에 사용합니다. 더 복잡한 예제들은 굴착기, 아이템 정렬하는 기계, 파이프, 디스플레이 등 다른 모드에서 찾아보실 수 있습니다.
 
 :::note
-블록 엔티티는 모든 문제의 만능 해결 방법이 아니며, 남용할 경우 서버에 큰 렉을 유발할 수 있습니다.
-가능하다면 다른 방안을 먼저 찾아보세요.
-=======
-# Block Entities
-
-`BlockEntities` are like simplified `Entities` that are bound to a Block. They are used to store dynamic data, execute tick based tasks, and dynamic rendering. Some examples from vanilla Minecraft would be handling of inventories on chests, smelting logic on furnaces, or area effects on beacons. More advanced examples exist in mods, such as quarries, sorting machines, pipes, and displays.
-
-:::note
-`BlockEntities` aren't a solution for everything and they can cause lag when used incorrectly. When possible, try to avoid them.
->>>>>>> 69841f41
+블록 엔티티는 모든 문제의 만능 해결 방법이 아니며, 남용할 경우 서버에 큰 렉을 유발할 수 있습니다. 가능하다면 다른 방안을 먼저 찾아보세요.
 :::
 
 ## 등록하기
 
 블록 엔티티는 얼마든지 생성되고 제거될 수 있습니다, 그러다 보니 `BlockEntity` 자체를 레지스트리에 등록하는 대신 그 *종류*를 표현하는 `BlockEntityType`을 레지스트리에 등록합니다.
 
-<<<<<<< HEAD
-`BlockEntityType`은 다른 레지스트리 객체들과 똑같이 [등록]됩니다. `BlockEntityType`을 만들기 위해선 먼저 `BlockEntityType$Builder` 가 필요한데, `BlockEntityType$Builder#of`를 호출하여 빌더를 만들 수 있습니다. 이 메서드는 `BlockPos`와 `BlockState`를 인자로 받아 새로운 `BlockEntity` 인스턴스를 만드는 함수, 그리고 해당 `BlockEntity`를 부착할 블록들의 가변 인자를 받습니다. 이후, `BlockEntityType$Builder#build`를 호출하여 `BlockEntityType`을 생성할 수 있습니다. 이 메서드는 `DataFixer`에서 해당 블록 엔티티를 표현해 줄 `Type`을 인자로 받는데, `DataFixer`는 완전히 선택사항이기에 `null`을 전달하셔도 됩니다.
-=======
 In order to create a `BlockEntity`, you need to extend the `BlockEntity` class. As such, another object is registered instead to easily create and refer to the *type* of the dynamic object. For a `BlockEntity`, these are known as `BlockEntityType`s.
 
 A `BlockEntityType` can be [registered][registration] like any other registry object. To construct a `BlockEntityType`, its builder form can be used via `BlockEntityType$Builder#of`. This takes in two arguments: a `BlockEntityType.BlockEntitySupplier` which takes in a `BlockPos` and `BlockState` to create a new instance of the associated `BlockEntity`, and a varargs of `Block`s which this `BlockEntity` can be attached to. Building the `BlockEntityType` is done by calling `BlockEntityType$Builder#build`. This takes in a `Type` which represents the type-safe reference used to refer to this registry object in a `DataFixer`. Since `DataFixer`s are an optional system to use for mods, this can be passed as `null`.
->>>>>>> 69841f41
 
 ```java
 // DeferredRegister<BlockEntityType<?>> REGISTER가 이미 정의되어 있다고 할 때
 public static final RegistryObject<BlockEntityType<MyBE>> MY_BE = REGISTER.register("mybe", () -> BlockEntityType.Builder.of(MyBE::new, validBlocks).build(null));
-
 
 // BlockEntity를 상속하는 MyBE 클래스 내에서
 public MyBE(BlockPos pos, BlockState state) {
@@ -49,15 +33,9 @@
 블록 엔티티에 데이터를 담기 위해선 아래 두 메서드를 재정의하셔야 합니다:
 
 ```java
-<<<<<<< HEAD
-BlockEntity#saveAdditional(CompoundTag tag) // 전달된 tag에 추가 데이터를 저장함
-
-BlockEntity#load(CompoundTag tag) // 전달된 tag에서 데이터를 불러오고 블록 엔티티에 적용함
-=======
 BlockEntity#saveAdditional(CompoundTag tag, HolderLookup.Provider registries)
 
 BlockEntity#loadAdditional(CompoundTag tag, HolderLookup.Provider registries)
->>>>>>> 69841f41
 ```
 
 위 두 메서드는 블록 엔티티가 들어있는 `LevelChunk`를 불러올 때 호출됩니다. 이들을 활용하여 NBT로부터 데이터를 저장하고 불러오세요.
@@ -69,11 +47,7 @@
 :::danger
 위 메서드를 재정의할 때는 `super`를 무조건 호출하세요! 그렇지 않으면 필수 정보가 누락될 수 있습니다!
 
-<<<<<<< HEAD
-그리고, `id`, `x`, `y`, `z`, `ForgeData`, 그리고 `ForgeCaps`는  `super`에서 사용하는 태그들의 이름입니다!
-=======
-The tag names `id`, `x`, `y`, `z`, `NeoForgeData` and `neoforge:attachments` are reserved by the `super` methods.
->>>>>>> 69841f41
+그리고, `id`, `x`, `y`, `z`, `NeoForgeData`, 그리고 `neoforge:attachments`는  `super`에서 사용하는 태그들의 이름입니다!
 :::
 
 ## 블록 엔티티 틱 처리
@@ -105,19 +79,13 @@
 ### `LevelChunk` 불러올 때 동기화하기
 
 이를 위해선 다음 두 메서드를 재정의하세요:
-
 ```java
 BlockEntity#getUpdateTag(HolderLookup.Provider registries)
 
 IBlockEntityExtension#handleUpdateTag(CompoundTag tag, HolderLookup.Provider registries)
 ```
 
-<<<<<<< HEAD
-* `#getUpdateTag`는 클라이언트로 전송되어야 할 데이터들을 수집합니다,
-* `handleUpdateTag`는 수집한 데이터를 처리합니다. 만약 해당 `BlockEntity`에 데이터가 많지 않다면 [`BlockEntity`를 활용한 데이터 저장][데이터-저장하기]에서 소개된 메서드들을 응용하여 `BlockEntity` 전체를 재전송하셔도 됩니다.
-=======
 The first method collects the data that should be sent to the client while the second one processes that data. If your `BlockEntity` doesn't contain much data, you might be able to use the methods out of the [Storing Data within your `BlockEntity`][storing-data] section.
->>>>>>> 69841f41
 
 :::caution
 필요없는 데이터를 동기화하는 것은 네트워크를 혼잡하게 만들 수 있습니다. 그렇기에 클라이언트가 필요한 정보들을 필요할 때만 보내도록 하여 네트워크를 효율적으로 활용해야 합니다. 예를 들어, 블록 엔티티의 인벤토리가 변경될 때마다 클라이언트와 동기화를 하는 대신 [`AbstractContainerMenu`][menu]에서 동기화를 수행해 블록의 메뉴를 열 때만 동기화할 수 있습니다.
@@ -127,22 +95,6 @@
 
 이 방법은 살짝 더 복잡하지만, 아래 메서드 3개만 재정의하면 됩니다.
 
-```java
-BlockEntity#getUpdateTag()
-
-BlockEntity#getUpdatePacket()
-
-IForgeBlockEntity#onDataPacket
-```
-
-* `#getUpdatePacket`은 패킷을 포지에서 관리하도록 다른 패킷으로 대체할 때 사용합니다. 
-* `#onDataPacket`은 패킷이 도착할 때 호출됩니다. 논리 서버 및 클라이언트 둘 다 호출될 수 있습니다.
-
-<<<<<<< HEAD
-=======
-This method is a bit more complicated, but again you just need to override two or three methods. Here is a tiny example implementation of it:
-
->>>>>>> 69841f41
 ```java
 // In some subclass of BlockEntity
 @Override
@@ -158,69 +110,33 @@
   return ClientboundBlockEntityDataPacket.create(this);
 }
 
-<<<<<<< HEAD
-// IForgeBlockEntity#onDataPacket을 재정의하는 것은 선택사항입니다. 기본적으로 #load를 호출합니다.
-=======
 // Can override IBlockEntityExtension#onDataPacket. By default, this will defer to  BlockEntity#loadWithComponents.
->>>>>>> 69841f41
 ```
-
-<<<<<<< HEAD
 이때 여기서 사용된 정적 생성자 `ClientboundBlockEntityDataPacket#create`는 아래 2개의 인자를 받습니다:
 
-* `BlockEntity`.
-* 블록 엔티티로 `CompoundTag`를 만드는 함수(`Function<BlockEntity, CompoundTag>`). 기본값으로 `BlockEntity#getUpdateTag`를 사용합니다.
+- `BlockEntity`.
+- 블록 엔티티로 `CompoundTag`를 만드는 함수(`Function<BlockEntity, CompoundTag>`). 기본값으로 `BlockEntity#getUpdateTag`를 사용합니다.
 
 이제 서버측에서 블록 업데이트를 클라이언트들에 전송할 수 있습니다.
 
 ```java
 Level#sendBlockUpdated(BlockPos pos, BlockState oldState, BlockState newState, int flags)
 ```
-=======
-- The `BlockEntity`.
-- An optional function to get the `CompoundTag` from the `BlockEntity`. By default, this uses `BlockEntity#getUpdateTag`.
 
-Now, to send the packet, an update notification must be given on the server.
-
-```java
-Level#sendBlockUpdated(BlockPos pos, BlockState oldState, BlockState newState, int flags)
-```
-
-- The `pos` should be your `BlockEntity`'s position.
-- For `oldState` and `newState`, you can pass the current `BlockState` at that position.
-- `flags` is a bitmask that should contain `2`, which will sync the changes to the client. See `Block` for more info as well as the rest of the flags. The flag `2` is equivalent to `Block#UPDATE_CLIENTS`.
->>>>>>> 69841f41
-
-`pos`는 업데이트할 블록 엔티티의 위치입니다.
-`oldState`랑 `newState`는 해당 위치의 [블록의 상태][blockstate]를 전달하시면 됩니다.
-`flags`는 무슨 정보를 보내고 업데이트할지 설정하는 비트 마스크들로, `2`(LSB 두 번째 비트), 또는 `Block#UPDATE_CLIENTS`를 포함하고 있어야 합니다. 그래야 서버가 클라이언트들에 업데이트 패킷을 전송합니다. `Block` 클래스를 참고하여 다른 플래그들의 역할 또한 볼 수 있습니다.
+- `pos`는 업데이트할 블록 엔티티의 위치입니다.
+- `oldState`랑 `newState`는 해당 위치의 [블록의 상태][blockstate]를 전달하시면 됩니다.
+- `flags`는 무슨 정보를 보내고 업데이트할지 설정하는 비트 마스크들로, `2`(LSB 두 번째 비트), 또는 `Block#UPDATE_CLIENTS`를 포함하고 있어야 합니다. 그래야 서버가 클라이언트들에 업데이트 패킷을 전송합니다. `Block` 클래스를 참고하여 다른 플래그들의 역할 또한 볼 수 있습니다.
 
 ### 커스텀 네트워크 메시지로 동기화하기
 
-이 방법은 가장 복잡하지만, 그러기에 동기화를 해야 하는 정보들만 실제로 동기화가 되도록 세밀하게 조절할 수 있습니다. 먼저 [네트워킹][네트워크-통신]에 대해 미리 숙지하시는 걸 권장드립니다, 특히 [`CustomPacketPayload`][custom_payload]에 대해 잘 알고 계셔야 합니다.
-
-<<<<<<< HEAD
-커스텀 메시지는 해당 블록 엔티티를 추적하고 있는 모든 클라이언트에 `SimpleChannel#send(PacketDistributor$PacketTarget, MSG)`를 통해 단번에 보낼 수 있습니다.
-이때 사용하는 `PacketDistributor`는 `TRACKING_ENTITY`입니다.
-=======
 This way of synchronizing is probably the most complicated but is usually the most optimized, as you can make sure that only the data you need to be synchronized is actually synchronized. You should first check out the [`Networking`][networking] section and especially [`PayloadRegistrar`][payload] before attempting this. Once you've created your custom network message, you can send it to all users that have the `BlockEntity` loaded with `PacketDistrubtor#sendToPlayersTrackingChunk`.
->>>>>>> 69841f41
 
 :::caution
 플레이어에게 패킷이 전달되었을 때는 해당 블록 엔티티가 부서지거나 다른 블록으로 대체되어 레벨에 존재하지 않을 수도 있습니다. 그렇기 때문에 블록이 진짜 존재하는지 무조건 확인하셔야 합니다! 또한 해당 블록 엔티티가 들어있는 청크가 존재하는지도 확인하셔야 합니다! (`Level#hasChunkAt(BlockPos)`).
 :::
 
-<<<<<<< HEAD
-[등록]: ../concepts/registries.md#객체-등록하기
-[데이터-저장하기]: #블록-엔티티에-데이터-담기
-[네트워크-통신]: ../networking/index.md
-[custom_payload]: ../networking/payload.md
-[blockstate]: ../blocks/states.md
-[menu]: ../gui/menus.md
-=======
 [registration]: ../concepts/registries.md#methods-for-registering
 [storing-data]: #storing-data-within-your-blockentity
 [menu]: ../gui/menus.md
 [networking]: ../networking/index.md
-[payload]: ../networking/payload.md
->>>>>>> 69841f41
+[payload]: ../networking/payload.md