--- conflicted
+++ resolved
@@ -1,26 +1,12 @@
-<<<<<<< HEAD
-모드 파일 (mods.toml)
-=========
-=======
 # Mod Files
->>>>>>> deb4ddc7
 
-모드 파일은 JAR에 어떤 모드가 들어있는지, '모드' 메뉴에 표시할 정보는 무엇인지, 게임에서 모드를 불러오는 방법을 결정하는 역할을 합니다.
+The mod files are responsible for determining what mods are packaged into your JAR, what information to display within the 'Mods' menu, and how your mod should be loaded in the game.
 
 ## gradle.properties
 
-<<<<<<< HEAD
-`mods.toml` 파일은 모드의 메타데이터를 정의하고, 'Mods' 메뉴에서 게임을 불러오는 방법을 포함하고 있습니다.
-
-이 파일은 [TOML][toml] 확장자를 사용하며 `META-INF` 폴더에 존재해야 합니다.
-모드 소스 폴더의 리소스 디렉토리에 'META-INF'가 존재합니다. (`src/main/resources/META-INF/mods.toml`)
-
-다음은 `mods.toml` 의 예시입니다.
-=======
 The `gradle.properties` file holds various common properties of your mod, such as the mod id or mod version. During building, Gradle reads the values in these files and inlines them in various places, such as the [mods.toml][modstoml] file. This way, you only need to change values in one place, and they are then applied everywhere for you.
 
 Most values are also explained as comments in [the MDK's `gradle.properties` file].
->>>>>>> deb4ddc7
 
 | Property                  | Description                                                                                                                                                                                                                                                                                           | Example                                   |
 |---------------------------|-------------------------------------------------------------------------------------------------------------------------------------------------------------------------------------------------------------------------------------------------------------------------------------------------------|-------------------------------------------|
@@ -41,51 +27,6 @@
 | `mod_description`         | The description of the mod, as a multiline string, shown in the mod list. Newline characters (`\n`) can be used and will be replaced properly.                                                                                                                                                        | `mod_authors=Example mod description.`    |
 | `pack_format_number`      | The version number of your mod's data and resource pack. Mojang bumps this without something that could be considered a consistent scheme, so it's best to just look up what the current number is. As of Minecraft 1.20.2, the pack version is `18`.                                                 | `pack_version_number=18`                  |
 
-<<<<<<< HEAD
-license = "All Rights Reserved"
-issueTrackerURL = "https://github.com/MinecraftForge/MinecraftForge/issues"
-showAsResourcePack = false
-
-[[mods]]
-modId = "examplemod"
-version = "1.0.0.0"
-displayName = "예제 모드"
-updateJSONURL = "https://files.minecraftforge.net/net/minecraftforge/forge/promotions_slim.json"
-displayURL = "https://minecraftforge.net"
-logoFile = "logo.png"
-credits = "I'd like to thank my mother and father."
-authors = "Author"
-description = '''
-  흙으로 다이아몬드를 만들 수 있게 합니다! 신성한 노치가 만들었습니다. Jeb이 무지개를 만들었듯이, Dinnerbone이 거꾸로 만들었듯이.
-  '''
-displayTest = "MATCH_VERSION"
-
-[[dependencies.examplemod]]
-  modId="forge"
-  mandatory=true
-  versionRange="[46,)"
-  ordering="NONE"
-  side="BOTH"
-
-[[dependencies.examplemod]]
-  modId="minecraft"
-  mandatory=true
-  versionRange="[1.20]"
-  ordering="NONE"
-  side="BOTH"
-```
-
-`mods.toml`은 세 부분으로 나뉩니다.
-
-1. 모드 파일과 연결된 모드에 대한 비모드 특정 속성
-2. 각 모드에 대한 섹션이 있는 모드 속성
-3. 각 모드 또는 모드의 종속성에 대한 섹션이 있는 종속성 구성입니다.
-4.
-
-mods.toml 파일과 관련된 각 속성은 아래에서 설명됩니다.
-`mods.toml` 파일과 관련된 각 속성은 아래에서 설명합니다. 아래의 `required`는
-값을 지정하지 않으면 예외가 발생함을 의미합니다.
-=======
 ### The Group ID
 
 While the `group` property in the `build.gradle` is only necessary if you plan to publish your mod to a maven, it is considered good practice to always properly set this. This is done for you through the `gradle.properties`'s `mod_group_id` property.
@@ -115,26 +56,11 @@
 :::note
 In the default MDK, Gradle replaces various properties in this file with the values specified in the `gradle.properties` file. For example, the line `license="${mod_license}"` means that the `license` field is replaced by the `mod_license` property from `gradle.properties`. Values that are replaced like this should be changed in the `gradle.properties` instead of changing them here.
 :::
->>>>>>> deb4ddc7
 
-### 비모드 속성
+### Non-Mod-Specific Properties
 
-비모드 관련 속성은 JAR과 관련된 속성으로, 모드 및 전역 메타데이터를 로드하는 방법을 나타냅니다.
+Non-mod-specific properties are properties associated with the JAR itself, indicating how to load the mod(s) and any additional global metadata.
 
-<<<<<<< HEAD
-| Property             |  Type   |    Default    |                                                                          Description                                                                          | Example                                                         |
-|:---------------------|:-------:|:-------------:|:-------------------------------------------------------------------------------------------------------------------------------------------------------------:|:----------------------------------------------------------------|
-| `modLoader`          | string  | **mandatory** | 모드에서 사용하는 언어 로더. Kotlin 오브젝트와 같은 대체 언어 구조 또는 인터페이스 및 메서드와 같은 진입점을 결정하는 등 다양한 방법으로 사용할 수 있습니다. Forge는 Java 로더 `"javafml"` 및 lowno 코드 로더 `"lowcodefml"`을 지원합니다. | `"javafml"`                                                     |
-| `loaderVersion`      | string  | **mandatory** |                                   javafml 및 lowcodefml의 경우 Maven 버전 범위로 표시된 언어 로더의 허용 가능한 버전 범위입니다. 버전은 Forge 버전의 주요 버전입니다.                                   | `"[46,)"`                                                       |
-| `license`            | string  | **mandatory** |                    JAR에 존재하는 모드의 라이센스입니다. [SPDX 식별자][spdx]를 사용하는걸 권장합니다. 또는 자신에게 맞는 라이센스 선택을 위해 https://choosealicense.com/ 를 이용할 수 있습니다.                     | `"MIT"`                                                         |
-| `showAsResourcePack` | boolean |    `false`    |                                         만약 `true`인 경우 모드의 리소스는 `Mod resources` 과 병합되지 않고 `Resource Packs` 메뉴에 나타납니다.                                          | `true`                                                          |
-| `services`           |  array  |     `[]`      |                                    모드에서 사용하는 서비스의 배열입니다. 이는 Java Platform Module System의 Forge 구현에서 모드의 생성된 모듈의 일부로 사용됩니다.                                    | `["net.minecraftforge.forgespi.language.IModLanguageProvider"]` |
-| `properties`         |  table  |     `{}`      |                 이것은 StringSubstitutor에서 `${file.<key>}`를 해당 값으로 대체하기 위해 사용됩니다. 현재 [mod-specific properties][modsp]에서 version을 대체하는 데만 사용됩니다.                  | `{ "example" = "1.2.3" }` referenced by `${file.example}`       |
-| `issueTrackerURL`    | string  |   *nothing*   |                                                             모드 관련 문제를 보고하고 추적하는 위치를 나타내는 URL입니다.                                                              | `"https://forums.minecraftforge.net/"`                          |
-
-:::메모
-`services` 속성은 [`uses` 지시문][uses]에서 지정하는 것과 기능적으로 동일하며, 주어진 유형의 서비스를 [*로드*][serviceload]할 수 있습니다.
-=======
 | Property             |  Type   |    Default    |                                                                                                                                                                    Description                                                                                                                                                                     | Example                                                                        |
 |:---------------------|:-------:|:-------------:|:--------------------------------------------------------------------------------------------------------------------------------------------------------------------------------------------------------------------------------------------------------------------------------------------------------------------------------------------------:|:-------------------------------------------------------------------------------|
 | `modLoader`          | string  | **mandatory** | The language loader used by the mod(s). Can be used to support alternative language structures, such as Kotlin objects for the main file, or different methods of determining the entrypoint, such as an interface or method. NeoForge provides the Java loader [`"javafml"`][javafml] and the lowcode/nocode loader [`"lowcodefml"`][lowcodefml]. | `modLoader="javafml"`                                                          |
@@ -149,85 +75,22 @@
 The `services` property is functionally equivalent to specifying the [`uses` directive in a module][uses], which allows [loading a service of a given type][serviceload].
 
 Alternatively, it can be defined in a service file inside the `src/main/resources/META-INF/services` folder, where the file name is the fully-qualified name of the service, and the file content is the name of the service to load (see also [this example from the AtlasViewer mod][atlasviewer]).
->>>>>>> deb4ddc7
 :::
 
-### 모드별 속성
+### Mod-Specific Properties
 
-모드별 속성은 `[[mods]]` 헤더를 사용해 지정된 모드에 연결합니다. [Array of table][array]입니다.
-모든 키/값 속성은 다음 헤더까지 연결됩니다.
+Mod-specific properties are tied to the specified mod using the `[[mods]]` header. This is an [array of tables][array]; all key/value properties will be attached to that mod until the next header.
 
 ```toml
-# examplemod1의 속성
-
+# Properties for examplemod1
 [[mods]]
 modId = "examplemod1"
 
-# examplemod2의 속성
+# Properties for examplemod2
 [[mods]]
 modId = "examplemod2"
 ```
 
-<<<<<<< HEAD
-| 속성              |   타입    |           기본값           |                                                                                          설명                                                                                          | 예시                                                                                 
-|:----------------|:-------:|:-----------------------:|:------------------------------------------------------------------------------------------------------------------------------------------------------------------------------------:|:-----------------------------------------------------------------------------------
-| `modId`         | string  |         **필수**          |                                  모드를 위한 고유 식별자입니다. 아이디는 다음 정규식에 매치되어야 합니다: `^[a-z][a-z0-9_]{1,63}$` (2~64 글자 사이, 모두 소문자를 사용해야 함, 숫자 또는 밑줄(_)을 허용함.)                                  | `"examplemod"`                                                                     
-| `namespace`     | string  |       `modId` 의 값       |                                  모드의 이름을 재정의 하는 네임스페이스입니다: `^[a-z][a-z0-9_.-]{1,63}$` (2~26 글자 사이, 소문자로 시작, 전부 소문자, 밑줄(또는 대시), 점으로 구성됨) 현재 사용하지 않음.                                  | `"example"`                                                                        
-| `version`       | string  |          `"1"`          | 모드의 버전입니다. 특별한 이유가 없다면 [Maven의 버전을 모드 버전으로 사용하기][mvnver]를 사용해주세요. 만약 `${file.jarVersion}` 으로 설정하면, JAR의 `Implementation-Version`  manifest 설정으로 대체됩니다. (개발 환경에선 `0.0NONE` 으로 표시됩니다.) | `"1.19.4-1.0.0.0"`                                                                 
-| `displayName`   | string  |       `modId` 의 값       |                                                                      모드를 화면에 나타낼 때 사용합니다. (예시. 모드 목록, 모드 불일치).                                                                       | `"예제 모드"`                                                                          
-| `description`   | string  | `"MISSING DESCRIPTION"` |                                                             모드 목록 화면에 표시되는 모드의 설명입니다. [TOML에서 문자열 여러줄 작성하기][multiline].                                                              | `"이것은 예제 모드입니다!"`                                                                  
-| `logoFile`      | string  |         *비어있음*          |                                    모드 목록 화면에서 사용되는 이미지 파일의 이름과 확장자입니다. 로고는 JAR의 루트에 있거나 소스 루트에 직접 있어야 합니다(예: 기본 소스 세트의 경우 `src/main/resources`).                                     | `"example_logo.png"`                                                               
-| `logoBlur`      | boolean |         `true`          |                                                      `logoFile`을 렌더링하기 위해 `GL_LINEAR`(true) 또는 `GL_NEAREST`(false)를 사용할지 여부입니다.                                                      | `false`                                                                            
-| `updateJSONURL` | string  |         *비어있음*          |                                                           실행중인 모드가 최신 버전인지 확인하기 위해 [업데이트 확인][update] 에서 사용하는 JSON URL입니다.                                                            | `"https://files.minecraftforge.net/net/minecraftforge/forge/promotions_slim.json"` 
-| `features`      |  table  |          `{}`           |                                                                                 '[features]'를 확인하세요.                                                                                 | `{ java_version = "17" }`                                                          
-| `modproperties` |  table  |          `{}`           |                                                                  모드와 관련된 키/값 테이블입니다. 현재 포지에서는 사용하지 않지만 모드에서 사용합니다.                                                                   | `{ example = "value" }`                                                            
-| `modUrl`        | string  |         *비어있음*          |                                                                          모드 다운로드 페이지의 URL입니다. 현재 사용되지 않습니다.                                                                          | `"https://files.minecraftforge.net/"`                                              
-| `credits`       | string  |         *비어있음*          |                                                                             모드 목록에 표시되는 크레딧(또는 도움을 준 이들)                                                                             | `"어쩌고님과 저쩌고님에게 감사드립니다!"`                                                           
-| `authors`       | string  |         *비어있음*          |                                                                                모드 목록에 표시되는 모드 작성자입니다.                                                                                | `"김모드개발자온세상을놀라게하다"`                                                                
-| `displayURL`    | string  |         *비어있음*          |                                                                                모드 목록 화면에 표시되는 URL입니다.                                                                                | `"https://minecraftforge.net/"`                                                    
-| `displayTest`   | string  |    `"MATCH_VERSION"`    |                                                                                  '[sides]'를 확인하세요.                                                                                   | `"NONE"`                                                                           
-
-#### 필요 기능
-
-이 설저을 통해 모드는 시스템을 로드할 때 특정 설정, 소프트웨어 또는 하드웨어를 사용할 수 있도록 요구할 수 있습니다.
-기능이 만족되지 않으면 모드 로딩이 실패하고 사용자에게 요구 사항을 알립니다. 현재 Forge는 다음 기능을 제공합니다.
-
-    기능     | 설명 | 예시
-
-:--------------:| :---:       | :---
-`java_version` | 허용되는 자바 버전의 범위입니다. [Maven 버전 범위][mvr]로 표시합니다.
-이 버전은 마인크래프트에서 지원되는 버전이여야 합니다. | `"[17,)"`
-
-### 종속성 구성
-
-Mods can specify their dependencies, which are checked by Forge before loading the mods.
-모드는 모드를 로드하기 전에 Forge에서 확인할 종속성을 지정할 수 있습니다.
-These configurations are created using the [array of tables][array] `[[dependencies.<modid>]]` where `modid` is the
-identifier of the mod the dependency is for.
-이러한 구성은 [테이블 배열][array] `[[dependencies.<modid>]]` 처럼 작성합니다. 여기서 `modid`는 종속성 모드의 식별자입니다.
-
- 속성             |   타입    |   기본값    |                                                      설명                                                      | 예시                               
-:---------------|:-------:|:--------:|:------------------------------------------------------------------------------------------------------------:|:---------------------------------
- `modId`        | string  |  **필수**  |                                            종속성으로 사용할 모드의 식별자입니다.                                             | `"example_library"`              
- `mandatory`    | boolean |  **필수**  |                                      이 종속성이 발견되지 않는다면 게임을 충돌시킬지 여부입니다.                                       | `true`                           
- `versionRange` | string  |   `""`   |               언어 로더의 허용되는 버전 범위입니다. [Maven Version Range][mvr]로 표현해야 합니다. 비워놓으면 모든 버전을 허용합니다.                | `"[1, 2)"`                       
- `ordering`     | string  | `"NONE"` |        모드가 이 종속성 이전(`"BEFORE"`) 또는 이후(`"AFTER"`)에 로드되어야 하는지 여부를 정의합니다. 순서가 중요하지 않으면 `"NONE"`을 기입하세요.         | `"AFTER"`                        
- `side`         | string  | `"BOTH"` | 종속성이 [클라이언트 사이드 또는 서버사이드][dist]중 어디에 존재해야 하는지 정의합니다. 다음 3가지 값 중 하나여야 합니다:`"CLIENT"`, `"SERVER"`, 또는`"BOTH"`. | `"CLIENT"`                       
- `referralUrl`  | string  |  *비어있음*  |                                    종속성 다운로드 페이지에 대한 URL입니다. 현재 사용하지 않습니다.                                    | `"https://library.example.com/"` 
-
-:::danger
-두 모드의 'ordering'은 순환 종속성으로 인해 충돌을 일으킬 수 있습니다.
-예를 들어, 모드 A는 모드 B `"BEFORE"`를 로드하고 모드 B는 모드 A `"BEFORE"`를 로드해야 합니다.
-:::
-
-모드 진입점
----------------
-
-이제 `mods.toml`이 채워졌으므로 모드를 프로그래밍하기 위한 진입점을 제공해야 합니다.
-진입점은 모드를 실행하기 위한 시작점이며, `mods.toml`에서 사용되는 언어 로더에 의해 결정됩니다.
-
-### `javafml` 및 `@Mod`
-=======
 | Property        |  Type   |           Default           |                                                                                                                                  Description                                                                                                                                   | Example                                                         |
 |:----------------|:-------:|:---------------------------:|:------------------------------------------------------------------------------------------------------------------------------------------------------------------------------------------------------------------------------------------------------------------------------:|:----------------------------------------------------------------|
 | `modId`         | string  |        **mandatory**        |                                   The unique identifier representing this mod. The id must match `^[a-z][a-z0-9_]{1,63}$` (a string 2-64 characters; starts with a lowercase letter; made up of lowercase letters, numbers, or underscores).                                   | `modId="examplemod"`                                            |
@@ -275,33 +138,9 @@
 ## Mod Entrypoints
 
 Now that the `mods.toml` is filled out, we need to provide an entrypoint for the mod. Entrypoints are essentially the starting point for executing the mod. The entrypoint itself is determined by the language loader used in the `mods.toml`.
->>>>>>> deb4ddc7
 
-`javafml` is a language loader provided by Forge for the Java programming language. The entrypoint is defined using a
-public class with the `@Mod` annotation. The value of `@Mod` must contain one of the mod ids specified within
-the `mods.toml`. From there, all initialization logic (
-e.g., [registering events][events], [adding `DeferredRegister`s][registration]) can be specified within the constructor
-of the class. The mod bus can be obtained from `FMLJavaModLoadingContext`.
+### `javafml` and `@Mod`
 
-<<<<<<< HEAD
-`javafml`은 Java 프로그래밍 언어를 위해 Forge에서 제공하는 언어 로더입니다.
-진입점은 `@Mod` 어노테이션이 있는 공개(public) 클래스를 사용하여 정의됩니다.
-`@Mod`의 값은 `mods.toml` 내에 지정된 모드 ID 중 하나를 포함해야 합니다.
-여기에서 모든 초기화 논리(예: [이벤트 등록][events], [`DeferredRegister` 추가][registration])를 클래스 생성자 내에서 지정할 수 있습니다.
-모드 버스는 `FMLJavaModLoadingContext`에서 찾을 수 있습니다.
-
-```java
-
-@Mod("examplemod") // mods.toml 의 내용과 일치해야 합니다.
-public class Example {
-
-    public Example() {
-        // 초기화 로직
-        var modBus = FMLJavaModLoadingContext.get().getModEventBus();
-
-        // ...
-    }
-=======
 `javafml` is a language loader provided by NeoForge for the Java programming language. The entrypoint is defined using a public class with the `@Mod` annotation. The value of `@Mod` must contain one of the mod ids specified within the `mods.toml`. From there, all initialization logic (e.g. [registering events][events] or [adding `DeferredRegister`s][registration]) can be specified within the constructor of the class.
 
 ```java
@@ -310,7 +149,6 @@
   public Example(IEventBus modBus) { // The parameter is the mod-specific event bus, needed e.g. for registration and events
     // Initialize logic here
   }
->>>>>>> deb4ddc7
 }
 ```
 
@@ -320,28 +158,11 @@
 
 ### `lowcodefml`
 
-`lowcodefml`은 코드 내 진입점 없이 모드를 데이터팩 및 리소스 팩을 배포하기 위해 사용되는 언어 로더입니다.
-향후 최소한의 코딩이 필요할 수 있는 사소한 추가 사항에 대해 'nocodefml'이 아닌 'lowcodefml'라고 합니다.
+`lowcodefml` is a language loader used as a way to distribute datapacks and resource packs as mods without the need of an in-code entrypoint. It is specified as `lowcodefml` rather than `nocodefml` for minor additions in the future that might require minimal coding.
 
-<<<<<<< HEAD
-[toml]: https://toml.io/
-[mvr]: https://maven.apache.org/enforcer/enforcer-rules/versionRanges.html
-[spdx]: https://spdx.org/licenses/
-[modsp]: #모드별-속성
-[uses]: https://docs.oracle.com/javase/specs/jls/se17/html/jls-7.html#jls-7.7.3
-[serviceload]: https://docs.oracle.com/en/java/javase/17/docs/api/java.base/java/util/ServiceLoader.html#load(java.lang.Class)
-[array]: https://toml.io/en/v1.0.0#array-of-tables
-[mvnver]: ./versioning.md
-[multiline]: https://toml.io/en/v1.0.0#string
-[update]: ../misc/updatechecker.md
-[features]: #필요-기능
-[sides]: ../concepts/sides.md#한쪽-사이드-전용-모드-만들기
-[dist]: ../concepts/sides.md#사이드의-종류들
-=======
 [array]: https://toml.io/en/v1.0.0#array-of-tables
 [atlasviewer]: https://github.com/XFactHD/AtlasViewer/blob/1.20.2/neoforge/src/main/resources/META-INF/services/xfacthd.atlasviewer.platform.services.IPlatformHelper
 [dist]: ../concepts/sides.md#different-kinds-of-sides
->>>>>>> deb4ddc7
 [events]: ../concepts/events.md
 [features]: #features
 [group]: #the-group-id
