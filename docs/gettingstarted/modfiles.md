# 모드 파일

모드 파일은 JAR에 어떤 모드가 들어있는지, '모드' 메뉴에 표시할 정보는 무엇인지, 게임에서 모드를 불러오는 방법을 결정하는 역할을 합니다.

## gradle.properties

`gradle.properties`는 모드 아이디, 버전 등의 여러 공통 속성들을 정의하는 파일입니다. 빌드 도중 Gradle은 이 파일의 속성값을 읽고  [mods.toml][modstoml]과 같은 파일에 적은 속성의 이름을 그 값으로 대체합니다. 이러면 여러 곳에서 사용하는 값을 모두 이 파일에서 관리할 수 있습니다.

대부분의 속성 값들의 역할은 [MDK의 `gradle.properties`][mdkgradleproperties]의 주석으로 기술되어 있습니다.

| 속성                        | 설명                                                                                                                                                       | 예시                                        |
|---------------------------|----------------------------------------------------------------------------------------------------------------------------------------------------------|-------------------------------------------|
| `org.gradle.jvmargs`      | Gradle에 전달할 추가 JVM 인자를 지정합니다. 일반적으로 Gradle에 할당할 메모리를 설정하는 데 사용합니다. 이때 메모리는 마인크래프트가 아니라 Gradle에 부여됩니다.                                                    | `org.gradle.jvmargs=-Xmx3G`               |
| `org.gradle.daemon`       | Gradle 데몬 사용 여부를 지정합니다.                                                                                                                                  | `org.gradle.daemon=false`                 |
| `org.gradle.debug`        | Gradle의 디버그 모드 사용 여부를 지정합니다. 주로 디버그 로그를 출력할 때 사용합니다. 이 디버그 모드는 Gradle 자체 기능이며 마인크래프트와 무관합니다.                                                             | `org.gradle.debug=false`                  |
| `minecraft_version`       | 실행하는 마인크래프트 버전을 지정합니다. `neo_version`과 상응해야 합니다.                                                                                                          | `minecraft_version=1.20.2`                |
| `minecraft_version_range` | 모드를 사용 가능한 마인크래프트 버전 범위를 [`Maven 버전 범위`][mvr] 형식으로 지정합니다. 이때 [스냅숏, pre-release, release candidate][mcversioning]는 Maven 규약을 따르지 않기 때문에 버전 순서가 꼬일 수 있습니다. | `minecraft_version_range=[1.20.2,1.20.3)` |
| `neo_version`             | 모드를 개발하는 네오 포지 버전을 지정합니다. `minecraft_version`과 상응해야 합니다. 자세한 정보는 [NeoForge 버전 규약][neoversioning]에서 확인하세요.                                                | `minecraft_version=1.20.2`                |
| `neo_version_range`       | 모드를 사용 가능한 네오 포지 버전 범위를 [`Maven 버전 범위`][mvr] 형식으로 지정합니다.                                                                                                 | `minecraft_version_range=[1.20.2,1.20.3)` |
| `loader_version_range`    | 사용 가능한 모드 로더 버전 범위를 [`Maven 버전 범위`][mvr] 형식으로 지정합니다. 이때 모드 로더 버전 형식은 NeoForge 버전 규약과 무관합니다.                                                              | `loader_version_range=[1,)`               |
| `mod_id`                  | 모드의 아이디를 지정합니다. 아이디는 기억하기 쉽고 고유해야 합니다, 만약 두 개의 모드가 같은 id를 가진다면 게임을 불러오다가 충돌합니다. 또한 아이디는 레지스트리의 네임 스페이스에 사용됩니다.                                           | `mod_id=examplemod`                       |
| `mod_name`                | GUI에 표시되는 모드의 이름을 지정합니다. 기본적으로 모드 목록에만 표시되지만 [JEI][jei]와 같은 모드는 툴팁에서도 모드 이름을 띄웁니다.                                                                       | `mod_name=Example Mod`                    |
| `mod_license`             | 모드의 라이선스를 지정합니다. [SPDX 식별자][spdx], 또는 라이선스 본문의 링크를 쓰는 것을 권장드립니다. 자신에게 맞는 라이선스는 https://choosealicense.com/ 에서 고르실 수 있습니다.                                | `mod_license=MIT`                         |
| `mod_version`             | 모드 목록에 표시되는 모드의 버전을 지정합니다. 자세한 정보는 [버전 규약][versioning]을 확인하세요.                                                                                           | `mod_version=1.0`                         |
| `mod_group_id`            | [그룹 아이디][group]를 참고하세요.                                                                                                                                  | `mod_group_id=com.example.examplemod`     |
| `mod_authors`             | 모드 목록에 표시되는 모드 제작자를 지정합니다.                                                                                                                               | `mod_authors=ExampleModder`               |
| `mod_description`         | 모드 목록에 표시되는 모드의 설명을 지정합니다. 줄 바꿈 문자(`\n`)를 사용해 여러 줄로 나눌 수 있습니다.                                                                                           | `mod_authors=Example mod description.`    |
| `pack_format_number`      | 모드의 데이터 팩 및 리소스 팩의 버전 번호입니다. 모장은 버전 번호를 무작위로 증가시켜 현재 버전 번호를 찾아 사용하세요. 마인크래프트 1.20.2 기준으로 `18`을 사용합니다.                                                    | `pack_version_number=18`                  |

### 그룹 아이디

`build.gradle`의 `group` 속성은 maven에 모드를 업로드할 때만 필요하지만, 그래도 지정해 놓는 것이 좋습니다. `gradle.properties`에서 `mod_group_id` 값을 바꾸세요.

그룹 아이디는 최상위 패키지 이름으로 정하세요. 자세한 정보는 [패키지 구조][packaging]를 참고하세요.

```text
// gradle.properties에서
mod_group_id=com.example
```

자바 소스(`src/main/java`)의 패키지도 위 구조를 따라야 하며, 그 안에 모드 아이디를 이름으로 가지는 패키지를 만드세요: 

```text
com
- example (group 속성으로 정의한 최상위 패키지)
  - mymod (모드 아이디)
    - MyMod.java (ExampleMod.java의 이름을 바꾼 것)
```

## mods.toml

`mods.toml`은 `src/main/resources/META-INF/mods.toml`에 위치한 파일로, [TOML][toml] 문법을 사용해 모드의 메타데이터를 정의합니다. 또한 모드를 불러올 방법과, 모드 목록에 표시할 정보 등도 포함합니다. [MDK에 동봉된 `mods.toml`][mdkmodstoml]은 포함된 모든 속성의 역할을 주석으로 기술하며, 이는 아래에서 더 자세히 다루겠습니다.

`mods.toml`은 세 부분으로 나눌 수 있는데: 모드 파일에 적용되는 속성, 모드에 개별적으로 적용되는 속성, 그리고 모드 간 종속성입니다. 이중 일부는 무조건 명시되어야 하며 누락되면 실행 중 예외가 발생합니다.

:::note
MDK는 기본적으로 Gradle을 통해 여러 속성들을 `gradle.properties`의 내용으로 대체합니다. 예를 들어 `license="${mod_license}"`는 `license` 필드가 `gradle.properties`의 `mod_license`로 대체됩니다.
:::

### 모드 파일에 적용되는 속성

아래 속성들은 개별 모드가 아니라, 전체 JAR 파일 자체에 적용되는 속성으로, 사용할 모드 로더와 전역 설정 등을 포함합니다.

| 속성                   |   타입    |   기본값   |                                                                                           설명                                                                                            | 예시                                                                     |
|:---------------------|:-------:|:-------:|:---------------------------------------------------------------------------------------------------------------------------------------------------------------------------------------:|:-----------------------------------------------------------------------|
| `modLoader`          | string  | **필수**  | 사용할 모드 로더를 지정합니다. Kotlin처럼 다른 JVM 언어로 작성된 모드를 불러올 때, 또는 진입점을 찾는 방식을 변경할 때 사용합니다. 네오 포지는 기본적으로 Java 모드 로더 [`"javafml"`][javafml]과 lowcode/nocode 로더 [`"lowcodefml"`][lowcodefml]을 제공합니다. | `modLoader="javafml"`                                                  |
| `loaderVersion`      | string  | **필수**  |                                               사용할 모드 로더의 버전 범위를 [`Maven 버전 범위`][mvr] 형식으로 지정합니다. `javafml`과 `lowcodefml`는 버전 `1`을 사용합니다.                                                | `loaderVersion="[1,)"`                                                 |
| `license`            | string  | **필수**  |                             JAR에 포함된 모드들의 라이선스입니다. [SPDX 식별자][spdx], 또는 라이선스 본문의 링크를 쓰는 것을 권장드립니다. 자신에게 맞는 라이선스는 https://choosealicense.com/ 에서 고르실 수 있습니다.                             | `license="MIT"`                                                        |
| `showAsResourcePack` | boolean | `false` |                                                         만약 `true`인 경우 JAR의 리소스는 `Mod resources`로 병합되지 않고 `리소스 팩` 메뉴에 따로 나타납니다.                                                          | `showAsResourcePack=true`                                              |
| `services`           |  array  |  `[]`   |                                                                 JAR이 사용하는 서비스를 지정합니다. 네오 포지가 모드의 자바 모듈 정보를 만들 때 사용합니다.                                                                  | `services=["net.neoforged.neoforgespi.language.IModLanguageProvider"]` |
| `properties`         |  table  |  `{}`   |                                                      기타 속성을 정의합니다. `StringSubstitutor`를 통해 `${file.<key>}`를 정의된 속성값으로 대체할 수 있습니다.                                                       | `properties={"example"="1.2.3"}` (이후 `${file.example}`로 참조 가능)         |
| `issueTrackerURL`    | string  |  *없음*   |                                                                                 문제 발생 시 제보할 URL을 지정합니다.                                                                                 | `"https://github.com/neoforged/NeoForge/issues"`                       |

:::note
`services`는 [모듈 파일의 `uses` 구문][uses]과 일치하며, [특정 타입의 서비스를 사용하는 것][serviceload]을 허가합니다.

또는, 서비스 파일을 `src/main/resources/META-INF/services` 폴더에 만들어도 됩니다, 이때 파일 이름은 서비스의 전체 이름, 파일 내용은 불러올 서비스입니다. [예제로 AtlasViewer가 있습니다.][atlasviewer]
:::

### 모드에 적용되는 속성

모드에 적용되는 속성은 `[[mods]]` 헤더 아래 작성합니다. 이는 [테이블의 배열][array]입니다; 헤더가 다시 등장하기 전까진 같은 모드의 속성을 정의합니다.

```toml
# examplemod1의 속성들
[[mods]]
modId = "examplemod1"

# examplemod2의 속성들
[[mods]]
modId = "examplemod2"
```

<<<<<<< HEAD
| 속성              |   타입    |             기본값             |                                                                                       설명                                                                                       | 예시                                                              |
|:----------------|:-------:|:---------------------------:|:------------------------------------------------------------------------------------------------------------------------------------------------------------------------------:|:----------------------------------------------------------------|
| `modId`         | string  |           **필수**            |                             모드를 구분할 때 쓰는 고유 식별자를 지정합니다. 아이디는 무조건 `^[a-z][a-z0-9_]{1,63}$`에 상응해야 합니다. (2~64 길이의 문자열; 소문자로 시작함; 소문자, 숫자, 밑줄로만 이루어짐).                             | `modId="examplemod"`                                            |
| `namespace`     | string  |          `modId` 값          |                     모드의 네임 스페이스를 덮어쓸 때 사용합니다. 네임 스페이스 또한 `^[a-z][a-z0-9_.-]{1,63}$`에 상응해야 합니다. (2~64 길이의 문자열; 소문자로 시작함; 소문자, 숫자, 밑줄로만 이루어짐). 현재 사용되지 않습니다.                     | `namespace="example"`                                           |
| `version`       | string  |            `"1"`            | 모드의 버전을 지정합니다, [Maven 버전 규약][versioning]을 따라 하시는 걸 권장드립니다. `${file.jarVersion}`로 설정하시면, 빌드 도중 JAR manifest 파일의 `Implementation-Version` 속성값으로 대체됩니다. (개발 환경에선 `0.0NONE`으로 표시됨) | `version="1.20.2-1.0.0"`                                        |
| `displayName`   | string  |          `modId` 값          |                                                                            GUI에 표시할 모드의 이름을 지정합니다.                                                                             | `displayName="Example Mod"`                                     |
| `description`   | string  | `'''MISSING DESCRIPTION'''` |                                                         모드 목록에 표시할 설명을 지정합니다. 가능하다면 [여러 줄][multiline]로 나누는 것을 권장드립니다.                                                          | `description='''This is an example.'''`                         |
| `logoFile`      | string  |            *없음*             |                                모드 목록에 표시할 로고 이미지의 확장자를 포함한 이름을 지정합니다. 로고는 JAR의 최상위 폴더 또는 최상위 리소스 폴더에 있어야 합니다(예: MDK의 경우 `src/main/resources`).                                 | `logoFile="example_logo.png"`                                   |
| `logoBlur`      | boolean |           `true`            |                                          로고를 크게 늘릴 때 흐리게 만들지를 결정합니다. `true`는 로고를 그릴 때 `GL_LINEAR*`를 쓰고, `false`는 `GL_NEAREST*`를 씁니다.                                           | `logoBlur=false`                                                |
| `updateJSONURL` | string  |            *없음*             |                                                                  실행 중인 모드가 최신 버전인지 [확인할 때 쓰는][update] URL입니다.                                                                  | `updateJSONURL="https://example.github.io/update_checker.json"` |
| `features`      |  table  |            `{}`             |                                                                            [필요기능][features]을 참고하세요.                                                                            | `features={java_version="[17,)"}`                               |
| `modproperties` |  table  |            `{}`             |                                                                            모드에서 사용하는 기타 속성을 정의합니다.                                                                             | `modproperties={example="value"}`                               |
| `modUrl`        | string  |            *없음*             |                                                                       모드 다운로드 페이지의 URL입니다. 현재 사용되지 않습니다.                                                                       | `modUrl="https://neoforged.net/"`                               |
| `credits`       | string  |            *없음*             |                                                                        모드 목록에 표시할 개발에 도움을 준 이들을 지정합니다.                                                                         | `credits="The person over here and there."`                     |
| `authors`       | string  |            *없음*             |                                                                           모드 목록에 표시할 작성자 이름을 지정합니다.                                                                            | `authors="Example Person"`                                      |
| `displayURL`    | string  |            *없음*             |                                                                       모드 목록에 표시할 모드 소개 페이지의 URL을 지정합니다.                                                                        | `displayURL="https://neoforged.net/"`                           |
| `displayTest`   | string  |      `"MATCH_VERSION"`      |                                                                              [사이드][sides]를 참고하세요.                                                                              | `displayTest="NONE"`                                            |

#### 필요 기능

기능 시스템은 모드가 특정 설정, 소프트웨어, 또는 하드웨어 요구 사항을 지정할 때 사용합니다. 필요 기능은 충족되지 않으면 모드를 불러올 수 없고, 사용자에게 표시됩니다. 현재, 지원되는 필요 기능들은 다음과 같습니다:

|       기능        |                                                          설명                                                           | 예시                                  |
|:---------------:|:---------------------------------------------------------------------------------------------------------------------:|:------------------------------------|
| `java_version`  |                                    [Maven 버전 범위][mvr] 형식으로 사용 가능한 자바 버전 범위를 지정합니다.                                    | `features={java_version="[17,)"}`   |
| `openGLVersion` | [Maven 버전 범위][mvr] 형식으로 사용 가능한 OpenGL 버전 범위를 지정합니다. 마인크래프트는 OpenGL 3.2 이상에서 구동 가능하나, 필요하다면 더 높은 버전을 요구하도록 설정할 수 있습니다. | `features={openGLVersion="[4.6,)"}` |

### 모드 간 종속성

모드는 종속성을 가질 수 있습니다. 네오 포지는 모드를 불러오기 전에 종속성이 만족되는지 확인합니다. 아래 속성들은 [테이블 배열][array] 형식으로 작성하며 헤더로 `[[dependencies.<modid>]]`를 사용합니다.

| 속성             |   타입   |     기본값      |                                                                                                                                                                    설명                                                                                                                                                                     | 예시                                           |
|:---------------|:------:|:------------:|:-----------------------------------------------------------------------------------------------------------------------------------------------------------------------------------------------------------------------------------------------------------------------------------------------------------------------------------------:|:---------------------------------------------|
| `modId`        | string |    **필수**    |                                                                                                                                                          필요한 다른 모드의 아이디를 지정합니다.                                                                                                                                                           | `modId="jei"`                                |
| `type`         | string | `"required"` | 해당 종속성의 유형을 지정합니다: `"required"`는 해당 종속성이 누락될 경우 모드를 불러올 수 없음을 의미하고, `"optional"`은 종속성이 누락되도 모드를 정상적으로 불러올 순 있음을 의미합니다. 이때 버전 호환성 검사는 두 경우 다 수행되며 `"optional"`이라도 호환되지 않는 종속성이 설치되어 있으면 오류가 발생합니다. `"incompatible"`은 해당 종속성이 존재하면 오류가 발생함을 의미합니다. `"discouraged"`는 해당 종속성이 존재해도 모드를 정상적으로 불러올 수 있으나, 그래도 제거하는 것을 권장함을 의미하며 사용자에게 경고를 띄웁니다. | `type="incompatible"`                        |
| `reason`       | string |  *nothing*   |                                                                                                                                                    종속성 검사가 실패할 경우 사용자에게 띄울 메세지를 지정합니다.                                                                                                                                                    |
| `versionRange` | string |     `""`     |                                                                                                                                   사용 가능한 종속성의 버전을 [Maven 버전 범위][mvr] 형식으로 지정합니다. 비워놓으면 버전이 상관없음을 의미합니다.                                                                                                                                   | `versionRange="[1, 2)"`                      |
| `ordering`     | string |   `"NONE"`   |                                                                                                                     해당 종속성을 모드보다 먼저 불러와야 하는지 (`"BEFORE"`), 또는 나중에 불러와야 하는지 (`"AFTER"`), 아니면 상관없는지 (`"NONE"`)를 지정합니다.                                                                                                                      | `ordering="AFTER"`                           |
| `side`         | string |   `"BOTH"`   |                                                                                                                          해당 종속성이 필요한 [물리 사이드][dist]를 지정합니다. `"CLIENT"`, `"SERVER"`, 또는 `"BOTH"` 세 값 중 하나를 사용하세요.                                                                                                                          | `side="CLIENT"`                              |
| `referralUrl`  | string |  *nothing*   |                                                                                                                                                  종속성의 다운로드 페이지 URL을 지정합니다. 현재 사용하지 않습니다.                                                                                                                                                  | `referralUrl="https://library.example.com/"` |
=======
| Property        |  Type   |           Default           |                                                                                                                                  Description                                                                                                                                   | Example                                                         |
|:----------------|:-------:|:---------------------------:|:------------------------------------------------------------------------------------------------------------------------------------------------------------------------------------------------------------------------------------------------------------------------------:|:----------------------------------------------------------------|
| `modId`         | string  |        **mandatory**        |                                   The unique identifier representing this mod. The id must match `^[a-z][a-z0-9_]{1,63}$` (a string 2-64 characters; starts with a lowercase letter; made up of lowercase letters, numbers, or underscores).                                   | `modId="examplemod"`                                            |
| `namespace`     | string  |      value of `modId`       |                   An override namespace for the mod. The namespace much match `^[a-z][a-z0-9_.-]{1,63}$` (a string 2-64 characters; starts with a lowercase letter; made up of lowercase letters, numbers, underscores, dots, or dashes). Currently unused.                    | `namespace="example"`                                           |
| `version`       | string  |            `"1"`            | The version of the mod, preferably in a [variation of Maven versioning][versioning]. When set to `${file.jarVersion}`, it will be replaced with the value of the `Implementation-Version` property in the JAR's manifest (displays as `0.0NONE` in a development environment). | `version="1.20.2-1.0.0"`                                        |
| `displayName`   | string  |      value of `modId`       |                                                                                    The display name of the mod. Used when representing the mod on a screen (e.g., mod list, mod mismatch).                                                                                     | `displayName="Example Mod"`                                     |
| `description`   | string  | `'''MISSING DESCRIPTION'''` |                                                                           The description of the mod shown in the mod list screen. It is recommended to use a [multiline literal string][multiline].                                                                           | `description='''This is an example.'''`                         |
| `logoFile`      | string  |          *nothing*          |                                  The name and extension of an image file used on the mods list screen. The logo must be in the root of the JAR or directly in the root of the source set (e.g. `src/main/resources` for the main source set).                                  | `logoFile="example_logo.png"`                                   |
| `logoBlur`      | boolean |           `true`            |                                          Whether to use `GL_LINEAR*` (true) or `GL_NEAREST*` (false) to render the `logoFile`. In simpler terms, this means whether the logo should be blurred or not when trying to scale the logo.                                           | `logoBlur=false`                                                |
| `updateJSONURL` | string  |          *nothing*          |                                                                                A URL to a JSON used by the [update checker][update] to make sure the mod you are playing is the latest version.                                                                                | `updateJSONURL="https://example.github.io/update_checker.json"` |
| `features`      |  table  |            `{}`             |                                                                                                                                See [features].                                                                                                                                 | `features={java_version="[17,)"}`                               |
| `modproperties` |  table  |            `{}`             |                                                                                       A table of key/values associated with this mod. Unused by NeoForge, but is mainly for use by mods.                                                                                       | `modproperties={example="value"}`                               |
| `modUrl`        | string  |          *nothing*          |                                                                                                            A URL to the download page of the mod. Currently unused.                                                                                                            | `modUrl="https://neoforged.net/"`                               |
| `credits`       | string  |          *nothing*          |                                                                                                       Credits and acknowledges for the mod shown on the mod list screen.                                                                                                       | `credits="The person over here and there."`                     |
| `authors`       | string  |          *nothing*          |                                                                                                              The authors of the mod shown on the mod list screen.                                                                                                              | `authors="Example Person"`                                      |
| `displayURL`    | string  |          *nothing*          |                                                                                                       A URL to the display page of the mod shown on the mod list screen.                                                                                                       | `displayURL="https://neoforged.net/"`                           |
| `displayTest`   | string  |      `"MATCH_VERSION"`      |                                                                                                                                  See [sides].                                                                                                                                  | `displayTest="NONE"`                                            |

:::note
Some properties (`displayName` and `description`) can also be localized using language files. See [Internationalization and Localization][i18n] for more detail.
:::

#### Features

The features system allows mods to demand that certain settings, software, or hardware are available when loading the system. When a feature is not satisfied, mod loading will fail, informing the user about the requirement. Currently, NeoForge provides the following features:

|     Feature     |                                                                                                Description                                                                                                | Example                             |
|:---------------:|:---------------------------------------------------------------------------------------------------------------------------------------------------------------------------------------------------------:|:------------------------------------|
| `java_version`  |                           The acceptable version range of the Java version, expressed as a [Maven Version Range][mvr]. This should be the supported version used by Minecraft.                            | `features={java_version="[17,)"}`   |
| `openGLVersion` | The acceptable version range of the OpenGL version, expressed as a [Maven Version Range][mvr]. Minecraft requires OpenGL 3.2 or newer. If you want to require a newer OpenGL version, you can do so here. | `features={openGLVersion="[4.6,)"}` |

### Dependency Configurations

Mods can specify their dependencies, which are checked by NeoForge before loading the mods. These configurations are created using the [array of tables][array] `[[dependencies.<modid>]]`, where `modid` is the identifier of the mod that consumes the dependency.

| Property       |  Type  |    Default    | Description                                                                                                                                                                                                                                                                                                                                                                                                                                                                | Example                                      |
|:---------------|:------:|:-------------:|:---------------------------------------------------------------------------------------------------------------------------------------------------------------------------------------------------------------------------------------------------------------------------------------------------------------------------------------------------------------------------------------------------------------------------------------------------------------------------|:---------------------------------------------|
| `modId`        | string | **mandatory** | The identifier of the mod added as a dependency.                                                                                                                                                                                                                                                                                                                                                                                                                           | `modId="jei"`                                |
| `type`         | string | `"required"`  | Specifies the nature of this dependency: `"required"` is the default and prevents the mod from loading if this dependency is missing; `"optional"` will not prevent the mod from loading if the dependency is missing, but still validates that the dependency is compatible; `"incompatible"` prevents the mod from loading if this dependency is present; `"discouraged"` still allows the mod to load if the dependency is present, but presents a warning to the user. | `type="incompatible"`                        |
| `reason`       | string |   *nothing*   | An optional user-facing message to describe why this dependency is required, or why it is incompatible.                                                                                                                                                                                                                                                                                                                                                                    |
| `versionRange` | string |     `""`      | The acceptable version range of the language loader, expressed as a [Maven Version Range][mvr]. An empty string matches any version.                                                                                                                                                                                                                                                                                                                                       | `versionRange="[1, 2)"`                      |
| `ordering`     | string |   `"NONE"`    | Defines if the mod must load before (`"BEFORE"`) or after (`"AFTER"`) this dependency. If the ordering does not matter, return `"NONE"`                                                                                                                                                                                                                                                                                                                                    | `ordering="AFTER"`                           |
| `side`         | string |   `"BOTH"`    | The [physical side][sides] the dependency must be present on: `"CLIENT"`, `"SERVER"`, or `"BOTH"`.                                                                                                                                                                                                                                                                                                                                                                         | `side="CLIENT"`                              |
| `referralUrl`  | string |   *nothing*   | A URL to the download page of the dependency. Currently unused.                                                                                                                                                                                                                                                                                                                                                                                                            | `referralUrl="https://library.example.com/"` |
>>>>>>> a5c64027

:::danger
`ordering`을 잘못 설정하면 모드 간 순환 종속성이 발생할 수 있습니다, 예를 들어 모드 A와 모드 B가 서로보다 먼저(`"BEFORE"`) 불러와 지려고 하면 순환 종속성 발생해 게임이 충돌합니다.
:::

## 모드 진입점

이제 `mods.toml`을 작성했으므로 모드의 진입점을 설정해야 합니다. 진입점은 모드 실행을 시작하는 곳이며, `mods.toml`에 지정한 모드 로더가 결정합니다.

### `javafml`과 `@Mod`

`javafml`은 네오 포지가 자바 언어용으로 만든 모드 로더입니다. `@Mod` 어노테이션으로 표시된 클래스를 진입점으로 사용합니다. 이때 어노테이션은 `mods.toml`에 제시된 모드 아이디가 적혀있어야 합니다. 이후, 해당 클래스의 생성자에서 모드 초기화를 수행하세요. (예: [이벤트 등록][events] 또는 [`DeferredRegister`][registration] 설정)

```java
@Mod("examplemod") // mods.toml에 제시한 모드 아이디와 동일해야 함
public class Example {
  public Example(IEventBus modBus) { // 생성자 인자는 모드별 버스임
    // 초기화 작업 수행
  }
}
```

:::note
`mods.toml`의 모드 아이디와 `@Mod` 어노테이션은 1대1 대응해야 합니다. 다시 말해서, 각 모드 아이디는 `@Mod` 어노테이션에 한 번만 쓰여야 합니다.
:::

### `lowcodefml`

`lowcodefml`은 리소스 팩과 데이터 팩을 코드로 작성한 진입점 없이 모드처럼 배포할 때 사용합니다.

[array]: https://toml.io/ko/v1.0.0#%ED%85%8C%EC%9D%B4%EB%B8%94%EC%9D%98-%EB%B0%B0%EC%97%B4
[atlasviewer]: https://github.com/XFactHD/AtlasViewer/blob/1.20.2/neoforge/src/main/resources/META-INF/services/xfacthd.atlasviewer.platform.services.IPlatformHelper
<<<<<<< HEAD
[dist]: ../concepts/sides.md#사이드의-종류들
[events]: ../concepts/events.md
[features]: #필요-기능
[group]: #그룹-아이디
[javafml]: #javafml과-mod
=======
[events]: ../concepts/events.md
[features]: #features
[group]: #the-group-id
[i18n]: ../concepts/internationalization.md#mod-metadata
[javafml]: #javafml-and-mod
>>>>>>> a5c64027
[jei]: https://www.curseforge.com/minecraft/mc-mods/jei
[lowcodefml]: #lowcodefml
[mcversioning]: versioning.md#마인크래프트
[mdkgradleproperties]: https://github.com/neoforged/MDK/blob/main/gradle.properties
[mdkmodstoml]: https://github.com/neoforged/MDK/blob/main/src/main/resources/META-INF/mods.toml
[modstoml]: #modstoml
[mojmaps]: https://github.com/neoforged/NeoForm/blob/main/Mojang.md
[multiline]: https://toml.io/ko/v1.0.0#%EB%AC%B8%EC%9E%90%EC%97%B4
[mvr]: https://maven.apache.org/enforcer/enforcer-rules/versionRanges.html
[neoversioning]: versioning.md#네오-포지
[packaging]: ./structuring.md#패키징
[registration]: ../concepts/registries.md#deferredregister
[serviceload]: https://docs.oracle.com/en/java/javase/17/docs/api/java.base/java/util/ServiceLoader.html#load(java.lang.Class)
<<<<<<< HEAD
[sides]: ../concepts/sides.md#한쪽-사이드-전용-모드-만들기
=======
[sides]: ../concepts/sides.md
>>>>>>> a5c64027
[spdx]: https://spdx.org/licenses/
[toml]: https://toml.io/ko
[update]: ../misc/updatechecker.md
[uses]: https://docs.oracle.com/javase/specs/jls/se17/html/jls-7.html#jls-7.7.3
[versioning]: ./versioning.md<|MERGE_RESOLUTION|>--- conflicted
+++ resolved
@@ -91,7 +91,6 @@
 modId = "examplemod2"
 ```
 
-<<<<<<< HEAD
 | 속성              |   타입    |             기본값             |                                                                                       설명                                                                                       | 예시                                                              |
 |:----------------|:-------:|:---------------------------:|:------------------------------------------------------------------------------------------------------------------------------------------------------------------------------:|:----------------------------------------------------------------|
 | `modId`         | string  |           **필수**            |                             모드를 구분할 때 쓰는 고유 식별자를 지정합니다. 아이디는 무조건 `^[a-z][a-z0-9_]{1,63}$`에 상응해야 합니다. (2~64 길이의 문자열; 소문자로 시작함; 소문자, 숫자, 밑줄로만 이루어짐).                             | `modId="examplemod"`                                            |
@@ -109,6 +108,10 @@
 | `authors`       | string  |            *없음*             |                                                                           모드 목록에 표시할 작성자 이름을 지정합니다.                                                                            | `authors="Example Person"`                                      |
 | `displayURL`    | string  |            *없음*             |                                                                       모드 목록에 표시할 모드 소개 페이지의 URL을 지정합니다.                                                                        | `displayURL="https://neoforged.net/"`                           |
 | `displayTest`   | string  |      `"MATCH_VERSION"`      |                                                                              [사이드][sides]를 참고하세요.                                                                              | `displayTest="NONE"`                                            |
+
+:::note
+일부 속성(`displayName`, `description`)은 언어 파일을 통해 다국어를 지원합니다. 자세한 사항은 [다국어 지원][i18n]을 참고하세요.
+:::
 
 #### 필요 기능
 
@@ -130,54 +133,8 @@
 | `reason`       | string |  *nothing*   |                                                                                                                                                    종속성 검사가 실패할 경우 사용자에게 띄울 메세지를 지정합니다.                                                                                                                                                    |
 | `versionRange` | string |     `""`     |                                                                                                                                   사용 가능한 종속성의 버전을 [Maven 버전 범위][mvr] 형식으로 지정합니다. 비워놓으면 버전이 상관없음을 의미합니다.                                                                                                                                   | `versionRange="[1, 2)"`                      |
 | `ordering`     | string |   `"NONE"`   |                                                                                                                     해당 종속성을 모드보다 먼저 불러와야 하는지 (`"BEFORE"`), 또는 나중에 불러와야 하는지 (`"AFTER"`), 아니면 상관없는지 (`"NONE"`)를 지정합니다.                                                                                                                      | `ordering="AFTER"`                           |
-| `side`         | string |   `"BOTH"`   |                                                                                                                          해당 종속성이 필요한 [물리 사이드][dist]를 지정합니다. `"CLIENT"`, `"SERVER"`, 또는 `"BOTH"` 세 값 중 하나를 사용하세요.                                                                                                                          | `side="CLIENT"`                              |
+| `side`         | string |   `"BOTH"`   |                                                                                                                          해당 종속성이 필요한 [물리 사이드][side]를 지정합니다. `"CLIENT"`, `"SERVER"`, 또는 `"BOTH"` 세 값 중 하나를 사용하세요.                                                                                                                          | `side="CLIENT"`                              |
 | `referralUrl`  | string |  *nothing*   |                                                                                                                                                  종속성의 다운로드 페이지 URL을 지정합니다. 현재 사용하지 않습니다.                                                                                                                                                  | `referralUrl="https://library.example.com/"` |
-=======
-| Property        |  Type   |           Default           |                                                                                                                                  Description                                                                                                                                   | Example                                                         |
-|:----------------|:-------:|:---------------------------:|:------------------------------------------------------------------------------------------------------------------------------------------------------------------------------------------------------------------------------------------------------------------------------:|:----------------------------------------------------------------|
-| `modId`         | string  |        **mandatory**        |                                   The unique identifier representing this mod. The id must match `^[a-z][a-z0-9_]{1,63}$` (a string 2-64 characters; starts with a lowercase letter; made up of lowercase letters, numbers, or underscores).                                   | `modId="examplemod"`                                            |
-| `namespace`     | string  |      value of `modId`       |                   An override namespace for the mod. The namespace much match `^[a-z][a-z0-9_.-]{1,63}$` (a string 2-64 characters; starts with a lowercase letter; made up of lowercase letters, numbers, underscores, dots, or dashes). Currently unused.                    | `namespace="example"`                                           |
-| `version`       | string  |            `"1"`            | The version of the mod, preferably in a [variation of Maven versioning][versioning]. When set to `${file.jarVersion}`, it will be replaced with the value of the `Implementation-Version` property in the JAR's manifest (displays as `0.0NONE` in a development environment). | `version="1.20.2-1.0.0"`                                        |
-| `displayName`   | string  |      value of `modId`       |                                                                                    The display name of the mod. Used when representing the mod on a screen (e.g., mod list, mod mismatch).                                                                                     | `displayName="Example Mod"`                                     |
-| `description`   | string  | `'''MISSING DESCRIPTION'''` |                                                                           The description of the mod shown in the mod list screen. It is recommended to use a [multiline literal string][multiline].                                                                           | `description='''This is an example.'''`                         |
-| `logoFile`      | string  |          *nothing*          |                                  The name and extension of an image file used on the mods list screen. The logo must be in the root of the JAR or directly in the root of the source set (e.g. `src/main/resources` for the main source set).                                  | `logoFile="example_logo.png"`                                   |
-| `logoBlur`      | boolean |           `true`            |                                          Whether to use `GL_LINEAR*` (true) or `GL_NEAREST*` (false) to render the `logoFile`. In simpler terms, this means whether the logo should be blurred or not when trying to scale the logo.                                           | `logoBlur=false`                                                |
-| `updateJSONURL` | string  |          *nothing*          |                                                                                A URL to a JSON used by the [update checker][update] to make sure the mod you are playing is the latest version.                                                                                | `updateJSONURL="https://example.github.io/update_checker.json"` |
-| `features`      |  table  |            `{}`             |                                                                                                                                See [features].                                                                                                                                 | `features={java_version="[17,)"}`                               |
-| `modproperties` |  table  |            `{}`             |                                                                                       A table of key/values associated with this mod. Unused by NeoForge, but is mainly for use by mods.                                                                                       | `modproperties={example="value"}`                               |
-| `modUrl`        | string  |          *nothing*          |                                                                                                            A URL to the download page of the mod. Currently unused.                                                                                                            | `modUrl="https://neoforged.net/"`                               |
-| `credits`       | string  |          *nothing*          |                                                                                                       Credits and acknowledges for the mod shown on the mod list screen.                                                                                                       | `credits="The person over here and there."`                     |
-| `authors`       | string  |          *nothing*          |                                                                                                              The authors of the mod shown on the mod list screen.                                                                                                              | `authors="Example Person"`                                      |
-| `displayURL`    | string  |          *nothing*          |                                                                                                       A URL to the display page of the mod shown on the mod list screen.                                                                                                       | `displayURL="https://neoforged.net/"`                           |
-| `displayTest`   | string  |      `"MATCH_VERSION"`      |                                                                                                                                  See [sides].                                                                                                                                  | `displayTest="NONE"`                                            |
-
-:::note
-Some properties (`displayName` and `description`) can also be localized using language files. See [Internationalization and Localization][i18n] for more detail.
-:::
-
-#### Features
-
-The features system allows mods to demand that certain settings, software, or hardware are available when loading the system. When a feature is not satisfied, mod loading will fail, informing the user about the requirement. Currently, NeoForge provides the following features:
-
-|     Feature     |                                                                                                Description                                                                                                | Example                             |
-|:---------------:|:---------------------------------------------------------------------------------------------------------------------------------------------------------------------------------------------------------:|:------------------------------------|
-| `java_version`  |                           The acceptable version range of the Java version, expressed as a [Maven Version Range][mvr]. This should be the supported version used by Minecraft.                            | `features={java_version="[17,)"}`   |
-| `openGLVersion` | The acceptable version range of the OpenGL version, expressed as a [Maven Version Range][mvr]. Minecraft requires OpenGL 3.2 or newer. If you want to require a newer OpenGL version, you can do so here. | `features={openGLVersion="[4.6,)"}` |
-
-### Dependency Configurations
-
-Mods can specify their dependencies, which are checked by NeoForge before loading the mods. These configurations are created using the [array of tables][array] `[[dependencies.<modid>]]`, where `modid` is the identifier of the mod that consumes the dependency.
-
-| Property       |  Type  |    Default    | Description                                                                                                                                                                                                                                                                                                                                                                                                                                                                | Example                                      |
-|:---------------|:------:|:-------------:|:---------------------------------------------------------------------------------------------------------------------------------------------------------------------------------------------------------------------------------------------------------------------------------------------------------------------------------------------------------------------------------------------------------------------------------------------------------------------------|:---------------------------------------------|
-| `modId`        | string | **mandatory** | The identifier of the mod added as a dependency.                                                                                                                                                                                                                                                                                                                                                                                                                           | `modId="jei"`                                |
-| `type`         | string | `"required"`  | Specifies the nature of this dependency: `"required"` is the default and prevents the mod from loading if this dependency is missing; `"optional"` will not prevent the mod from loading if the dependency is missing, but still validates that the dependency is compatible; `"incompatible"` prevents the mod from loading if this dependency is present; `"discouraged"` still allows the mod to load if the dependency is present, but presents a warning to the user. | `type="incompatible"`                        |
-| `reason`       | string |   *nothing*   | An optional user-facing message to describe why this dependency is required, or why it is incompatible.                                                                                                                                                                                                                                                                                                                                                                    |
-| `versionRange` | string |     `""`      | The acceptable version range of the language loader, expressed as a [Maven Version Range][mvr]. An empty string matches any version.                                                                                                                                                                                                                                                                                                                                       | `versionRange="[1, 2)"`                      |
-| `ordering`     | string |   `"NONE"`    | Defines if the mod must load before (`"BEFORE"`) or after (`"AFTER"`) this dependency. If the ordering does not matter, return `"NONE"`                                                                                                                                                                                                                                                                                                                                    | `ordering="AFTER"`                           |
-| `side`         | string |   `"BOTH"`    | The [physical side][sides] the dependency must be present on: `"CLIENT"`, `"SERVER"`, or `"BOTH"`.                                                                                                                                                                                                                                                                                                                                                                         | `side="CLIENT"`                              |
-| `referralUrl`  | string |   *nothing*   | A URL to the download page of the dependency. Currently unused.                                                                                                                                                                                                                                                                                                                                                                                                            | `referralUrl="https://library.example.com/"` |
->>>>>>> a5c64027
 
 :::danger
 `ordering`을 잘못 설정하면 모드 간 순환 종속성이 발생할 수 있습니다, 예를 들어 모드 A와 모드 B가 서로보다 먼저(`"BEFORE"`) 불러와 지려고 하면 순환 종속성 발생해 게임이 충돌합니다.
@@ -210,19 +167,11 @@
 
 [array]: https://toml.io/ko/v1.0.0#%ED%85%8C%EC%9D%B4%EB%B8%94%EC%9D%98-%EB%B0%B0%EC%97%B4
 [atlasviewer]: https://github.com/XFactHD/AtlasViewer/blob/1.20.2/neoforge/src/main/resources/META-INF/services/xfacthd.atlasviewer.platform.services.IPlatformHelper
-<<<<<<< HEAD
-[dist]: ../concepts/sides.md#사이드의-종류들
 [events]: ../concepts/events.md
 [features]: #필요-기능
 [group]: #그룹-아이디
+[i18n]: ../concepts/internationalization.md#모드-속성
 [javafml]: #javafml과-mod
-=======
-[events]: ../concepts/events.md
-[features]: #features
-[group]: #the-group-id
-[i18n]: ../concepts/internationalization.md#mod-metadata
-[javafml]: #javafml-and-mod
->>>>>>> a5c64027
 [jei]: https://www.curseforge.com/minecraft/mc-mods/jei
 [lowcodefml]: #lowcodefml
 [mcversioning]: versioning.md#마인크래프트
@@ -236,11 +185,7 @@
 [packaging]: ./structuring.md#패키징
 [registration]: ../concepts/registries.md#deferredregister
 [serviceload]: https://docs.oracle.com/en/java/javase/17/docs/api/java.base/java/util/ServiceLoader.html#load(java.lang.Class)
-<<<<<<< HEAD
-[sides]: ../concepts/sides.md#한쪽-사이드-전용-모드-만들기
-=======
 [sides]: ../concepts/sides.md
->>>>>>> a5c64027
 [spdx]: https://spdx.org/licenses/
 [toml]: https://toml.io/ko
 [update]: ../misc/updatechecker.md
