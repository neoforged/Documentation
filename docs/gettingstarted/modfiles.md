--- conflicted
+++ resolved
@@ -2,37 +2,11 @@
 
 모드 파일은 JAR에 어떤 모드가 들어있는지, '모드' 메뉴에 표시할 정보는 무엇인지, 게임에서 모드를 불러오는 방법을 결정하는 역할을 합니다.
 
-<<<<<<< HEAD
-## gradle.properties
-
-`gradle.properties`는 모드 아이디, 버전 등의 여러 공통 속성들을 정의하는 파일입니다. 빌드 도중 Gradle은 이 파일의 속성값을 읽고  [mods.toml][modstoml]과 같은 파일에 적은 속성의 이름을 그 값으로 대체합니다. 이러면 여러 곳에서 사용하는 값을 모두 이 파일에서 관리할 수 있습니다.
+## `gradle.properties`
+
+`gradle.properties`는 모드 아이디, 버전 등의 여러 공통 속성들을 정의하는 파일입니다. 빌드 도중 Gradle은 이 파일의 속성값을 읽고  [neoforge.mods.toml][neoforgemodstoml]과 같은 파일에 적은 속성의 이름을 그 값으로 대체합니다. 이러면 여러 곳에서 사용하는 값을 모두 이 파일에서 관리할 수 있습니다.
 
 대부분의 속성 값들의 역할은 [MDK의 `gradle.properties`][mdkgradleproperties]의 주석으로 기술되어 있습니다.
-
-| 속성                        | 설명                                                                                                                                                       | 예시                                        |
-|---------------------------|----------------------------------------------------------------------------------------------------------------------------------------------------------|-------------------------------------------|
-| `org.gradle.jvmargs`      | Gradle에 전달할 추가 JVM 인자를 지정합니다. 일반적으로 Gradle에 할당할 메모리를 설정하는 데 사용합니다. 이때 메모리는 마인크래프트가 아니라 Gradle에 부여됩니다.                                                    | `org.gradle.jvmargs=-Xmx3G`               |
-| `org.gradle.daemon`       | Gradle 데몬 사용 여부를 지정합니다.                                                                                                                                  | `org.gradle.daemon=false`                 |
-| `org.gradle.debug`        | Gradle의 디버그 모드 사용 여부를 지정합니다. 주로 디버그 로그를 출력할 때 사용합니다. 이 디버그 모드는 Gradle 자체 기능이며 마인크래프트와 무관합니다.                                                             | `org.gradle.debug=false`                  |
-| `minecraft_version`       | 실행하는 마인크래프트 버전을 지정합니다. `neo_version`과 상응해야 합니다.                                                                                                          | `minecraft_version=1.20.2`                |
-| `minecraft_version_range` | 모드를 사용 가능한 마인크래프트 버전 범위를 [`Maven 버전 범위`][mvr] 형식으로 지정합니다. 이때 [스냅숏, pre-release, release candidate][mcversioning]는 Maven 규약을 따르지 않기 때문에 버전 순서가 꼬일 수 있습니다. | `minecraft_version_range=[1.20.2,1.20.3)` |
-| `neo_version`             | 모드를 개발하는 네오 포지 버전을 지정합니다. `minecraft_version`과 상응해야 합니다. 자세한 정보는 [NeoForge 버전 규약][neoversioning]에서 확인하세요.                                                | `minecraft_version=1.20.2`                |
-| `neo_version_range`       | 모드를 사용 가능한 네오 포지 버전 범위를 [`Maven 버전 범위`][mvr] 형식으로 지정합니다.                                                                                                 | `minecraft_version_range=[1.20.2,1.20.3)` |
-| `loader_version_range`    | 사용 가능한 모드 로더 버전 범위를 [`Maven 버전 범위`][mvr] 형식으로 지정합니다. 이때 모드 로더 버전 형식은 NeoForge 버전 규약과 무관합니다.                                                              | `loader_version_range=[1,)`               |
-| `mod_id`                  | 모드의 아이디를 지정합니다. 아이디는 기억하기 쉽고 고유해야 합니다, 만약 두 개의 모드가 같은 id를 가진다면 게임을 불러오다가 충돌합니다. 또한 아이디는 레지스트리의 네임 스페이스에 사용됩니다.                                           | `mod_id=examplemod`                       |
-| `mod_name`                | GUI에 표시되는 모드의 이름을 지정합니다. 기본적으로 모드 목록에만 표시되지만 [JEI][jei]와 같은 모드는 툴팁에서도 모드 이름을 띄웁니다.                                                                       | `mod_name=Example Mod`                    |
-| `mod_license`             | 모드의 라이선스를 지정합니다. [SPDX 식별자][spdx], 또는 라이선스 본문의 링크를 쓰는 것을 권장드립니다. 자신에게 맞는 라이선스는 https://choosealicense.com/ 에서 고르실 수 있습니다.                                | `mod_license=MIT`                         |
-| `mod_version`             | 모드 목록에 표시되는 모드의 버전을 지정합니다. 자세한 정보는 [버전 규약][versioning]을 확인하세요.                                                                                           | `mod_version=1.0`                         |
-| `mod_group_id`            | [그룹 아이디][group]를 참고하세요.                                                                                                                                  | `mod_group_id=com.example.examplemod`     |
-| `mod_authors`             | 모드 목록에 표시되는 모드 제작자를 지정합니다.                                                                                                                               | `mod_authors=ExampleModder`               |
-| `mod_description`         | 모드 목록에 표시되는 모드의 설명을 지정합니다. 줄 바꿈 문자(`\n`)를 사용해 여러 줄로 나눌 수 있습니다.                                                                                           | `mod_authors=Example mod description.`    |
-| `pack_format_number`      | 모드의 데이터 팩 및 리소스 팩의 버전 번호입니다. 모장은 버전 번호를 무작위로 증가시켜 현재 버전 번호를 찾아 사용하세요. 마인크래프트 1.20.2 기준으로 `18`을 사용합니다.                                                    | `pack_version_number=18`                  |
-=======
-## `gradle.properties`
-
-The `gradle.properties` file holds various common properties of your mod, such as the mod id or mod version. During building, Gradle reads the values in these files and inlines them in various places, such as the [neoforge.mods.toml][neoforgemodstoml] file. This way, you only need to change values in one place, and they are then applied everywhere for you.
-
-Most values are also explained as comments in [the MDK's `gradle.properties` file][mdkgradleproperties].
 
 | Property                  | Description                                                                                                                                                                                                                             | Example                                    |
 |---------------------------|-----------------------------------------------------------------------------------------------------------------------------------------------------------------------------------------------------------------------------------------|--------------------------------------------|
@@ -61,7 +35,6 @@
 :::info
 Changing this property in the `gradle.properties` file will automatically apply the change everywhere, except for the [`@Mod` annotation][javafml] in your main mod class. There, you need to change it manually to match the value in the `gradle.properties` file.
 :::
->>>>>>> 69841f41
 
 ### 그룹 아이디
 
@@ -78,28 +51,16 @@
 
 ```text
 com
-<<<<<<< HEAD
 - example (group 속성으로 정의한 최상위 패키지)
-  - mymod (모드 아이디)
-    - MyMod.java (ExampleMod.java의 이름을 바꾼 것)
-=======
-- example (top-level package specified in group property)
-    - mymod (the mod id)
-        - MyMod.java (renamed ExampleMod.java)
->>>>>>> 69841f41
+    - mymod (모드 아이디)
+        - MyMod.java (ExampleMod.java의 이름을 바꾼 것)
 ```
 
 ## `neoforge.mods.toml`
 
-<<<<<<< HEAD
-`mods.toml`은 `src/main/resources/META-INF/mods.toml`에 위치한 파일로, [TOML][toml] 문법을 사용해 모드의 메타데이터를 정의합니다. 또한 모드를 불러올 방법과, 모드 목록에 표시할 정보 등도 포함합니다. [MDK에 동봉된 `mods.toml`][mdkmodstoml]은 포함된 모든 속성의 역할을 주석으로 기술하며, 이는 아래에서 더 자세히 다루겠습니다.
-
-`mods.toml`은 세 부분으로 나눌 수 있는데: 모드 파일에 적용되는 속성, 모드에 개별적으로 적용되는 속성, 그리고 모드 간 종속성입니다. 이중 일부는 무조건 명시되어야 하며 누락되면 실행 중 예외가 발생합니다.
-=======
-The `neoforge.mods.toml` file, located at `src/main/resources/META-INF/neoforge.mods.toml`, is a file in [TOML][toml] format that defines the metadata of your mod(s). It also contains additional information on how your mod(s) should be loaded into the game, as well as display information that is displayed within the 'Mods' menu. The [`neoforge.mods.toml` file provided by the MDK][mdkneoforgemodstoml] contains comments explaining every entry, they will be explained here in more detail.
-
-The `neoforge.mods.toml` can be separated into three parts: the non-mod-specific properties, which are linked to the mod file; the mod properties, with a section for each mod; and the dependency configurations, with a section for each mod's or mods' dependencies. Some of the properties associated with the `neoforge.mods.toml` file are mandatory; mandatory properties require a value to be specified, otherwise an exception will be thrown.
->>>>>>> 69841f41
+`neoforge.mods.toml`은 `src/main/resources/META-INF/neoforge.mods.toml`에 위치한 파일로, [TOML][toml] 문법을 사용해 모드의 메타데이터를 정의합니다. 또한 모드를 불러올 방법과, 모드 목록에 표시할 정보 등도 포함합니다. [MDK에 동봉된 `neoforge.mods.toml`][mdkneoforgemodstoml]은 포함된 모든 속성의 역할을 주석으로 기술하며, 이는 아래에서 더 자세히 다루겠습니다.
+
+`neoforge.mods.toml`은 세 부분으로 나눌 수 있는데: 모드 파일에 적용되는 속성, 모드에 개별적으로 적용되는 속성, 그리고 모드 간 종속성입니다. 이중 일부는 무조건 명시되어야 하며 누락되면 실행 중 예외가 발생합니다.
 
 :::note
 MDK는 기본적으로 Gradle을 통해 여러 속성들을 `gradle.properties`의 내용으로 대체합니다. 예를 들어 `license="${mod_license}"`는 `license` 필드가 `gradle.properties`의 `mod_license`로 대체됩니다.
@@ -109,7 +70,6 @@
 
 아래 속성들은 개별 모드가 아니라, 전체 JAR 파일 자체에 적용되는 속성으로, 사용할 모드 로더와 전역 설정 등을 포함합니다.
 
-<<<<<<< HEAD
 | 속성                   |   타입    |   기본값   |                                                                                           설명                                                                                            | 예시                                                                     |
 |:---------------------|:-------:|:-------:|:---------------------------------------------------------------------------------------------------------------------------------------------------------------------------------------:|:-----------------------------------------------------------------------|
 | `modLoader`          | string  | **필수**  | 사용할 모드 로더를 지정합니다. Kotlin처럼 다른 JVM 언어로 작성된 모드를 불러올 때, 또는 진입점을 찾는 방식을 변경할 때 사용합니다. 네오 포지는 기본적으로 Java 모드 로더 [`"javafml"`][javafml]과 lowcode/nocode 로더 [`"lowcodefml"`][lowcodefml]을 제공합니다. | `modLoader="javafml"`                                                  |
@@ -118,18 +78,7 @@
 | `showAsResourcePack` | boolean | `false` |                                                         만약 `true`인 경우 JAR의 리소스는 `Mod resources`로 병합되지 않고 `리소스 팩` 메뉴에 따로 나타납니다.                                                          | `showAsResourcePack=true`                                              |
 | `services`           |  array  |  `[]`   |                                                                 JAR이 사용하는 서비스를 지정합니다. 네오 포지가 모드의 자바 모듈 정보를 만들 때 사용합니다.                                                                  | `services=["net.neoforged.neoforgespi.language.IModLanguageProvider"]` |
 | `properties`         |  table  |  `{}`   |                                                      기타 속성을 정의합니다. `StringSubstitutor`를 통해 `${file.<key>}`를 정의된 속성값으로 대체할 수 있습니다.                                                       | `properties={"example"="1.2.3"}` (이후 `${file.example}`로 참조 가능)         |
-| `issueTrackerURL`    | string  |  *없음*   |                                                                                 문제 발생 시 제보할 URL을 지정합니다.                                                                                 | `"https://github.com/neoforged/NeoForge/issues"`                       |
-=======
-| Property             | Type     | Default        | Description                                                                                                                                                                                                                                                                                                                                         | Example                                                                        |
-|----------------------|----------|----------------|-----------------------------------------------------------------------------------------------------------------------------------------------------------------------------------------------------------------------------------------------------------------------------------------------------------------------------------------------------|--------------------------------------------------------------------------------|
-| `modLoader`          | string   | **mandatory**  | The language loader used by the mod(s). Can be used to support alternative language structures, such as Kotlin objects for the main file, or different methods of determining the entrypoint, such as an interface or method. NeoForge provides the Java loader [`"javafml"`][javafml] and the lowcode/nocode loader [`"lowcodefml"`][lowcodefml].  | `modLoader="javafml"`                                                          |
-| `loaderVersion`      | string   | **mandatory**  | The acceptable version range of the language loader, expressed as a [Maven Version Range][mvr]. For `javafml` and `lowcodefml`, this is currently version `1`.                                                                                                                                                                                      | `loaderVersion="[1,)"`                                                         |
-| `license`            | string   | **mandatory**  | The license the mod(s) in this JAR are provided under. It is suggested that this is set to the [SPDX identifier][spdx] you are using and/or a link to the license. You can visit https://choosealicense.com/ to help pick the license you want to use.                                                                                              | `license="MIT"`                                                                |
-| `showAsResourcePack` | boolean  | `false`        | When `true`, the mod(s)'s resources will be displayed as a separate resource pack on the 'Resource Packs' menu, rather than being combined with the 'Mod resources' pack.                                                                                                                                                                           | `showAsResourcePack=true`                                                      |
-| `services`           | array    | `[]`           | An array of services your mod uses. This is consumed as part of the created module for the mod from NeoForge's implementation of the Java Platform Module System.                                                                                                                                                                                   | `services=["net.neoforged.neoforgespi.language.IModLanguageProvider"]`         |
-| `properties`         | table    | `{}`           | A table of substitution properties. This is used by `StringSubstitutor` to replace `${file.<key>}` with its corresponding value.                                                                                                                                                                                                                    | `properties={"example"="1.2.3"}` (can then be referenced by `${file.example}`) |
-| `issueTrackerURL`    | string   | _nothing_      | A URL representing the place to report and track issues with the mod(s).                                                                                                                                                                                                                                                                            | `"https://github.com/neoforged/NeoForge/issues"`                               |
->>>>>>> 69841f41
+| `issueTrackerURL`    | string  |  _없음_   |                                                                                 문제 발생 시 제보할 URL을 지정합니다.                                                                                 | `"https://github.com/neoforged/NeoForge/issues"`                       |
 
 :::note
 `services`는 [모듈 파일의 `uses` 구문][uses]과 일치하며, [특정 타입의 서비스를 사용하는 것][serviceload]을 허가합니다.
@@ -151,29 +100,6 @@
 modId = "examplemod2"
 ```
 
-<<<<<<< HEAD
-| 속성              |   타입    |             기본값             |                                                                                       설명                                                                                       | 예시                                                              |
-|:----------------|:-------:|:---------------------------:|:------------------------------------------------------------------------------------------------------------------------------------------------------------------------------:|:----------------------------------------------------------------|
-| `modId`         | string  |           **필수**            |                             모드를 구분할 때 쓰는 고유 식별자를 지정합니다. 아이디는 무조건 `^[a-z][a-z0-9_]{1,63}$`에 상응해야 합니다. (2~64 길이의 문자열; 소문자로 시작함; 소문자, 숫자, 밑줄로만 이루어짐).                             | `modId="examplemod"`                                            |
-| `namespace`     | string  |          `modId` 값          |                     모드의 네임 스페이스를 덮어쓸 때 사용합니다. 네임 스페이스 또한 `^[a-z][a-z0-9_.-]{1,63}$`에 상응해야 합니다. (2~64 길이의 문자열; 소문자로 시작함; 소문자, 숫자, 밑줄로만 이루어짐). 현재 사용되지 않습니다.                     | `namespace="example"`                                           |
-| `version`       | string  |            `"1"`            | 모드의 버전을 지정합니다, [Maven 버전 규약][versioning]을 따라 하시는 걸 권장드립니다. `${file.jarVersion}`로 설정하시면, 빌드 도중 JAR manifest 파일의 `Implementation-Version` 속성값으로 대체됩니다. (개발 환경에선 `0.0NONE`으로 표시됨) | `version="1.20.2-1.0.0"`                                        |
-| `displayName`   | string  |          `modId` 값          |                                                                            GUI에 표시할 모드의 이름을 지정합니다.                                                                             | `displayName="Example Mod"`                                     |
-| `description`   | string  | `'''MISSING DESCRIPTION'''` |                                                         모드 목록에 표시할 설명을 지정합니다. 가능하다면 [여러 줄][multiline]로 나누는 것을 권장드립니다.                                                          | `description='''This is an example.'''`                         |
-| `logoFile`      | string  |            *없음*             |                                모드 목록에 표시할 로고 이미지의 확장자를 포함한 이름을 지정합니다. 로고는 JAR의 최상위 폴더 또는 최상위 리소스 폴더에 있어야 합니다(예: MDK의 경우 `src/main/resources`).                                 | `logoFile="example_logo.png"`                                   |
-| `logoBlur`      | boolean |           `true`            |                                          로고를 크게 늘릴 때 흐리게 만들지를 결정합니다. `true`는 로고를 그릴 때 `GL_LINEAR*`를 쓰고, `false`는 `GL_NEAREST*`를 씁니다.                                           | `logoBlur=false`                                                |
-| `updateJSONURL` | string  |            *없음*             |                                                                  실행 중인 모드가 최신 버전인지 [확인할 때 쓰는][update] URL입니다.                                                                  | `updateJSONURL="https://example.github.io/update_checker.json"` |
-| `features`      |  table  |            `{}`             |                                                                            [필요기능][features]을 참고하세요.                                                                            | `features={java_version="[17,)"}`                               |
-| `modproperties` |  table  |            `{}`             |                                                                            모드에서 사용하는 기타 속성을 정의합니다.                                                                             | `modproperties={example="value"}`                               |
-| `modUrl`        | string  |            *없음*             |                                                                       모드 다운로드 페이지의 URL입니다. 현재 사용되지 않습니다.                                                                       | `modUrl="https://neoforged.net/"`                               |
-| `credits`       | string  |            *없음*             |                                                                        모드 목록에 표시할 개발에 도움을 준 이들을 지정합니다.                                                                         | `credits="The person over here and there."`                     |
-| `authors`       | string  |            *없음*             |                                                                           모드 목록에 표시할 작성자 이름을 지정합니다.                                                                            | `authors="Example Person"`                                      |
-| `displayURL`    | string  |            *없음*             |                                                                       모드 목록에 표시할 모드 소개 페이지의 URL을 지정합니다.                                                                        | `displayURL="https://neoforged.net/"`                           |
-| `displayTest`   | string  |      `"MATCH_VERSION"`      |                                                                              [사이드][sides]를 참고하세요.                                                                              | `displayTest="NONE"`                                            |
-
-:::note
-일부 속성(`displayName`, `description`)은 언어 파일을 통해 다국어를 지원합니다. 자세한 사항은 [다국어 지원][i18n]을 참고하세요.
-:::
-=======
 | Property        | Type     | Default                      | Description                                                                                                                                                                                                                                                                    | Example                                                         |
 |-----------------|----------|------------------------------|--------------------------------------------------------------------------------------------------------------------------------------------------------------------------------------------------------------------------------------------------------------------------------|-----------------------------------------------------------------|
 | `modId`         | string   | **mandatory**                | See [The Mod ID][modid].                                                                                                                                                                                                                                                       | `modId="examplemod"`                                            |
@@ -191,22 +117,15 @@
 | `authors`       | string   | _nothing_                    | The authors of the mod shown on the mod list screen.                                                                                                                                                                                                                           | `authors="Example Person"`                                      |
 | `displayURL`    | string   | _nothing_                    | A URL to the display page of the mod shown on the mod list screen.                                                                                                                                                                                                             | `displayURL="https://neoforged.net/"`                           |
 | `displayTest`   | string   | `"MATCH_VERSION"`            | See [sides].                                                                                                                                                                                                                                                                   | `displayTest="NONE"`                                            |
->>>>>>> 69841f41
 
 #### 필요 기능
 
 기능 시스템은 모드가 특정 설정, 소프트웨어, 또는 하드웨어 요구 사항을 지정할 때 사용합니다. 필요 기능은 충족되지 않으면 모드를 불러올 수 없고, 사용자에게 표시됩니다. 현재, 지원되는 필요 기능들은 다음과 같습니다:
 
-<<<<<<< HEAD
 |       기능        |                                                          설명                                                           | 예시                                  |
 |:---------------:|:---------------------------------------------------------------------------------------------------------------------:|:------------------------------------|
 | `java_version`  |                                    [Maven 버전 범위][mvr] 형식으로 사용 가능한 자바 버전 범위를 지정합니다.                                    | `features={java_version="[17,)"}`   |
 | `openGLVersion` | [Maven 버전 범위][mvr] 형식으로 사용 가능한 OpenGL 버전 범위를 지정합니다. 마인크래프트는 OpenGL 3.2 이상에서 구동 가능하나, 필요하다면 더 높은 버전을 요구하도록 설정할 수 있습니다. | `features={openGLVersion="[4.6,)"}` |
-=======
-| Feature          | Description                                                                                                                                                                                                | Example                             |
-|------------------|------------------------------------------------------------------------------------------------------------------------------------------------------------------------------------------------------------|-------------------------------------|
-| `java_version`   | The acceptable version range of the Java version, expressed as a [Maven Version Range][mvr]. This should be the supported version used by Minecraft.                                                       | `features={java_version="[17,)"}`   |
-| `openGLVersion`  | The acceptable version range of the OpenGL version, expressed as a [Maven Version Range][mvr]. Minecraft requires OpenGL 3.2 or newer. If you want to require a newer OpenGL version, you can do so here.  | `features={openGLVersion="[4.6,)"}` |
 
 ### Access Transformer-Specific Properties
 
@@ -215,33 +134,20 @@
 | Property |  Type  |    Default    |             Description              |     Example     |
 |:--------:|:------:|:-------------:|:------------------------------------:|:----------------|
 | `file`   | string | **mandatory** | See [Adding ATs][accesstransformer]. | `file="at.cfg"` |
->>>>>>> 69841f41
-
-### 모드 간 종속성
+
+### Dependency Configurations
 
 모드는 종속성을 가질 수 있습니다. 네오 포지는 모드를 불러오기 전에 종속성이 만족되는지 확인합니다. 아래 속성들은 [테이블 배열][array] 형식으로 작성하며 헤더로 `[[dependencies.<modid>]]`를 사용합니다.
 
-<<<<<<< HEAD
-| 속성             |   타입   |     기본값      |                                                                                                                                                                    설명                                                                                                                                                                     | 예시                                           |
-|:---------------|:------:|:------------:|:-----------------------------------------------------------------------------------------------------------------------------------------------------------------------------------------------------------------------------------------------------------------------------------------------------------------------------------------:|:---------------------------------------------|
-| `modId`        | string |    **필수**    |                                                                                                                                                          필요한 다른 모드의 아이디를 지정합니다.                                                                                                                                                           | `modId="jei"`                                |
+| 속성             |   타입   | 기본값          | 설명                                                                                                                                                                                                                                                                                                                                        | 예시                                           |
+|----------------|--------|--------------|-------------------------------------------------------------------------------------------------------------------------------------------------------------------------------------------------------------------------------------------------------------------------------------------------------------------------------------------|----------------------------------------------|
+| `modId`        | string | **필수**       | 필요한 다른 모드의 아이디를 지정합니다.                                                                                                                                                                                                                                                                                                                    | `modId="jei"`                                |
 | `type`         | string | `"required"` | 해당 종속성의 유형을 지정합니다: `"required"`는 해당 종속성이 누락될 경우 모드를 불러올 수 없음을 의미하고, `"optional"`은 종속성이 누락되도 모드를 정상적으로 불러올 순 있음을 의미합니다. 이때 버전 호환성 검사는 두 경우 다 수행되며 `"optional"`이라도 호환되지 않는 종속성이 설치되어 있으면 오류가 발생합니다. `"incompatible"`은 해당 종속성이 존재하면 오류가 발생함을 의미합니다. `"discouraged"`는 해당 종속성이 존재해도 모드를 정상적으로 불러올 수 있으나, 그래도 제거하는 것을 권장함을 의미하며 사용자에게 경고를 띄웁니다. | `type="incompatible"`                        |
-| `reason`       | string |  *nothing*   |                                                                                                                                                    종속성 검사가 실패할 경우 사용자에게 띄울 메세지를 지정합니다.                                                                                                                                                    |
-| `versionRange` | string |     `""`     |                                                                                                                                   사용 가능한 종속성의 버전을 [Maven 버전 범위][mvr] 형식으로 지정합니다. 비워놓으면 버전이 상관없음을 의미합니다.                                                                                                                                   | `versionRange="[1, 2)"`                      |
-| `ordering`     | string |   `"NONE"`   |                                                                                                                     해당 종속성을 모드보다 먼저 불러와야 하는지 (`"BEFORE"`), 또는 나중에 불러와야 하는지 (`"AFTER"`), 아니면 상관없는지 (`"NONE"`)를 지정합니다.                                                                                                                      | `ordering="AFTER"`                           |
-| `side`         | string |   `"BOTH"`   |                                                                                                                          해당 종속성이 필요한 [물리 사이드][side]를 지정합니다. `"CLIENT"`, `"SERVER"`, 또는 `"BOTH"` 세 값 중 하나를 사용하세요.                                                                                                                          | `side="CLIENT"`                              |
-| `referralUrl`  | string |  *nothing*   |                                                                                                                                                  종속성의 다운로드 페이지 URL을 지정합니다. 현재 사용하지 않습니다.                                                                                                                                                  | `referralUrl="https://library.example.com/"` |
-=======
-| Property       | Type    | Default        | Description                                                                                                                                                                                                                                                                                                                                                                                                                                                                | Example                                      |
-|----------------|---------|----------------|----------------------------------------------------------------------------------------------------------------------------------------------------------------------------------------------------------------------------------------------------------------------------------------------------------------------------------------------------------------------------------------------------------------------------------------------------------------------------|----------------------------------------------|
-| `modId`        | string  | **mandatory**  | The identifier of the mod added as a dependency.                                                                                                                                                                                                                                                                                                                                                                                                                           | `modId="jei"`                                |
-| `type`         | string  | `"required"`   | Specifies the nature of this dependency: `"required"` is the default and prevents the mod from loading if this dependency is missing; `"optional"` will not prevent the mod from loading if the dependency is missing, but still validates that the dependency is compatible; `"incompatible"` prevents the mod from loading if this dependency is present; `"discouraged"` still allows the mod to load if the dependency is present, but presents a warning to the user. | `type="incompatible"`                        |
-| `reason`       | string  | _nothing_      | An optional user-facing message to describe why this dependency is required, or why it is incompatible.                                                                                                                                                                                                                                                                                                                                                                    | `reason="integration"`                       |
-| `versionRange` | string  | `""`           | The acceptable version range of the language loader, expressed as a [Maven Version Range][mvr]. An empty string matches any version.                                                                                                                                                                                                                                                                                                                                       | `versionRange="[1, 2)"`                      |
-| `ordering`     | string  | `"NONE"`       | Defines if the mod must load before (`"BEFORE"`) or after (`"AFTER"`) this dependency. If the ordering does not matter, return `"NONE"`                                                                                                                                                                                                                                                                                                                                    | `ordering="AFTER"`                           |
-| `side`         | string  | `"BOTH"`       | The [physical side][sides] the dependency must be present on: `"CLIENT"`, `"SERVER"`, or `"BOTH"`.                                                                                                                                                                                                                                                                                                                                                                         | `side="CLIENT"`                              |
-| `referralUrl`  | string  | _nothing_      | A URL to the download page of the dependency. Currently unused.                                                                                                                                                                                                                                                                                                                                                                                                            | `referralUrl="https://library.example.com/"` |
->>>>>>> 69841f41
+| `reason`       | string | *nothing*    | 종속성 검사가 실패할 경우 사용자에게 띄울 메세지를 지정합니다.                                                                                                                                                                                                                                                                                                       |
+| `versionRange` | string | `""`         | 사용 가능한 종속성의 버전을 [Maven 버전 범위][mvr] 형식으로 지정합니다. 비워놓으면 버전이 상관없음을 의미합니다.                                                                                                                                                                                                                                                                     | `versionRange="[1, 2)"`                      |
+| `ordering`     | string | `"NONE"`     | 해당 종속성을 모드보다 먼저 불러와야 하는지 (`"BEFORE"`), 또는 나중에 불러와야 하는지 (`"AFTER"`), 아니면 상관없는지 (`"NONE"`)를 지정합니다.                                                                                                                                                                                                                                          | `ordering="AFTER"`                           |
+| `side`         | string | `"BOTH"`     | 해당 종속성이 필요한 [물리 사이드][side]를 지정합니다. `"CLIENT"`, `"SERVER"`, 또는 `"BOTH"` 세 값 중 하나를 사용하세요.                                                                                                                                                                                                                                                   | `side="CLIENT"`                              |
+| `referralUrl`  | string | *nothing*    | 종속성의 다운로드 페이지 URL을 지정합니다. 현재 사용하지 않습니다.                                                                                                                                                                                                                                                                                                   | `referralUrl="https://library.example.com/"` |
 
 :::danger
 `ordering`을 잘못 설정하면 모드 간 순환 종속성이 발생할 수 있습니다, 예를 들어 모드 A와 모드 B가 서로보다 먼저(`"BEFORE"`) 불러와 지려고 하면 순환 종속성 발생해 게임이 충돌합니다.
@@ -249,25 +155,11 @@
 
 ## 모드 진입점
 
-<<<<<<< HEAD
-이제 `mods.toml`을 작성했으므로 모드의 진입점을 설정해야 합니다. 진입점은 모드 실행을 시작하는 곳이며, `mods.toml`에 지정한 모드 로더가 결정합니다.
-=======
-Now that the `neoforge.mods.toml` is filled out, we need to provide an entrypoint for the mod. Entrypoints are essentially the starting point for executing the mod. The entrypoint itself is determined by the language loader used in the `neoforge.mods.toml`.
->>>>>>> 69841f41
+이제 `neoforge.mods.toml`을 작성했으므로 모드의 진입점을 설정해야 합니다. 진입점은 모드 실행을 시작하는 곳이며, `neoforge.mods.toml`에 지정한 모드 로더가 결정합니다.
 
 ### `javafml`과 `@Mod`
 
-<<<<<<< HEAD
-`javafml`은 네오 포지가 자바 언어용으로 만든 모드 로더입니다. `@Mod` 어노테이션으로 표시된 클래스를 진입점으로 사용합니다. 이때 어노테이션은 `mods.toml`에 제시된 모드 아이디가 적혀있어야 합니다. 이후, 해당 클래스의 생성자에서 모드 초기화를 수행하세요. (예: [이벤트 등록][events] 또는 [`DeferredRegister`][registration] 설정)
-
-```java
-@Mod("examplemod") // mods.toml에 제시한 모드 아이디와 동일해야 함
-public class Example {
-  public Example(IEventBus modBus) { // 생성자 인자는 모드별 버스임
-    // 초기화 작업 수행
-  }
-=======
-`javafml` is a language loader provided by NeoForge for the Java programming language. The entrypoint is defined using a public class with the `@Mod` annotation. The value of `@Mod` must contain one of the mod ids specified within the `neoforge.mods.toml`. From there, all initialization logic (e.g. [registering events][events] or [adding `DeferredRegister`s][registration]) can be specified within the constructor of the class.
+`javafml`은 네오 포지가 자바 언어용으로 만든 모드 로더입니다. `@Mod` 어노테이션으로 표시된 클래스를 진입점으로 사용합니다. 이때 어노테이션은 `neoforge.mods.toml`에 제시된 모드 아이디가 적혀있어야 합니다. 이후, 해당 클래스의 생성자에서 모드 초기화를 수행하세요. (예: [이벤트 등록][events] 또는 [`DeferredRegister`][registration] 설정)
 
 The main mod class must only have one public constructor; otherwise a `RuntimeException` will be thrown. The constructor may have **any** of the following arguments in **any** order; none of them are explicitly required. However, no duplicate parameters are allowed.
 
@@ -299,23 +191,18 @@
     public ExampleModClient(FMLModContainer container, IEventBus modBus, Dist dist) {
         // Initialize client-only logic here
     }
->>>>>>> 69841f41
 }
 ```
 
 :::note
-<<<<<<< HEAD
-`mods.toml`의 모드 아이디와 `@Mod` 어노테이션은 1대1 대응해야 합니다. 다시 말해서, 각 모드 아이디는 `@Mod` 어노테이션에 한 번만 쓰여야 합니다.
-=======
 An entry in `neoforge.mods.toml` does not need a corresponding `@Mod` annotation. Likewise, an entry in the `neoforge.mods.toml` can have multiple `@Mod` annotations, for example if you want to separate common logic and client only logic.
->>>>>>> 69841f41
 :::
 
 ### `lowcodefml`
 
 `lowcodefml`은 리소스 팩과 데이터 팩을 코드로 작성한 진입점 없이 모드처럼 배포할 때 사용합니다.
 
-<<<<<<< HEAD
+[accesstransformer]: ../advanced/accesstransformers.mdx#adding-ats
 [array]: https://toml.io/ko/v1.0.0#%ED%85%8C%EC%9D%B4%EB%B8%94%EC%9D%98-%EB%B0%B0%EC%97%B4
 [atlasviewer]: https://github.com/XFactHD/AtlasViewer/blob/1.20.2/neoforge/src/main/resources/META-INF/services/xfacthd.atlasviewer.platform.services.IPlatformHelper
 [events]: ../concepts/events.md
@@ -323,16 +210,6 @@
 [group]: #그룹-아이디
 [i18n]: ../concepts/internationalization.md#모드-속성
 [javafml]: #javafml과-mod
-=======
-[accesstransformer]: ../advanced/accesstransformers.mdx#adding-ats
-[array]: https://toml.io/en/v1.0.0#array-of-tables
-[atlasviewer]: https://github.com/XFactHD/AtlasViewer/blob/1.20.2/neoforge/src/main/resources/META-INF/services/xfacthd.atlasviewer.platform.services.IPlatformHelper
-[events]: ../concepts/events.md
-[features]: #features
-[group]: #the-group-id
-[i18n]: ../resources/client/i18n.md#translating-mod-metadata
-[javafml]: #javafml-and-mod
->>>>>>> 69841f41
 [jei]: https://www.curseforge.com/minecraft/mc-mods/jei
 [lowcodefml]: #lowcodefml
 [mcversioning]: versioning.md#마인크래프트
