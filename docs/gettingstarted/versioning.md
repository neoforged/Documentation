--- conflicted
+++ resolved
@@ -1,90 +1,3 @@
-<<<<<<< HEAD
-버전 관리
-==========
-
-In general projects, [semantic versioning][semver] is often used (which has the format `MAJOR.MINOR.PATCH`). However, in
-the case of modding it may be more beneficial to use the format `MCVERSION-MAJORMOD.MAJORAPI.MINOR.PATCH` to be able to
-differentiate between world-breaking and API-breaking changes of a mod.
-
-일반적인 프로젝트에서는 [시멘틱 버전 관리][semver]를 많이 사용합니다('MAJOR.MINOR.PATCH' 형식).
-그러나 모드의 경우 'MCVERSION-MAJORMOD.MAJORAPI.MINOR.PATCH' 형식을 사용하는 것이 유리할 수 있습니다.
-(세계가 깨지거나 API가 작동하지 않는 등 마인크래프트에서 발생하는 주요 문제를 구분하기 위해)
-
-:::caution
-Forge는 [Maven 버전 범위][cmpver]를 사용하여 버전 문자열을 비교하는데, 이는 'prerelease' 태그와 같은 Semantic Versioning 2.0.0 과 완전히 호환되지 않습니다.
-:::
-
-예시들
---------
-
-다음은 버전의 변수와 변경시킬 수 있는 요인입니다.
-
-* `MCVERSION`
-    * 항상 모드가 필요로 하는 마인크래프트 버전과 일치해야 합니다.
-* `MAJORMOD`
-    * 아이템, 블록, 블록 엔터티 등을 제거합니다.
-    * 이전에 존재한 로직을 변경하거나 제거합니다.
-    * 새로운 마인크래프트 버전으로 업데이트합니다.
-* `MAJORAPI`
-    * 이넘(enum)의 순서나 변수를 변경합니다.
-    * 메서드의 반환 타입을 변경합니다.
-    * 특정 메서드를 완전히 제거합니다.
-* `MINOR`
-    * 아이템, 블록, 블록 엔터티 등을 추가합니다.
-    * 새로운 로직 추가합니다.
-    * 공개 메서드를 폐기합니다. (이것은 API를 깨뜨리지 않기 때문에 `MAJORAPI` 증가가 아닙니다.)
-* `PATCH`
-    * 버그 수정입니다.
-
-어떤 변수를 증가시킬 때, 그보다 낮은 변수들은 모두 `0`으로 재설정되어야 합니다.
-예를 들어, `MINOR`가 증가하면 `PATCH`는 `0`이 됩니다.
-만약 `MAJORMOD`가 증가하면 다른 모든 변수들은 `0`이 됩니다.
-
-### 진행 중인 작업
-
-모드의 초기 개발 단계에서 (공식 릴리스 이전에), `MAJORMOD`와 `MAJORAPI`는 항상 `0`으로 유지되어야 합니다.
-빌드할 때마다 `MINOR`과 `PATCH`만 업데이트되어야 합니다. 공식 릴리스를 빌드하면 (`MAJORAPI`가 안정된 상태로 대부분 시간이 소요됩니다),
-`MAJORMOD`를 버전 `1.0.0.0`으로 증가시키는 것이 좋습니다. 추가 개발 단계에서는 이 문서의 [사전 릴리스][pre] 및 [릴리스 후보][rc]
-섹션을 참조하십시오.
-
-### 여러 마인크래프트 버전
-
-모드가 새로운 마인크래프트 버전으로 업그레이드되고 이전 버전은 버그 수정만 받을 경우, `PATCH` 변수는 업그레이드 전 버전을 기반으로 업데이트되어야 합니다.
-만약 모드가 이전 버전과 새로운 버전의 마인크래프트에서 모두 활발히 개발 중이라면, **둘 다** 빌드 번호에 버전을 추가하는 것이 좋습니다.
-예를 들어, 모드가 마인크래프트 버전 변경으로 인해 `3.0.0.0`으로 업그레이드된다면, 이전 모드도 `3.0.0.0`으로 업데이트해야 합니다.
-이전 버전은 예를 들어 `1.7.10-3.0.0.0` 버전이 되며, 새로운 버전은 `1.8-3.0.0.0` 버전이 됩니다.
-더 이상의 변경 사항이 없는 경우, 새로운 마인크래프트 버전을 위해 빌드할 때 Minecraft 버전을 제외한 모든 변수는 동일하게 유지되어야 합니다.
-
-### 최종 릴리스
-
-특정 마인크래프트 버전의 지원을 중단하는 경우, 해당 버전의 마지막 빌드에는 `-final` 접미사가 추가되어야 합니다.
-이는 해당 `MCVERSION`에 대한 모드 지원이 더 이상 되지 않을 것임을 나타내며, 플레이어들은 업데이트와 버그 수정을 계속받기 위해
-새로운 버전의 모드로 업그레이드해야 한다는 것을 의미합니다.
-
-### 사전 릴리스
-
-아직 완전하지 않은 새로운 기능들을 릴리스하는 사전 릴리스도 가능합니다. 이는 어떤 의미에서 "베타"로 볼 수 있습니다.
-이러한 버전은 `-betaX`와 같은 형식으로 버전 번호에 추가되어야 합니다. 여기서 `X`는 사전 릴리스의 번호입니다.
-(본 안내서는 `-pre` 대신 `-beta`를 사용하지 않습니다. 현재 작성 시점에서는 `-pre`는 `-beta`의 유효한 별칭이 아닙니다.)
-이미 릴리스된 버전과 초기 릴리스 이전의 버전은 사전 릴리스로 들어갈 수 없습니다. 사전 릴리스를 추가하기 전에 변수들 (`MINOR` 주로, `MAJORAPI`와 `MAJORMOD`도 가능)
-를 적절하게 업데이트해야 합니다. 초기 릴리스 이전의 버전은 단순히 진행 중인 작업 빌드입니다.
-
-### 릴리스 후보
-
-릴리스 후보는 실제 버전 변경 전의 사전 릴리스 역할을 합니다. 이러한 버전은 `-rcX`와 같은 형식으로 버전 번호에 추가되어야 합니다.
-여기서 `X`는 릴리스 후보의 번호이며, 이론적으로 버그 수정만을 위해 증가시켜야 합니다.
-이미 릴리스된 버전은 릴리스 후보를 받을 수 없습니다. 릴리스 후보를 추가하기 전에 변수들 (`MINOR` 주로, `MAJORAPI`와 `MAJORMOD`도 가능)
-를 적절하게 업데이트해야 합니다. 릴리스 후보를 안정 버전 빌드로 릴리스할 때, 마지막 릴리스 후보와 완전히 동일하게 또는 몇 가지 더 많은 버그 수정이 포함될 수 있습니다.
-
-
-[semver]: https://semver.org/
-
-[cmpver]: https://maven.apache.org/ref/3.5.2/maven-artifact/apidocs/org/apache/maven/artifact/versioning/ComparableVersion.html
-
-[pre]: #pre-releases
-
-[rc]: #release-candidates
-=======
 # Versioning
 
 This article will break down how versioning works in Minecraft and NeoForge, and will give some recommendations for mod versioning as well.
@@ -180,5 +93,4 @@
 [pre]: #pre-releases
 [rc]: #release-candidates
 [semver]: https://semver.org/
-[supplementaries]: https://www.curseforge.com/minecraft/mc-mods/supplementaries
->>>>>>> deb4ddc7
+[supplementaries]: https://www.curseforge.com/minecraft/mc-mods/supplementaries