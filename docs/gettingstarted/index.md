--- conflicted
+++ resolved
@@ -1,59 +1,55 @@
-# 네오 포지 시작하기
+# Getting Started with NeoForge
 
-이 섹션은 네오 포지를 통한 모드 개발 환경 구성과 모드 실행 및 테스트 방법에 대해 다룹니다.
+This section includes information about how to set up a NeoForge workspace, and how to run and test your mod.
 
-## 사전 준비
+## Prerequisites
 
-- 자바 프로그래밍 언어, 특히 객체 지향, 다형성, 제너릭, 그리고 함수형 기능들에 친숙해야 함.
-- 자바 17 개발 키트 (JDK) 및 64비트 자바 가상 머신 (JVM). 네오 포지는 [마이크로소프트의 OpenJDK][jdk]를 공식적으로 지원하고 권장하지만, 다른 JDK를 쓰셔도 무관합니다.
+- Familiarity with the Java programming language, specifically its object-oriented, polymorphic, generic, and functional features.
+- An installation of the Java 17 Development Kit (JDK) and 64-bit Java Virtual Machine (JVM). NeoForge recommends and officially supports the [Microsoft builds of OpenJDK][jdk], but any other JDK should work as well.
 
 :::caution
-64비트 JVM을 사용하고 있는지 확인하세요. 터미널에서 `java -version` 명령을 사용하여 확인할 수 있습니다. 32비트 JVM은 오래되어 문제가 발생할 수 있습니다.
+Make sure you are using a 64-bit JVM. One way of checking is to run `java -version` in a terminal. Issues may arise when using a 32-bit JVM, due to 32-bit JVMs running out of support for a lot of things.
 :::
 
-- IDE를 통한 개발에 친숙해야 함.
-  - 네오 포지는 공식적으로 Gradle과 연동되는 [IntelliJ IDEA][intellij]와 [Eclipse][eclipse]를 지원하지만, 필요하다면 Netbeans, Visual Studio Code, Emacs와 같은 아무 IDE나 사용하셔도 됩니다.
-- [Git][git]과 [GitHub][github]에 친숙해야 함. 요구 사항은 아니지만 개발에 큰 도움이 됩니다.
+- Familiarity with an Integrated Development Environment (IDE) of your choice.
+   - NeoForge officially supports [IntelliJ IDEA][intellij] and [Eclipse][eclipse], both of which have integrated Gradle support. However, any IDE can be used, ranging from Netbeans or Visual Studio Code to Vim or Emacs.
+- Familiarity with [Git][git] and [GitHub][github]. This is technically not required, but it will make your life a lot easier.
 
-## 개발 환경 구성하기
+## Setting Up the Workspace
 
-- 깃헙에서 [모드 개발 키트 (MDK)][mdk] 리포지토리를 열고, "Use this template"을 클릭한 다음 새로 만든 리포지토리를 개발할 컴퓨터에 클론 하세요.
-   - 깃헙을 쓰고 싶지 않거나 구버전, 또는 다른 브랜치의 코드를 대신 받고 싶다면 ZIP으로 대신 다운로드하셔도 됩니다.
-- IDE에서 MDK를 Gradle 프로젝트로 여세요. Eclipse와 Intellij IDEA는 자동으로 Gradle 연동을 수행하지만, 사용하시는 IDE에 이 기능이 없다면 터미널에서 `gradlew`를 실행하세요.
-   - 처음으로 개발 환경을 구성될 땐 네오 포지의 모든 종속성을 내려받습니다. 이때 마인크래프트 또한 내려받아 디컴파일 합니다. 이 작업은 인터넷과 컴퓨터 사양에 따라 최대 한 시간 정도 소요될 수 있습니다.
-   - Gradle은 구성 파일이 수정될 때마다 갱신해야 합니다. IDE 자체 기능으로 갱신하시거나 터미널에서 `gradlew` 명령을 실행하세요.
+- Open the [Mod Developer Kit (MDK)][mdk] GitHub repository, click "Use this template" and clone the newly-created repository to your local machine.
+   - If you do not want to use GitHub, or if you want to get the template for an older commit or a non-default branch (which would be the case e.g. for older versions), you can also download the ZIP of the repository (under Code -> Download ZIP) and extract it.
+- Open your IDE and import the Gradle project. Eclipse and IntelliJ IDEA will do this automatically for you. If you have an IDE that does not do this, you can also do it via the `gradlew` terminal command.
+   - When doing this for the first time, Gradle will download all dependencies of NeoForge, including Minecraft itself, and decompile them. This can take a fair amount of time (up to an hour, depending on your hardware and network strength).
+   - Whenever you make a change to the Gradle files, the Gradle changes will need to be reloaded, either through the "Reload Gradle" button in your IDE, or again through the `gradlew` terminal command.
 
-## 모드 정보 바꾸기
+## Customizing Your Mod Information
 
-모드의 대부분 속성들은 `gradle.properties`에서 바꿀 수 있습니다. 이 파일은 모드의 이름, 버전 등의 기본적인 속성 값들을 정의합니다. 자세한 정보는 `gradle.properties`의 주석 또는 [해당 파일의 문서][properties]를 참고하세요.
+Many of the basic properties of your mod can be changed in the `gradle.properties` file. This includes basic things like the mod name or the mod version. For more information, see the comments in the `gradle.properties` file, or see [the documentation of the `gradle.properties` file][properties].
 
-모드의 빌드 과정을 바꾸시려면 `build.gradle` 파일을 수정하세요. 네오 포지의 Gradle 플러그인인 NeoGradle은 여러 속성 값으로 설정할 수 있으며, 이중 일부는 동봉된 `build.gradle`에서 다룹니다. 자세한 정보는 [NeoGradle 문서][neogradle]를 참고하세요.
+If you want to modify the build process beyond that, you can edit the `build.gradle` file. NeoGradle, the Gradle plugin for NeoForge, provides several configuration options, a few of which are explained by comments in the `build.gradle` files. For full documentation, see the [NeoGradle documentation][neogradle].
 
 :::caution
-`build.gradle`과 `settings.gradle`은 정확히 무엇을 어떻게 바꾸는지 아실 때에만 수정하세요. 대부분의 기본 속성들은 `gradle.properties`에서 바꿀 수 있습니다.
+Only edit the `build.gradle` and `settings.gradle` files if you know what you are doing. All basic properties can be set via `gradle.properties`.
 :::
 
-## 모드 빌드 및 테스트
+## Building and Testing Your Mod
 
-모드를 빌드하려면 `gradlew build`를 실행하세요. 출력 파일은 `build/libs`에 `<archivesBaseName>-<version>.jar` 형식의 이름으로 저장됩니다. `<archivesBaseName>`과 `<version>`은 `build.gradle`이 지정하는 속성이며 기본값으로 각각 `gradle.properties`가 정의하는 `mod_id`와 `mod_version`을 사용합니다. 이 출력 파일은 네오 포지가 설치된 마인크래프트의 `mods` 폴더에 넣거나 모드 배포 플랫폼에 업로드할 수 있습니다.
+To build your mod, run `gradlew build`. This will output a file in `build/libs` with the name `<archivesBaseName>-<version>.jar`. `<archivesBaseName>` and `<version>` are properties set by the `build.gradle` and default to the `mod_id` and `mod_version` values in the `gradle.properties` file, respectively; this can be changed in the `build.gradle` if desired. The resulting JAR file can then be placed in the `mods` folder of a NeoForge-enabled Minecraft setup, or uploaded to a mod distribution platform.
 
-모드를 테스트 환경에서 실행하려면 생성된 실행 구성을 사용하거나 Gradle 작업을 실행하세요.(예: `gradlew runClient`) 마인크래프트가 구성에서 지정한 폴더(예: `runs/client` 또는 `runs/server`)에서 추가한 소스 셋과 함께 실행됩니다. MDK는 기본적으로 `main` 소스 셋을 포함하기에, `src/main/java`에 포함된 모든 코드가 실행할 때 추가됩니다.
+To run your mod in a test environment, you can either use the generated run configurations or use the associated tasks (e.g. `gradlew runClient`). This will launch Minecraft from the corresponding runs directory (e.g. `runs/client` or `runs/server`), along with any source sets specified. The default MDK includes the `main` source set, so any code written in `src/main/java` will be applied.
 
-### 서버에서 테스트하기
+### Server Testing
 
-실행 구성 또는 `gradlew runServer`를 통해 전용 서버를 실행하시면 바로 종료될 텐데, 서버를 실행하기 위해선 마인크래프트 EULA에 동의하셔야 합니다. 실행 폴더의 `eula.txt`를 수정하세요.
+If you are running a dedicated server, whether through the run configuration or `gradlew runServer`, the server will shut down immediately. You will need to accept the Minecraft EULA by editing the `eula.txt` file in the run directory.
 
-이후, 서버가 실행될 것이며 `localhost`(또는 `127.0.0.1`) 주소로 열립니다. 그러나 온라인 모드가 활성화되어 있어 공식 모장 계정만 접속할 수 있습니다. 기본 개발자 계정은 인증이 불가능하기에, 서버를 종료하고, `server.properties`에서 `online-mode`를 `false`로 설정하세요. 이젠 서버에 정상적으로 접속하실 수 있을 겁니다.
+Once accepted, the server will load and become available under `localhost` (or `127.0.0.1` by default). However, you will still not able to join, because the server will be put into online mode by default, which requires authentication (that the Dev player does not have). To fix this, stop your server again and set the `online-mode` property in the `server.properties` file to `false`. Now, start your server, and you should be able to connect.
 
 :::tip
-모드는 전용 서버에서 테스트하시는걸 권장드립니다. 모드가 [클라이언트 전용][client]이라고 해도 서버에서 테스트해 아무런 동작도 하지 않는지 확인해야 합니다.
+You should always test your mod in a dedicated server environment. This includes [client-only mods][client], as these should not do anything when loaded on the server.
 :::
 
-<<<<<<< HEAD
-[client]: ../concepts/sides.md#한쪽-사이드-전용-모드-만들기
-=======
 [client]: ../concepts/sides.md
->>>>>>> a5c64027
 [eclipse]: https://www.eclipse.org/downloads/
 [git]: https://www.git-scm.com/
 [github]: https://github.com/
