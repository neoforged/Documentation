<<<<<<< HEAD
# 포지 시작하기

:::caution
NeoForged가 생긴지 얼마 되지 않았기 때문에, 문서의 내용이 최신 정보가 아닐 수 있습니다.

NeoForged가 첫 번째 릴리즈를 출시하기 전까지 Forge 문서를 참조해야 합니다. 이 문서는 Forge 문서의 1.20 버전을 기반으로 합니다.
:::

이전에 Forge 모드를 만든 적이 없는 경우 이 섹션에서는 Forge 개발 환경을 설정하는 데 필요한 최소한의 정보를 제공합니다. 문서의 나머지 부분은 여기에서 어디로 가야 하는지에 대한 것입니다
당신이 포지 모드를 만들어 본 적이 한 번도 없는 경우, 이 섹션에서는 Forge 개발 환경을 설정하기 위해 필요한 최소한의 정보를 제공합니다.
문서의 나머지 부분은 어느 페이지로 이동해야 하는지에 대해 작성합니다.
=======
# Getting Started with NeoForge

This section includes information about how to set up a NeoForge workspace, and how to run and test your mod.
>>>>>>> deb4ddc7

## 준비하기

<<<<<<< HEAD
- 자바 17 개발 키트 (JDK) 및 64비트 전용 자바 가상 머신 (JVM)을 설치하세요. Forge는 공식적으로 [Eclipse Temurin][jdk]를 지원하며 권장합니다.

:::caution

64비트 JVM을 사용하고 있는지 확인하세요.
터미널에서 `java -version` 명령을 사용하여 확인할 수 있습니다.
만약 32비트 JVM을 사용한다면 ForgeGradle이 충돌을 일으킬 수 있습니다.

:::

- 만약 당신이 IDE(통합 개발 환경)에 익숙하다면
    - Gradle이 통합된 IDE를 사용하는 것이 좋습니다.

## 시작하기

1. 모드 개발자 키트(MDK)를 [포지 파일 사이트][files]에서 'Mdk'를 다운로드 하세요.
   가능하다면 최신 버전의 Forge를 사용하는 것이 권장됩니다.
2. 다운로드한 MDK를 빈 폴더에 압축 해제합니다. 이 폴더는 gradle 및 `src` 라는 하위 폴더를 포함하는 예제 모드를 포함하고 있습니다.
=======
- Familiarity with the Java programming language, specifically its object-oriented, polymorphic, generic, and functional features.
- An installation of the Java 17 Development Kit (JDK) and 64-bit Java Virtual Machine (JVM). NeoForge recommends and officially supports the [Microsoft builds of OpenJDK][jdk], but any other JDK should work as well.

:::caution
Make sure you are using a 64-bit JVM. One way of checking is to run `java -version` in a terminal. Issues may arise when using a 32-bit JVM, due to 32-bit JVMs running out of support for a lot of things.
:::

- Familiarity with an Integrated Development Environment (IDE) of your choice.
   - NeoForge officially supports [IntelliJ IDEA][intellij] and [Eclipse][eclipse], both of which have integrated Gradle support. However, any IDE can be used, ranging from Netbeans or Visual Studio Code to Vim or Emacs.
- Familiarity with [Git][git] and [GitHub][github]. This is technically not required, but it will make your life a lot easier.
>>>>>>> deb4ddc7

## Setting Up the Workspace

<<<<<<< HEAD
다음과 같은 파일을 다른 모드에서 재사용 할 수 있습니다:

- `gradle` 폴더
- `build.gradle`
- `gradlew`
- `gradlew.bat`
- `settings.gradle`

`src` 하위 폴더는 작업 공간 간에 복사할 필요가 없습니다. 그러나 java (`src/main/java`)와 리소스 (`src/main/resources`)가 나중에 생성된 경우 Gradle을 새로고침 할
필요가 있을 수 있습니다.
:::

3. 선택한 IDE를 엽니다:
    - Forge는 명시적으로 Eclipse와 IntelliJ IDEA에서의 개발을 지원하지만 Visual Studio Code용 실행 구성이 있습니다.
      또는 원한다면 Apache NetBeans에서부터 Vim / Emacs까지 모든 환경을 사용할 수 있습니다.
    - Eclipse와 IntelliJ IDEA에선 기본적으로 설치되고 실행 구성이 활성화 되며, 모드 프로젝트를 가져오기(import)나 열기(open) 시 초기 워크스페이스 설정의 나머지 부분을 자동으로
      처리합니다.
      이에는 Mojang, MinecraftForge 등에서 필요한 패키지를 다운로드하는 것도 포함됩니다. Visual Studio Code에서는 이와 동일한 작업을 수행하려면 'Gradle for Java'
      플러그인이 필요합니다.
    - Gradle과 관련된 변경 사항에 대해 프로젝트를 새로고침 하려면 Gradle을 호출해야 합니다 (
      예: `build.gradle`, `settings.gradle` 등의 관련 파일). 일부 IDE에는 이를 수행하는 '새로고침' 버튼이 있지만, 터미널을 통해 `gradlew`를 통해 실행할 수도
      있습니다.
4. IDE별 실행 구성 생성:
    - **Eclipse**: `genEclipseRuns` 작업을 실행합니다.
    - **IntelliJ IDEA**: `genIntellijRuns` 작업을 실행합니다. "모듈이 지정되지 않았습니다"라는 오류가 발생하는 경우
      [`ideaModule` 속성][config]을 'main' 모듈로 설정하십시오 (일반적으로 `${project.name}.main`).
    - **Visual Studio Code**: `getVSCodeRuns` 작업을 실행합니다.
    - **다른 IDE들**: `gradle run*`를 사용하여 직접 구성을 실행할 수 있습니다. (
      예: `runClient`, `runServer`, `runData`, `runGameTestServer`)

## 사용자 지정 모드 정보

`build.gradle` 파일을 편집하여 모드 빌드 방법(예: 파일 이름, 아티팩트 버전 등)을 사용자 지정합니다.

:::danger
당신이 무엇을 하는지 이해하지 못하는 경우 `settings.gradle`을 편집하지 마세요.
파일은 [ForgeGradle]의 저장소에 대한 정보를 포함하고 있기 때문에 이해 없이 편집하면 곤란할 수 있습니다.
:::

### 권장되는 `build.gradle` 사용자 정의

#### 모드 ID 교체

`mods.toml` 및 [modfile][modfiles]을 포함한 모든 파일에서 `examplemod`를 당신의 모드 ID로 교체하세요.
이는 `base.archivesName`을 설정하여 빌드된 파일의 이름을 변경하는 것도 포함됩니다. (일반적으로 모드 아이디로 설정됩니다, 아래 참조)

```gradle
// build.gradle 에서
base.archivesName = 'mymod'
```

#### 그룹 ID

`group` 속성은 [최상위 패키지][packaging]으로 설정해야 하며, 다음과 같이 소유한 도메인 또는 이메일 주소여야 합니다:

|  타입   |         값         | 최상위 패키지             |
|:-----:|:-----------------:|:--------------------|
|  도메인  |    example.com    | `com.example`       |
| 서브도메인 | example.github.io | `io.github.example` |
|  이메일  | example@gmail.com | `com.gmail.example` |

```gradle
// build.gradle 에서
group = 'com.example'
```

Java 소스(`src/main/java`) 내의 패키지도 이제 모드 ID 를 나타내는 내부 패키지와 함께 이 구조를 준수해야 합니다.

```text
com
- example (그룹 속성에 지정된 최상위 패키지)
  - mymod (모드의 ID)
    - MyMod.java (또는 최신 MDK에서 ExampleMod.java)
```

#### 버전

`version` 속성을 현재 모드의 버전으로 설정하세요. 꼭 사용하길 권장합니다. 작성 방법에 대해서는 [Maven 버전 관리의 변형][mvnver]을 참고하세요.

```gradle
// build.gradle 에서
version = '1.20-1.0.0.0'
```

### 추가 구성

추가 구성은 [ForgeGradle] 문서에서 찾을 수 있습니다.

## 모드 빌드 및 테스트

1. 당신의 모드를 빌드하기 위해선, `gradlew build`을 실행하세요. 출력 결과는 `build/libs`에 `[archivesBaseName]-[version].jar` 같은 이름으로 표시됩니다.
   이 모드를 마인크래프트 폴더의 `mods` 폴더에 넣어 실행해볼 수 있습니다.
1. 모드를 테스트 환경에서 실행하려면 실행 구성을 사용하거나 관련된 작업 (예: `gradlew runClient`)을 사용할 수 있습니다.
   이렇게 하면 실행 디렉토리 (기본값은 'run')에서 Minecraft가 실행되며 지정된 모든 소스 세트도 함께 실행됩니다.
   기본 MDK에는 `main` 소스 세트가 포함되어 있으므로 `src/main/java`에 작성된 모든 코드가 적용됩니다.
1. 전용 서버를 실행하는 경우 실행 구성이나 `gradlew runServer`를 통해 실행하더라도 서버가 처음에 즉시 종료됩니다.
   서버를 사용하려면 실행 디렉토리의 `eula.txt` 파일을 편집하여 Minecraft EULA를 수락해야 합니다.
   한번 수락하면 서버가 로드되며, 이후 `localhost`에 직접 연결하여 접속할 수 있습니다.

:::tip

전용 서버 환경에서 항상 모드를 테스트하길 권장합니다.
[클라이언트 전용 모드][client]의 경우 서버가 실행될때 아무 작업도 실행하지 않아야 하기 때문입니다.
:::

[jdk]: https://adoptium.net/temurin/releases?version=17 "Eclipse Temurin 17 Prebuilt Binaries"
[ForgeGradle]: https://docs.neoforged.net/neogradle/docs/
[files]: https://files.minecraftforge.net "포지 파일 배포 사이트"
[config]: https://docs.neoforged.net/neogradle/docs/configuration/runs
[modfiles]: ./modfiles.md
[packaging]: ./structuring.md#패키징
[mvnver]: ./versioning.md
[client]: ../concepts/sides.md#한쪽-사이드-전용-모드-만들기
=======
- Open the [Mod Developer Kit (MDK)][mdk] GitHub repository, click "Use this template" and clone the newly-created repository to your local machine.
   - If you do not want to use GitHub, or if you want to get the template for an older commit or a non-default branch (which would be the case e.g. for older versions), you can also download the ZIP of the repository (under Code -> Download ZIP) and extract it.
- Open your IDE and import the Gradle project. Eclipse and IntelliJ IDEA will do this automatically for you. If you have an IDE that does not do this, you can also do it via the `gradlew` terminal command.
   - When doing this for the first time, Gradle will download all dependencies of NeoForge, including Minecraft itself, and decompile them. This can take a fair amount of time (up to an hour, depending on your hardware and network strength).
   - Whenever you make a change to the Gradle files, the Gradle changes will need to be reloaded, either through the "Reload Gradle" button in your IDE, or again through the `gradlew` terminal command.

## Customizing Your Mod Information

Many of the basic properties of your mod can be changed in the `gradle.properties` file. This includes basic things like the mod name or the mod version. For more information, see the comments in the `gradle.properties` file, or see [the documentation of the `gradle.properties` file][properties].

If you want to modify the build process beyond that, you can edit the `build.gradle` file. NeoGradle, the Gradle plugin for NeoForge, provides several configuration options, a few of which are explained by comments in the `build.gradle` files. For full documentation, see the [NeoGradle documentation][neogradle].

:::caution
Only edit the `build.gradle` and `settings.gradle` files if you know what you are doing. All basic properties can be set via `gradle.properties`.
:::

## Building and Testing Your Mod

To build your mod, run `gradlew build`. This will output a file in `build/libs` with the name `<archivesBaseName>-<version>.jar`. `<archivesBaseName>` and `<version>` are properties set by the `build.gradle` and default to the `mod_id` and `mod_version` values in the `gradle.properties` file, respectively; this can be changed in the `build.gradle` if desired. The resulting JAR file can then be placed in the `mods` folder of a NeoForge-enabled Minecraft setup, or uploaded to a mod distribution platform.

To run your mod in a test environment, you can either use the generated run configurations or use the associated tasks (e.g. `gradlew runClient`). This will launch Minecraft from the corresponding runs directory (e.g. `runs/client` or `runs/server`), along with any source sets specified. The default MDK includes the `main` source set, so any code written in `src/main/java` will be applied.

### Server Testing

If you are running a dedicated server, whether through the run configuration or `gradlew runServer`, the server will shut down immediately. You will need to accept the Minecraft EULA by editing the `eula.txt` file in the run directory.

Once accepted, the server will load and become available under `localhost` (or `127.0.0.1` by default). However, you will still not able to join, because the server will be put into online mode by default, which requires authentication (that the Dev player does not have). To fix this, stop your server again and set the `online-mode` property in the `server.properties` file to `false`. Now, start your server, and you should be able to connect.

:::tip
You should always test your mod in a dedicated server environment. This includes [client-only mods][client], as these should not do anything when loaded on the server.
:::

[client]: ../concepts/sides.md#writing-one-sided-mods
[eclipse]: https://www.eclipse.org/downloads/
[git]: https://www.git-scm.com/
[github]: https://github.com/
[intellij]: https://www.jetbrains.com/idea/
[jdk]: https://learn.microsoft.com/en-us/java/openjdk/download#openjdk-17
[mdk]: https://github.com/neoforged/MDK
[neogradle]: https://docs.neoforged.net/neogradle/docs/
[properties]: modfiles.md#gradleproperties
>>>>>>> deb4ddc7
<|MERGE_RESOLUTION|>--- conflicted
+++ resolved
@@ -1,43 +1,9 @@
-<<<<<<< HEAD
-# 포지 시작하기
-
-:::caution
-NeoForged가 생긴지 얼마 되지 않았기 때문에, 문서의 내용이 최신 정보가 아닐 수 있습니다.
-
-NeoForged가 첫 번째 릴리즈를 출시하기 전까지 Forge 문서를 참조해야 합니다. 이 문서는 Forge 문서의 1.20 버전을 기반으로 합니다.
-:::
-
-이전에 Forge 모드를 만든 적이 없는 경우 이 섹션에서는 Forge 개발 환경을 설정하는 데 필요한 최소한의 정보를 제공합니다. 문서의 나머지 부분은 여기에서 어디로 가야 하는지에 대한 것입니다
-당신이 포지 모드를 만들어 본 적이 한 번도 없는 경우, 이 섹션에서는 Forge 개발 환경을 설정하기 위해 필요한 최소한의 정보를 제공합니다.
-문서의 나머지 부분은 어느 페이지로 이동해야 하는지에 대해 작성합니다.
-=======
 # Getting Started with NeoForge
 
 This section includes information about how to set up a NeoForge workspace, and how to run and test your mod.
->>>>>>> deb4ddc7
 
-## 준비하기
+## Prerequisites
 
-<<<<<<< HEAD
-- 자바 17 개발 키트 (JDK) 및 64비트 전용 자바 가상 머신 (JVM)을 설치하세요. Forge는 공식적으로 [Eclipse Temurin][jdk]를 지원하며 권장합니다.
-
-:::caution
-
-64비트 JVM을 사용하고 있는지 확인하세요.
-터미널에서 `java -version` 명령을 사용하여 확인할 수 있습니다.
-만약 32비트 JVM을 사용한다면 ForgeGradle이 충돌을 일으킬 수 있습니다.
-
-:::
-
-- 만약 당신이 IDE(통합 개발 환경)에 익숙하다면
-    - Gradle이 통합된 IDE를 사용하는 것이 좋습니다.
-
-## 시작하기
-
-1. 모드 개발자 키트(MDK)를 [포지 파일 사이트][files]에서 'Mdk'를 다운로드 하세요.
-   가능하다면 최신 버전의 Forge를 사용하는 것이 권장됩니다.
-2. 다운로드한 MDK를 빈 폴더에 압축 해제합니다. 이 폴더는 gradle 및 `src` 라는 하위 폴더를 포함하는 예제 모드를 포함하고 있습니다.
-=======
 - Familiarity with the Java programming language, specifically its object-oriented, polymorphic, generic, and functional features.
 - An installation of the Java 17 Development Kit (JDK) and 64-bit Java Virtual Machine (JVM). NeoForge recommends and officially supports the [Microsoft builds of OpenJDK][jdk], but any other JDK should work as well.
 
@@ -48,125 +14,9 @@
 - Familiarity with an Integrated Development Environment (IDE) of your choice.
    - NeoForge officially supports [IntelliJ IDEA][intellij] and [Eclipse][eclipse], both of which have integrated Gradle support. However, any IDE can be used, ranging from Netbeans or Visual Studio Code to Vim or Emacs.
 - Familiarity with [Git][git] and [GitHub][github]. This is technically not required, but it will make your life a lot easier.
->>>>>>> deb4ddc7
 
 ## Setting Up the Workspace
 
-<<<<<<< HEAD
-다음과 같은 파일을 다른 모드에서 재사용 할 수 있습니다:
-
-- `gradle` 폴더
-- `build.gradle`
-- `gradlew`
-- `gradlew.bat`
-- `settings.gradle`
-
-`src` 하위 폴더는 작업 공간 간에 복사할 필요가 없습니다. 그러나 java (`src/main/java`)와 리소스 (`src/main/resources`)가 나중에 생성된 경우 Gradle을 새로고침 할
-필요가 있을 수 있습니다.
-:::
-
-3. 선택한 IDE를 엽니다:
-    - Forge는 명시적으로 Eclipse와 IntelliJ IDEA에서의 개발을 지원하지만 Visual Studio Code용 실행 구성이 있습니다.
-      또는 원한다면 Apache NetBeans에서부터 Vim / Emacs까지 모든 환경을 사용할 수 있습니다.
-    - Eclipse와 IntelliJ IDEA에선 기본적으로 설치되고 실행 구성이 활성화 되며, 모드 프로젝트를 가져오기(import)나 열기(open) 시 초기 워크스페이스 설정의 나머지 부분을 자동으로
-      처리합니다.
-      이에는 Mojang, MinecraftForge 등에서 필요한 패키지를 다운로드하는 것도 포함됩니다. Visual Studio Code에서는 이와 동일한 작업을 수행하려면 'Gradle for Java'
-      플러그인이 필요합니다.
-    - Gradle과 관련된 변경 사항에 대해 프로젝트를 새로고침 하려면 Gradle을 호출해야 합니다 (
-      예: `build.gradle`, `settings.gradle` 등의 관련 파일). 일부 IDE에는 이를 수행하는 '새로고침' 버튼이 있지만, 터미널을 통해 `gradlew`를 통해 실행할 수도
-      있습니다.
-4. IDE별 실행 구성 생성:
-    - **Eclipse**: `genEclipseRuns` 작업을 실행합니다.
-    - **IntelliJ IDEA**: `genIntellijRuns` 작업을 실행합니다. "모듈이 지정되지 않았습니다"라는 오류가 발생하는 경우
-      [`ideaModule` 속성][config]을 'main' 모듈로 설정하십시오 (일반적으로 `${project.name}.main`).
-    - **Visual Studio Code**: `getVSCodeRuns` 작업을 실행합니다.
-    - **다른 IDE들**: `gradle run*`를 사용하여 직접 구성을 실행할 수 있습니다. (
-      예: `runClient`, `runServer`, `runData`, `runGameTestServer`)
-
-## 사용자 지정 모드 정보
-
-`build.gradle` 파일을 편집하여 모드 빌드 방법(예: 파일 이름, 아티팩트 버전 등)을 사용자 지정합니다.
-
-:::danger
-당신이 무엇을 하는지 이해하지 못하는 경우 `settings.gradle`을 편집하지 마세요.
-파일은 [ForgeGradle]의 저장소에 대한 정보를 포함하고 있기 때문에 이해 없이 편집하면 곤란할 수 있습니다.
-:::
-
-### 권장되는 `build.gradle` 사용자 정의
-
-#### 모드 ID 교체
-
-`mods.toml` 및 [modfile][modfiles]을 포함한 모든 파일에서 `examplemod`를 당신의 모드 ID로 교체하세요.
-이는 `base.archivesName`을 설정하여 빌드된 파일의 이름을 변경하는 것도 포함됩니다. (일반적으로 모드 아이디로 설정됩니다, 아래 참조)
-
-```gradle
-// build.gradle 에서
-base.archivesName = 'mymod'
-```
-
-#### 그룹 ID
-
-`group` 속성은 [최상위 패키지][packaging]으로 설정해야 하며, 다음과 같이 소유한 도메인 또는 이메일 주소여야 합니다:
-
-|  타입   |         값         | 최상위 패키지             |
-|:-----:|:-----------------:|:--------------------|
-|  도메인  |    example.com    | `com.example`       |
-| 서브도메인 | example.github.io | `io.github.example` |
-|  이메일  | example@gmail.com | `com.gmail.example` |
-
-```gradle
-// build.gradle 에서
-group = 'com.example'
-```
-
-Java 소스(`src/main/java`) 내의 패키지도 이제 모드 ID 를 나타내는 내부 패키지와 함께 이 구조를 준수해야 합니다.
-
-```text
-com
-- example (그룹 속성에 지정된 최상위 패키지)
-  - mymod (모드의 ID)
-    - MyMod.java (또는 최신 MDK에서 ExampleMod.java)
-```
-
-#### 버전
-
-`version` 속성을 현재 모드의 버전으로 설정하세요. 꼭 사용하길 권장합니다. 작성 방법에 대해서는 [Maven 버전 관리의 변형][mvnver]을 참고하세요.
-
-```gradle
-// build.gradle 에서
-version = '1.20-1.0.0.0'
-```
-
-### 추가 구성
-
-추가 구성은 [ForgeGradle] 문서에서 찾을 수 있습니다.
-
-## 모드 빌드 및 테스트
-
-1. 당신의 모드를 빌드하기 위해선, `gradlew build`을 실행하세요. 출력 결과는 `build/libs`에 `[archivesBaseName]-[version].jar` 같은 이름으로 표시됩니다.
-   이 모드를 마인크래프트 폴더의 `mods` 폴더에 넣어 실행해볼 수 있습니다.
-1. 모드를 테스트 환경에서 실행하려면 실행 구성을 사용하거나 관련된 작업 (예: `gradlew runClient`)을 사용할 수 있습니다.
-   이렇게 하면 실행 디렉토리 (기본값은 'run')에서 Minecraft가 실행되며 지정된 모든 소스 세트도 함께 실행됩니다.
-   기본 MDK에는 `main` 소스 세트가 포함되어 있으므로 `src/main/java`에 작성된 모든 코드가 적용됩니다.
-1. 전용 서버를 실행하는 경우 실행 구성이나 `gradlew runServer`를 통해 실행하더라도 서버가 처음에 즉시 종료됩니다.
-   서버를 사용하려면 실행 디렉토리의 `eula.txt` 파일을 편집하여 Minecraft EULA를 수락해야 합니다.
-   한번 수락하면 서버가 로드되며, 이후 `localhost`에 직접 연결하여 접속할 수 있습니다.
-
-:::tip
-
-전용 서버 환경에서 항상 모드를 테스트하길 권장합니다.
-[클라이언트 전용 모드][client]의 경우 서버가 실행될때 아무 작업도 실행하지 않아야 하기 때문입니다.
-:::
-
-[jdk]: https://adoptium.net/temurin/releases?version=17 "Eclipse Temurin 17 Prebuilt Binaries"
-[ForgeGradle]: https://docs.neoforged.net/neogradle/docs/
-[files]: https://files.minecraftforge.net "포지 파일 배포 사이트"
-[config]: https://docs.neoforged.net/neogradle/docs/configuration/runs
-[modfiles]: ./modfiles.md
-[packaging]: ./structuring.md#패키징
-[mvnver]: ./versioning.md
-[client]: ../concepts/sides.md#한쪽-사이드-전용-모드-만들기
-=======
 - Open the [Mod Developer Kit (MDK)][mdk] GitHub repository, click "Use this template" and clone the newly-created repository to your local machine.
    - If you do not want to use GitHub, or if you want to get the template for an older commit or a non-default branch (which would be the case e.g. for older versions), you can also download the ZIP of the repository (under Code -> Download ZIP) and extract it.
 - Open your IDE and import the Gradle project. Eclipse and IntelliJ IDEA will do this automatically for you. If you have an IDE that does not do this, you can also do it via the `gradlew` terminal command.
@@ -207,5 +57,4 @@
 [jdk]: https://learn.microsoft.com/en-us/java/openjdk/download#openjdk-17
 [mdk]: https://github.com/neoforged/MDK
 [neogradle]: https://docs.neoforged.net/neogradle/docs/
-[properties]: modfiles.md#gradleproperties
->>>>>>> deb4ddc7
+[properties]: modfiles.md#gradleproperties