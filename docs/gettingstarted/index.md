--- conflicted
+++ resolved
@@ -84,26 +84,7 @@
 base.archivesName = 'mymod'
 ```
 
-<<<<<<< HEAD
-:::info
-
-현재 Forge MDK는 `base.archivesName` 대신에 아티팩트 이름을 설정하기 위해 `archivesBaseName`을 사용합니다.
-`archivesBaseName`가 Gradle 9에서 제거될 예정이며, 향후 버전의 ForgeGradle이 지원할 것이기 때문에
-`base.archivesName`을 사용하는 것을 권장합니다. 아래와 같이 `archivesBaseName`을 아직 사용할 수 있습니다:
-
-다음을 설정하여 `archivesBaseName`를 계속 사용할 수 있습니다.:
-
-```gradle
-// build.gradle 에서
-base.archivesName = 'mymod'
-```
-
-:::
-
 #### 그룹 ID
-=======
-#### Group Id
->>>>>>> a8ef04a6
 
 `group` 속성은 [최상위 패키지][packaging]으로 설정해야 하며, 다음과 같이 소유한 도메인 또는 이메일 주소여야 합니다:
 
@@ -132,13 +113,8 @@
 `version` 속성을 현재 모드의 버전으로 설정하세요. 꼭 사용하길 권장합니다. 작성 방법에 대해서는 [Maven 버전 관리의 변형][mvnver]을 참고하세요.
 
 ```gradle
-<<<<<<< HEAD
 // build.gradle 에서
-version = '1.19.4-1.0.0.0'
-=======
-// In some build.gradle
 version = '1.20-1.0.0.0'
->>>>>>> a8ef04a6
 ```
 
 ### 추가 구성
@@ -163,23 +139,10 @@
 :::
 
 [jdk]: https://adoptium.net/temurin/releases?version=17 "Eclipse Temurin 17 Prebuilt Binaries"
-<<<<<<< HEAD
-
-[ForgeGradle]: https://docs.minecraftforge.net/en/fg-5.x
-
-[files]: https://files.minecraftforge.net "Forge Files distribution site"
-
-[config]: https://docs.minecraftforge.net/en/fg-5.x/configuration/runs/
-
-=======
 [ForgeGradle]: https://docs.neoforged.net/neogradle/docs/
-[files]: https://files.minecraftforge.net "Forge Files distribution site"
+[files]: https://files.minecraftforge.net "포지 파일 배포 사이트"
 [config]: https://docs.neoforged.net/neogradle/docs/configuration/runs
->>>>>>> a8ef04a6
 [modfiles]: ./modfiles.md
-
 [packaging]: ./structuring.md#packaging
-
 [mvnver]: ./versioning.md
-
 [client]: ../concepts/sides.md#writing-one-sided-mods