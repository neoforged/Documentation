--- conflicted
+++ resolved
@@ -1,67 +1,36 @@
-<<<<<<< HEAD
-모드 구조화
-====================
-
-구조화된 모드는 유지 관리, 기여, 코드베이스에 대한 명확한 이해를 제공합니다.
-Java, Minecraft 및 Forge의 권장 사항은 다음과 같습니다.
-=======
 # Structuring Your Mod
 
 Structured mods are beneficial for maintenance, making contributions, and providing a clearer understanding of the underlying codebase. Some of the recommendations from Java, Minecraft, and NeoForge are listed below.
->>>>>>> deb4ddc7
 
 :::note
-아래의 조언을 무조건 따를 필요는 없습니다.
-당신이 적합하다고 생가가흔 방식으로 모드를 구조화 할 수 있습니다.
-그러나 아래 조언을 따르는 것이 대부분의 경우에서 좋습니다.
+You do not have to follow the advice below; you can structure your mod any way you see fit. However, it is still highly recommended to do so.
 :::
 
-<<<<<<< HEAD
-패키징
----------
-=======
 ## Packaging
->>>>>>> deb4ddc7
 
-모드를 구성할 때 고유한 최상위 패키지 구조를 사용하세요. 많은 프로그래머는 다른 클래스, 인터페이스 등에 동일하거나 비슷한 이름을 사용합니다.
-Java는 클래스가 다른 패키지에 있는 한 동일한 이름을 가질 수 있도록 허용합니다.
-따라서 두 개의 클래스가 동일한 이름의 동일한 패키지를 가지고 있는 경우 하나만 로드되어 게임이 충돌할 가능성이 높습니다.
+When structuring your mod, pick a unique, top-level package structure. Many programmers will use the same name for different classes, interfaces, etc. Java allows classes to have the same name as long as they are in different packages. As such, if two classes have the same package with the same name, only one would be loaded, most likely causing the game to crash.
 
 ```
 a.jar
   - com.example.ExampleClass
 b.jar
-  - com.example.ExampleClass // 이 클래스를 불러오지 못합니다!!
+  - com.example.ExampleClass // This class will not normally be loaded
 ```
 
-<<<<<<< HEAD
-이 문제는 모듈을 로드할 때도 관련이 있습니다.
-별도의 모듈에서 동일한 이름으로 두 패키지에 클래스 파일이 있는 경우 모드 모듈이 게임 및 기타 모드로 내보내지기 때문에 시작 시 모드 로더가 충돌합니다.
-=======
 This is even more relevant when it comes to loading modules. If there are class files in two packages under the same name in separate modules, this will cause the mod loader to crash on startup since mod modules are exported to the game and other mods.
->>>>>>> deb4ddc7
 
 ```
-모듈 A
+module A
   - package X
     - class I
     - class J
-모듈 B
-  - package X // 이 패키지는 모드 로더와 충돌합니다! X 패키지를 내보내는 모듈이 이미 있기 때문입니다.
+module B
+  - package X // This package will cause the mod loader to crash, as there already is a module with package X being exported
     - class R
     - class S
     - class T
 ```
 
-<<<<<<< HEAD
-따라서 최상위 패키지는 도메인, 이메일 주소, 웹사이트의 하위 도메인 등 귀하가 소유하였으며 고유해야 합니다.
-
-|  타입   |         값         | 최상위 패키지             |
-|:-----:|:-----------------:|:--------------------|
-|  도메인  |    example.com    | `com.example`       |
-| 서브도메인 | example.github.io | `io.github.example` |
-|  이메일  | example@gmail.com | `com.gmail.example` |
-=======
 As such, your top level package should be something that you own: a domain, email address, a (subdomain of a) website, etc. It can even be your name or username as long as you can guarantee that it will be uniquely identifiable within the expected target. Furthermore, the top-level package should also match your [group id][group].
 
 |   Type    |       Value       | Top-Level Package   |
@@ -69,76 +38,43 @@
 |  Domain   |    example.com    | `com.example`       |
 | Subdomain | example.github.io | `io.github.example` |
 |   Email   | example@gmail.com | `com.gmail.example` |
->>>>>>> deb4ddc7
 
-다음 레벨의 패키지는 모드의 id여야 합니다(예시: `com.example.examplemod` 여기서 `examplemod`는 모드 id임).
-이렇게 하면 동일한 ID를 가진 두 개의 모드가 없는 한(그런 흉측한 일은 없어야만 함) 패키지를 로드하는 데 문제가 없어야 합니다.
+The next level package should then be your mod's id (e.g. `com.example.examplemod` where `examplemod` is the mod id). This will guarantee that, unless you have two mods with the same id (which should never be the case), your packages should not have any issues loading.
 
-[Oracle의 튜토리얼 페이지][naming]에서 몇 가지 추가 명명 규칙을 찾을 수 있습니다.
+You can find some additional naming conventions on [Oracle's tutorial page][naming].
 
-### 하위 패키지 구성
+### Sub-package Organization
 
-최상위 패키지 외에도 하위 패키지 사이에서 mod의 클래스를 분리하는 것이 좋습니다. 이를 수행하는 방법에는 두 가지 주요 방법이 있습니다.
+In addition to the top-level package, it is highly recommend to break your mod's classes between subpackages. There are two major methods on how to do so:
 
-<<<<<<< HEAD
-* **기능별 그룹화**: Make subpackages for classes with a common purpose. For example, blocks can be under `block`
-  or `blocks`, entities under `entity` or `entities`, etc. Mojang uses this structure with the singular version of the
-  word. 같은 목적을 가진 클래스가 모인 하위 패키지를 만듭니다. 예를 들어 블록은 `blocks` 아래에 있을 수 있고 엔티티는 `entities` 아래에 있을 수 있습니다.
-  Mojang은 단수 버전의 단어와 함께 이 구조를 사용합니다.
-* **로직별 그룹화**: 비슷한 기능을 하는클래스에 대한 하위 패키지를 만듭니다. 예를 들어, 새로운 유형의 제작 테이블을 만드는 경우 해당 블록, 메뉴, 항목 등을 `feature.crafting_table`
-  아래에 배치합니다.
-=======
 * **Group By Function**: Make subpackages for classes with a common purpose. For example, blocks can be under `block`, items under `item`, entities under `entity`, etc. Minecraft itself uses a similar structure (with some exceptions).
 * **Group By Logic**: Make subpackages for classes with a common logic. For example, if you were creating a new type of crafting table, you would put its block, menu, item, and more under `feature.crafting_table`.
->>>>>>> deb4ddc7
 
-#### 클라이언트, 서버 및 데이터 패키지
+#### Client, Server, and Data Packages
 
-<<<<<<< HEAD
-일반적으로, 코드는 지정된 측면(client-side 또는 server-side)끼리 분리되어야 하며 다른 클래스와 격리되어야 합니다.
-에를 들어 [데이터 생성][datagen]과 관련된 코드는 `data` 패키지에 들어가고, 전용 서버에만 있는 코드는 `server` 패키지에 들어가야 합니다.
-
-[클라이언트 전용 코드][sides]는 `client` 하위 패키지에서 격리되어야 하는 것이 좋습니다.
-이는 전용 서버가 Minecraft의 클라이언트 전용 패키지에 액세스할 수 없기 때문입니다.
-따라서 전용 패키지를 사용하면 모드 내에서 측면에 도달하지 않았는지 확인하기 위해 적절한 검사를 제공합니다.
-
-클래스 명명 규칙
---------------------
-=======
 In general, code only for a given side or runtime should be isolated from the other classes in a separate subpackage. For example, code related to [data generation][datagen] should go in a `data` package, and code only on the dedicated server should go in a `server` package.
 
 It is highly recommended that [client-only code][sides] should be isolated in a `client` subpackage. This is because dedicated servers have no access to any of the client-only packages in Minecraft and will crash if your mod tries to access them anyway. As such, having a dedicated package provides a decent sanity check to verify you are not reaching across sides within your mod.
 
 ## Class Naming Schemes
->>>>>>> deb4ddc7
 
-공통 클래스 명명 체계를 사용하면 클래스의 목적을 쉽게 해독하거나 특정 클래스를 쉽게 찾을 수 있습니다.
-클래스는 일반적으로 해당 유형의 접미사가 붙습니다. 예를 들면 다음과 같습니다.
+A common class naming scheme makes it easier to decipher the purpose of the class or to easily locate specific classes.
 
-* `PowerRing` 이라는 `Item` -> `PowerRingItem`.
-* `NotDirt` 이라는 `Block` -> `NotDirtBlock`.
-* `Oven` 이라는 `Menu` -> `OvenMenu`.
+Classes are commonly suffixed with its type, for example:
+
+* An `Item` called `PowerRing` -> `PowerRingItem`.
+* A `Block` called `NotDirt` -> `NotDirtBlock`.
+* A menu for an `Oven` -> `OvenMenu`.
 
 :::tip
-Mojang은 일반적으로 엔티티를 제외한 모든 클래스에 대해 유사한 구조를 따릅니다. 그것들은 이름만으로 표현됩니다(예: `Pig`, `Zombie` 등).
+Mojang typically follows a similar structure for all classes except entities. Those are represented by just their names (e.g. `Pig`, `Zombie`, etc.).
 :::
 
-<<<<<<< HEAD
-많은 방법 중에서 한 가지 방법 선택
----------------------------
-
-특정 작업을 수행하는 방법에는 개체 등록, 이벤트 수신 등 여러 가지 방법이 있습니다.
-일반적으로 주어진 작업을 수행하기 위해 단일 방법을 사용하여 일관성을 유지하는 것이 좋습니다.
-이렇게 하면 코드 서식이 개선되지만 발생할 수 있는 이상한 상호 작용이나 중복도 방지할 수 있습니다(예: 이벤트 리스너가 두 번 실행됨).
-=======
 ## Choose One Method from Many
 
 There are many methods for performing a certain task: registering an object, listening for events, etc. It's generally recommended to be consistent by using a single method to accomplish a given task. This improves readability and avoids weird interactions or redundancies that may occur (e.g. your event listener running twice).
->>>>>>> deb4ddc7
 
 [group]: index.md#the-group-id
 [naming]: https://docs.oracle.com/javase/tutorial/java/package/namingpkgs.html
-
 [datagen]: ../datagen/index.md
-
 [sides]: ../concepts/sides.md