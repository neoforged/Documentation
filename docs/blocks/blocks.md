--- conflicted
+++ resolved
@@ -41,9 +41,5 @@
 For information about block properties, such as those used for vanilla blocks like wood types, fences, walls, and many more, see the section on [blockstates][].
 
 [sounds]: ../effects/sounds.md
-<<<<<<< HEAD
-[blockstates]: states.md
-=======
 [registering]: ../concepts/registries.md#registering-things
-[blockstates]: ../blockstates/states.md
->>>>>>> 07d4e0c2
+[blockstates]: states.md