--- conflicted
+++ resolved
@@ -1,13 +1,7 @@
-<<<<<<< HEAD
-마인크래프트 1.20으로 업그레이드 하기
-=========================
-=======
 # Porting to Minecraft 1.20
->>>>>>> 69841f41
 
 아래 구버전 모드를 신버전으로 업그레이드하는 가이드들을 정리해 두었습니다. 몇몇 버전은 그리 유명하지 않아 하나로 묶었습니다.
 
-<<<<<<< HEAD
 |    구버전 -> 신버전     | 가이드                                |
 |:-----------------:|:-----------------------------------|
 | 1.12 -> 1.13/1.14 | [williewillus의 가이드][112to114]      |
@@ -17,18 +11,7 @@
 | 1.19.2 -> 1.19.3  | [ChampionAsh5357의 가이드][1192to1193] |
 | 1.19.3 -> 1.19.4  | [ChampionAsh5357의 가이드][1193to1194] |
 | 1.19.4 -> 1.20.0  | [ChampionAsh5357의 가이드][1194to120]  |
-=======
-|    From -> To      |               Primer                    |
-|:------------------:|:----------------------------------------|
-| 1.12 -> 1.13/1.14  | [Primer by williewillus][112to114]      |
-| 1.14 -> 1.15       | [Primer by williewillus][114to115]      |
-| 1.15 -> 1.16       | [Primer by 50ap5ud5][115to116]          |
-| 1.16 -> 1.17       | [Primer by 50ap5ud5][116to117]          |
-| 1.19.2 -> 1.19.3   | [Primer by ChampionAsh5357][1192to1193] |
-| 1.19.3 -> 1.19.4   | [Primer by ChampionAsh5357][1193to1194] |
-| 1.19.4 -> 1.20.0   | [Primer by ChampionAsh5357][1194to120]  |
-| 1.20.4 -> 1.20.5/6 | [Primer by ChampionAsh5357][1204to1205] |
->>>>>>> 69841f41
+| 1.20.4 -> 1.20.5/6 | [ChampionAsh5357의 가이드][1204to1205] |
 
 [112to114]: https://gist.github.com/williewillus/353c872bcf1a6ace9921189f6100d09a
 [114to115]: https://gist.github.com/williewillus/30d7e3f775fe93c503bddf054ef3f93e
