<<<<<<< HEAD
상호작용 파이프라인
==============

이 페이지는 우클릭을 통한 상호작용 과정, 그리고 결과(`Result`)가 무엇인지, 어디에 쓰는지에 대해 다룹니다. 

우클릭을 하면 무슨 일이 일어나는가?
---------------------------

월드에서 우클릭할 시, 바라보던 대상, 손에 들던 `ItemStack`에 따라 여러 작업이 수행됩니다. 많은 상호작용 관련 메서드들은 두 개의 결과(아래 참고)중 하나를 반환합니다. 이 메서드들은 명시적으로 성공 또는 실패 시 파이프라인을 중단합니다. 가독성을 위해 "명시적 성공 또는 실패"는 "확실한 결과"로 표현하겠습니다.

- `InputEvent.InteractionKeyMappingTriggered`가 마우스 우클릭, 주 상호작용 손을 가지고 방송됨. 이벤트 취소 시 파이프라인 중단.
- 여러 사전 검사 수행. 관전자 모드이거나 손에 든 `ItemStack`의 feature flag가 비활성화되어 있다면 파이프라인 중단.
- 바라보는 대상에 따라 다른 작업 수행:
    - 월드 경계 안에 있는, 상호작용 거리 내의 엔티티:
        - `PlayerInteractEvent.EntityInteractSpecific`이 방송됨. 이벤트 취소 시 파이프라인 중단.
        - **바라본 엔티티에** `Entity#interactAt`이 호출됨. 확실한 결과가 반환될 시 파이프라인 중단.
            - 자체 제작한 엔티티에 상호작용 기능을 추가하려면 이 메서드를 재정의 하세요. 바닐라 엔티티에 상호작용 기능을 추가하려면 이벤트를 대신 사용하세요.
        - 엔티티가 GUI를 열 경우(예: 주민 거래 GUI, 상자 광산 수레 GUI), 파이프라인 중단.
        - `PlayerInteractEvent.EntityInteract`가 방송됨. 이벤트 취소 시 파이프라인 중단.
        - **바라본 엔티티에** `Entity#interact`가 호출됨. 확실한 결과가 반환될 시 파이프라인 중단.
            - 자체 제작한 엔티티에 상호작용 기능을 추가하려면 이 메서드를 재정의 하세요. 바닐라 엔티티에 상호작용 기능을 추가하려면 이벤트를 대신 사용하세요.
            - `Mob`의 경우, `Entity#interact`를 끈으로 끌기 또는 스폰알로 아기를 소환하는 데 사용합니다, 그리고 몹 전용 상호작용 기능은 `Mob#mobInteract`로 구현합니다. 메서드의 결과는 `Entity#interact`와 똑같이 처리됩니다.
        - 만약 바라본 엔티티가 `LivingEntity`라면, 주 상호작용 손의 아이템에 대해 `Item#interactLivingEntity`가 호출됨. 확실한 결과가 반환될 시 파이프라인 중단.
    - 월드 경계 안에 있는, 상호작용 거리 내의 블록:
        - `PlayerInteractEvent.RightClickBlock`이 방송됨. 이벤트 취소 시 파이프라인 중단. 해당 이벤트는 블록 또는 아이템 처리만 차단하는 것도 가능.
        - `IItemExtension#onItemUseFirst`가 호출됨. 확실한 결과가 반환될 시 파이프라인 중단.
        - 플레이어가 웅크리지 않았고 이벤트가 블록 처리를 차단하지 않았다면 `Block#use`가 호출됨. 확실한 결과가 반환될 시 파이프라인 중단. definitive result, the pipeline ends.
        - 이벤트가 아이템 처리를 차단하지 않았다면, `Item#useOn`이 호출됩니다. 확실한 결과가 반환될 시 파이프라인 중단.
- `Item#use`가 호출됨. 확실한 결과가 반환될 시 파이프라인 중단.
- 위 과정을 부 상호작용 손으로 한번 더 수행함.

결과의 종류
------------

결과에는 두 개의 종류로 나뉩니다: `InteractionResult`, 그리고 `InteractionResultHolder<T>`. 일반적으로 `InteractionResult`를 사용하며 오직 `Item#use`만 `InteractionResultHolder<ItemStack>`를 사용합니다.
=======
# The Interaction Pipeline

This page aims to make the fairly complex and confusing process of things being right-clicked by the player more understandable, as well as clarifying what result to use where and why.

## What Happens When I Right-Click?

When you right-click anywhere in the world, a number of things happen, depending on what you are currently looking at and what `ItemStack`s are in your hands. A number of methods returning one of two result types (see below) are called. Most of these methods cancel the pipeline if an explicit success or an explicit failure is returned. For the sake of readability, this "explicit success or explicit failure" will be called a "definitive result" from now on.

- `InputEvent.InteractionKeyMappingTriggered` is fired with the right mouse button and the main hand. If the event is canceled, the pipeline ends.
- Several circumstances are checked, for example that you are not in spectator mode or that all required feature flags for the `ItemStack` in your main hand are enabled. If at least one of these checks fails, the pipeline ends.
- Depending on what you are looking at, different things happen:
    - If you are looking at an entity that is within your reach and not outside the world border:
        - `PlayerInteractEvent.EntityInteractSpecific` is fired. If the event is canceled, the pipeline ends.
        - `Entity#interactAt` will be called **on the entity you are looking at**. If it returns a definitive result, the pipeline ends.
            - If you want to add behavior for your own entity, override this method. If you want to add behavior for a vanilla entity, use the event.
        - If the entity opens an interface (for example a villager trading GUI or a chest minecart GUI), the pipeline ends.
        - `PlayerInteractEvent.EntityInteract` is fired. If the event is canceled, the pipeline ends.
        - `Entity#interact` is called **on the entity you are looking at**. If it returns a definitive result, the pipeline ends.
            - If you want to add behavior for your own entity, override this method. If you want to add behavior for a vanilla entity, use the event.
            - For `Mob`s, the override of `Entity#interact` handles things like leashing and spawning babies when the `ItemStack` in your main hand is a spawn egg, and then defers mob-specific handling to `Mob#mobInteract`. The rules for results for `Entity#interact` apply here as well.
        - If the entity you are looking at is a `LivingEntity`, `Item#interactLivingEntity` is called on the `ItemStack` in your main hand. If it returns a definitive result, the pipeline ends.
    - If you are looking at a block that is within your reach and not outside the world border:
        - `PlayerInteractEvent.RightClickBlock` is fired. If the event is canceled, the pipeline ends. You may also specifically deny only block or item usage in this event.
        - `IItemExtension#onItemUseFirst` is called. If it returns a definitive result, the pipeline ends.
        - If the player is not sneaking and the event does not deny block usage, `UseItemOnBlockEvent` is fired. If the event is canceled, the cancellation result is used. Otherwise, `Block#useItemOn` is called. If it returns a definitive result, the pipeline ends.
        - If the `ItemInteractionResult` is `PASS_TO_DEFAULT_BLOCK_INTERACTION` and the executing hand is the main hand, then `Block#useWithoutItem` is called. If it returns a definitive result, the pipeline ends.
        - If the event does not deny item usage, `Item#useOn` is called. If it returns a definitive result, the pipeline ends.
- `Item#use` is called. If it returns a definitive result, the pipeline ends.
- The above process runs a second time, this time with the off hand instead of the main hand.

## Result Types

There are three different types of results: `InteractionResult`s, `ItemInteractionResult`s, and `InteractionResultHolder<T>`s. `InteractionResult` is used most of the time, only `Item#use` uses `InteractionResultHolder<ItemStack>`, and only `BlockBehaviour#useItemOn` and `CauldronInteraction#interact` use `ItemInteractionResult`.
>>>>>>> 69841f41

`InteractionResult`는 다섯 개의 경우의 수를 가진 열거형입니다: `SUCCESS`, `CONSUME`, `CONSUME_PARTIAL`, `PASS`그리고 `FAIL`. 추가적으로, `InteractionResult#sidedSuccess`는 서버에선 `SUCCESS`, 클라이언트에선 `CONSUME`을 반환합니다.

`InteractionResultHolder<T>`는 `InteractionResult`와 `T`를 담는 객체입니다. `T`는 아무거나 될 수 있지만 거의 `ItemStack`을 사용합니다. `InteractionResultHolder<T>`는 각 열거형 값을 위한 메서드를 제공하며(`#success`, `#consume`, `#pass` 그리고 `#fail`), 위처럼 `#sidedSuccess` 또한 제공합니다. 이는 클라이언트에선 `#success`를, 서버에선 `#consume`을 호출합니다.

<<<<<<< HEAD
위 값들은 일반적으로 아래와 같이 사용됩니다:

- `InteractionResult#sidedSuccess` (또는 `InteractionResultHolder#sidedSuccess`)는 작업이 성공했고 팔이 움직여야 할 때 사용합니다. 파이프라인은 바로 종료됩니다.
- `InteractionResult.SUCCESS` (또는 `InteractionResultHolder#success`)는 작업이 성공했고, 팔이 한쪽 사이드에서만 움직여야 할 때 사용합니다. 반대 사이드에 다른 값을 사용하고 싶을 때 쓰세요. 파이프라인은 바로 종료됩니다.
- `InteractionResult.CONSUME` (또는 `InteractionResultHolder#consume`)은 작업이 성공했지만 팔은 움직이지 않아야 할 때 사용합니다. 파이프라인은 바로 종료됩니다.
- `InteractionResult.CONSUME_PARTIAL`은 `InteractionResult.CONSUME`과 거의 비슷하며, 유일한 차이점은 [`Item#useOn`][itemuseon]이 이를 처리하는 방식입니다.
- `InteractionResult.FAIL` (또는 `InteractionResultHolder#fail`)은 아이템의 기능 수행이 실패했고 추가 작업을 할 필요가 없을 때 사용합니다. 파이프라인은 바로 종료됩니다. 아무 때나 사용할 순 있지만, 다른 작업 수행을 차단하기에 `Item#useOn` 및 `Item#use` 밖에선 주의를 기울여야 합니다. 일반적으로 `InteractionResult.PASS`를 쓰는 것이 좋습니다.
- `InteractionResult.PASS` (또는 `InteractionResultHolder#pass`)는 작업이 성공 또는 실패하지 않았을 경우 사용합니다. 파이프라인의 여러 메서드들은 `PASS`를 기본값으로 사용합니다.
=======
`ItemInteractionResult` is a parallel to `InteractionResult` specifically for when an item is used on a block. It is an enum of six values: `SUCCESS`, `CONSUME`, `CONSUME_PARTIAL`, `PASS_TO_DEFAULT_BLOCK_INTERACTION`, `SKIP_DEFAULT_BLOCK_INTERACTION`,  and `FAIL`. Each `ItemInteractionResult` can be mapped to a `InteractionResult` via `#result`; `PASS_TO_DEFAULT_BLOCK_INTERACTION`, `SKIP_DEFAULT_BLOCK_INTERACTION` both represent `InteractionResult#PASS`. Similarly, `#sidedSucess` also exists for `ItemInteractionResult`.

Generally, the different values mean the following:

- `InteractionResult#sidedSuccess` (or `InteractionResultHolder#sidedSuccess` / `ItemInteractionResult#sidedSucess` where needed) should be used if the operation should be considered successful, and you want the arm to swing. The pipeline will end.
- `InteractionResult#SUCCESS` (or `InteractionResultHolder#success` / `ItemInteractionResult#SUCCESS` where needed) should be used if the operation should be considered successful, and you want the arm to swing, but only on one side. Only use this if you want to return a different value on the other logical side for whatever reason. The pipeline will end.
- `InteractionResult#CONSUME` (or `InteractionResultHolder#consume` / `ItemInteractionResult#CONSUME` where needed) should be used if the operation should be considered successful, but you do not want the arm to swing. The pipeline will end.
- `InteractionResult#CONSUME_PARTIAL` is mostly identical to `InteractionResult#CONSUME`, the only difference is in its usage in [`Item#useOn`][itemuseon].
    - `ItemInteractionResult#CONSUME_PARTIAL` is similar within its usage in `BlockBehaviour#useItemOn`.
- `InteractionResult.FAIL` (or `InteractionResultHolder#fail` / `ItemInteractionResult#FAIL` where needed) should be used if the item functionality should be considered failed and no further interaction should be performed. The pipeline will end. This can be used everywhere, but it should be used with care outside of `Item#useOn` and `Item#use`. In many cases, using `InteractionResult.PASS` makes more sense.
- `InteractionResult.PASS` (or `InteractionResultHolder#pass` where needed) should be used if the operation should be considered neither successful nor failed. The pipeline will continue. This is the default behavior (unless otherwise specified).
    - `ItemInteractionResult#PASS_TO_DEFAULT_BLOCK_INTERACTION` allows `BlockBehaviour#useWithoutItem` to be called for the mainhand while `#SKIP_DEFAULT_BLOCK_INTERACTION` prevents the method from executing altogether. `#PASS_TO_DEFAULT_BLOCK_INTERACTION` is the default behavior (unless otherwise specified).
>>>>>>> 69841f41

몇몇 메서드는 사용 방법 또는 기능이 특별하기에 아래에서 더 자세히 다룹니다.

## `IItemExtension#onItemUseFirst`

`InteractionResult#sidedSuccess`와 `InteractionResult.CONSUME`은 여기선 아무 효과도 없으며, 오직 `InteractionResult.SUCCESS`, `InteractionResult.FAIL`, 또는 `InteractionResult.PASS`만 사용 가능합니다.

## `Item#useOn`

작업을 성공으로 표기하고 싶지만 팔은 가만히 두고 싶다면, 또는 `ITEM_USED` 통계에 값을 기록하고 싶다면 `InteractionResult.CONSUME_PARTIAL`을 사용하세요.

## `Item#use`

이 메서드는 유일하게 `InteractionResultHolder<ItemStack>`를 반환합니다. `InteractionResultHolder<ItemStack>`에 저장된 `ItemStack`은 아이템 상호작용을 시작한 아이템을 대체합니다.

`Item#use`의 기본 구현은 아이템이 음식이고, 플레이어가 섭취 가능할 경우 `InteractionResultHolder#consume`을, 아이템이 음식이나 플레이어가 섭취할 수 없을 경우 `InteractionResultHolder#fail`을, 아이템이 음식이 아닐 경우 `InteractionResultHolder#pass`를 반환합니다.

주 상호작용 손으로 파이프라인 처리 중 여기서 `InteractionResultHolder#fail`을 반환하면 부 상호작용 손 처리를 차단합니다. 부 상호작용 손 처리도 수행하려면 `InteractionResultHolder#pass`를 대신 반환하세요.

[itemuseon]: #itemuseon<|MERGE_RESOLUTION|>--- conflicted
+++ resolved
@@ -1,11 +1,8 @@
-<<<<<<< HEAD
-상호작용 파이프라인
-==============
+# 상호작용 파이프라인
 
 이 페이지는 우클릭을 통한 상호작용 과정, 그리고 결과(`Result`)가 무엇인지, 어디에 쓰는지에 대해 다룹니다. 
 
-우클릭을 하면 무슨 일이 일어나는가?
----------------------------
+## 우클릭을 하면 무슨 일이 일어나나요?
 
 월드에서 우클릭할 시, 바라보던 대상, 손에 들던 `ItemStack`에 따라 여러 작업이 수행됩니다. 많은 상호작용 관련 메서드들은 두 개의 결과(아래 참고)중 하나를 반환합니다. 이 메서드들은 명시적으로 성공 또는 실패 시 파이프라인을 중단합니다. 가독성을 위해 "명시적 성공 또는 실패"는 "확실한 결과"로 표현하겠습니다.
 
@@ -25,65 +22,20 @@
     - 월드 경계 안에 있는, 상호작용 거리 내의 블록:
         - `PlayerInteractEvent.RightClickBlock`이 방송됨. 이벤트 취소 시 파이프라인 중단. 해당 이벤트는 블록 또는 아이템 처리만 차단하는 것도 가능.
         - `IItemExtension#onItemUseFirst`가 호출됨. 확실한 결과가 반환될 시 파이프라인 중단.
-        - 플레이어가 웅크리지 않았고 이벤트가 블록 처리를 차단하지 않았다면 `Block#use`가 호출됨. 확실한 결과가 반환될 시 파이프라인 중단. definitive result, the pipeline ends.
+        - 플레이어가 웅크리지 않았고 이벤트가 블록 처리를 차단하지 않았다면 `UseItemOnBlockEvent` is fired. If the event is canceled, the cancellation result is used. Otherwise, `Block#useItemOn` is called. If it returns a definitive result, the pipeline ends.
+        - If the `ItemInteractionResult` is `PASS_TO_DEFAULT_BLOCK_INTERACTION` and the executing hand is the main hand, then `Block#useWithoutItem`가 호출됨. 확실한 결과가 반환될 시 파이프라인 중단. definitive result, the pipeline ends.
         - 이벤트가 아이템 처리를 차단하지 않았다면, `Item#useOn`이 호출됩니다. 확실한 결과가 반환될 시 파이프라인 중단.
 - `Item#use`가 호출됨. 확실한 결과가 반환될 시 파이프라인 중단.
 - 위 과정을 부 상호작용 손으로 한번 더 수행함.
 
-결과의 종류
-------------
-
-결과에는 두 개의 종류로 나뉩니다: `InteractionResult`, 그리고 `InteractionResultHolder<T>`. 일반적으로 `InteractionResult`를 사용하며 오직 `Item#use`만 `InteractionResultHolder<ItemStack>`를 사용합니다.
-=======
-# The Interaction Pipeline
-
-This page aims to make the fairly complex and confusing process of things being right-clicked by the player more understandable, as well as clarifying what result to use where and why.
-
-## What Happens When I Right-Click?
-
-When you right-click anywhere in the world, a number of things happen, depending on what you are currently looking at and what `ItemStack`s are in your hands. A number of methods returning one of two result types (see below) are called. Most of these methods cancel the pipeline if an explicit success or an explicit failure is returned. For the sake of readability, this "explicit success or explicit failure" will be called a "definitive result" from now on.
-
-- `InputEvent.InteractionKeyMappingTriggered` is fired with the right mouse button and the main hand. If the event is canceled, the pipeline ends.
-- Several circumstances are checked, for example that you are not in spectator mode or that all required feature flags for the `ItemStack` in your main hand are enabled. If at least one of these checks fails, the pipeline ends.
-- Depending on what you are looking at, different things happen:
-    - If you are looking at an entity that is within your reach and not outside the world border:
-        - `PlayerInteractEvent.EntityInteractSpecific` is fired. If the event is canceled, the pipeline ends.
-        - `Entity#interactAt` will be called **on the entity you are looking at**. If it returns a definitive result, the pipeline ends.
-            - If you want to add behavior for your own entity, override this method. If you want to add behavior for a vanilla entity, use the event.
-        - If the entity opens an interface (for example a villager trading GUI or a chest minecart GUI), the pipeline ends.
-        - `PlayerInteractEvent.EntityInteract` is fired. If the event is canceled, the pipeline ends.
-        - `Entity#interact` is called **on the entity you are looking at**. If it returns a definitive result, the pipeline ends.
-            - If you want to add behavior for your own entity, override this method. If you want to add behavior for a vanilla entity, use the event.
-            - For `Mob`s, the override of `Entity#interact` handles things like leashing and spawning babies when the `ItemStack` in your main hand is a spawn egg, and then defers mob-specific handling to `Mob#mobInteract`. The rules for results for `Entity#interact` apply here as well.
-        - If the entity you are looking at is a `LivingEntity`, `Item#interactLivingEntity` is called on the `ItemStack` in your main hand. If it returns a definitive result, the pipeline ends.
-    - If you are looking at a block that is within your reach and not outside the world border:
-        - `PlayerInteractEvent.RightClickBlock` is fired. If the event is canceled, the pipeline ends. You may also specifically deny only block or item usage in this event.
-        - `IItemExtension#onItemUseFirst` is called. If it returns a definitive result, the pipeline ends.
-        - If the player is not sneaking and the event does not deny block usage, `UseItemOnBlockEvent` is fired. If the event is canceled, the cancellation result is used. Otherwise, `Block#useItemOn` is called. If it returns a definitive result, the pipeline ends.
-        - If the `ItemInteractionResult` is `PASS_TO_DEFAULT_BLOCK_INTERACTION` and the executing hand is the main hand, then `Block#useWithoutItem` is called. If it returns a definitive result, the pipeline ends.
-        - If the event does not deny item usage, `Item#useOn` is called. If it returns a definitive result, the pipeline ends.
-- `Item#use` is called. If it returns a definitive result, the pipeline ends.
-- The above process runs a second time, this time with the off hand instead of the main hand.
-
-## Result Types
+## 결과 타입
 
 There are three different types of results: `InteractionResult`s, `ItemInteractionResult`s, and `InteractionResultHolder<T>`s. `InteractionResult` is used most of the time, only `Item#use` uses `InteractionResultHolder<ItemStack>`, and only `BlockBehaviour#useItemOn` and `CauldronInteraction#interact` use `ItemInteractionResult`.
->>>>>>> 69841f41
 
 `InteractionResult`는 다섯 개의 경우의 수를 가진 열거형입니다: `SUCCESS`, `CONSUME`, `CONSUME_PARTIAL`, `PASS`그리고 `FAIL`. 추가적으로, `InteractionResult#sidedSuccess`는 서버에선 `SUCCESS`, 클라이언트에선 `CONSUME`을 반환합니다.
 
 `InteractionResultHolder<T>`는 `InteractionResult`와 `T`를 담는 객체입니다. `T`는 아무거나 될 수 있지만 거의 `ItemStack`을 사용합니다. `InteractionResultHolder<T>`는 각 열거형 값을 위한 메서드를 제공하며(`#success`, `#consume`, `#pass` 그리고 `#fail`), 위처럼 `#sidedSuccess` 또한 제공합니다. 이는 클라이언트에선 `#success`를, 서버에선 `#consume`을 호출합니다.
 
-<<<<<<< HEAD
-위 값들은 일반적으로 아래와 같이 사용됩니다:
-
-- `InteractionResult#sidedSuccess` (또는 `InteractionResultHolder#sidedSuccess`)는 작업이 성공했고 팔이 움직여야 할 때 사용합니다. 파이프라인은 바로 종료됩니다.
-- `InteractionResult.SUCCESS` (또는 `InteractionResultHolder#success`)는 작업이 성공했고, 팔이 한쪽 사이드에서만 움직여야 할 때 사용합니다. 반대 사이드에 다른 값을 사용하고 싶을 때 쓰세요. 파이프라인은 바로 종료됩니다.
-- `InteractionResult.CONSUME` (또는 `InteractionResultHolder#consume`)은 작업이 성공했지만 팔은 움직이지 않아야 할 때 사용합니다. 파이프라인은 바로 종료됩니다.
-- `InteractionResult.CONSUME_PARTIAL`은 `InteractionResult.CONSUME`과 거의 비슷하며, 유일한 차이점은 [`Item#useOn`][itemuseon]이 이를 처리하는 방식입니다.
-- `InteractionResult.FAIL` (또는 `InteractionResultHolder#fail`)은 아이템의 기능 수행이 실패했고 추가 작업을 할 필요가 없을 때 사용합니다. 파이프라인은 바로 종료됩니다. 아무 때나 사용할 순 있지만, 다른 작업 수행을 차단하기에 `Item#useOn` 및 `Item#use` 밖에선 주의를 기울여야 합니다. 일반적으로 `InteractionResult.PASS`를 쓰는 것이 좋습니다.
-- `InteractionResult.PASS` (또는 `InteractionResultHolder#pass`)는 작업이 성공 또는 실패하지 않았을 경우 사용합니다. 파이프라인의 여러 메서드들은 `PASS`를 기본값으로 사용합니다.
-=======
 `ItemInteractionResult` is a parallel to `InteractionResult` specifically for when an item is used on a block. It is an enum of six values: `SUCCESS`, `CONSUME`, `CONSUME_PARTIAL`, `PASS_TO_DEFAULT_BLOCK_INTERACTION`, `SKIP_DEFAULT_BLOCK_INTERACTION`,  and `FAIL`. Each `ItemInteractionResult` can be mapped to a `InteractionResult` via `#result`; `PASS_TO_DEFAULT_BLOCK_INTERACTION`, `SKIP_DEFAULT_BLOCK_INTERACTION` both represent `InteractionResult#PASS`. Similarly, `#sidedSucess` also exists for `ItemInteractionResult`.
 
 Generally, the different values mean the following:
@@ -96,7 +48,6 @@
 - `InteractionResult.FAIL` (or `InteractionResultHolder#fail` / `ItemInteractionResult#FAIL` where needed) should be used if the item functionality should be considered failed and no further interaction should be performed. The pipeline will end. This can be used everywhere, but it should be used with care outside of `Item#useOn` and `Item#use`. In many cases, using `InteractionResult.PASS` makes more sense.
 - `InteractionResult.PASS` (or `InteractionResultHolder#pass` where needed) should be used if the operation should be considered neither successful nor failed. The pipeline will continue. This is the default behavior (unless otherwise specified).
     - `ItemInteractionResult#PASS_TO_DEFAULT_BLOCK_INTERACTION` allows `BlockBehaviour#useWithoutItem` to be called for the mainhand while `#SKIP_DEFAULT_BLOCK_INTERACTION` prevents the method from executing altogether. `#PASS_TO_DEFAULT_BLOCK_INTERACTION` is the default behavior (unless otherwise specified).
->>>>>>> 69841f41
 
 몇몇 메서드는 사용 방법 또는 기능이 특별하기에 아래에서 더 자세히 다룹니다.
 
