--- conflicted
+++ resolved
@@ -6,21 +6,12 @@
 
 아이템에 대해 자세히 다루기 이전 아이템이 정확히 무엇인지 이해하고, [블록][block]과 엔티티와의 차이점을 숙지하는 것이 중요합니다. 아래 예시를 통해 설명하자면:
 
-<<<<<<< HEAD
-- 월드에 배치된 흙은 **블록**입니다. (정확히는 블록의 상태입니다. 자세한 사항은 [여기][blockstates]를 참고하세요.)
-  - 모든 블록이 파괴되었을 때 아이템이 나오진 않습니다 (예: 나뭇잎), 자세한 사항은 [노획물 목록][loottables]을 참고하세요.
-- 흙 블록은 [파괴][breaking]된 이후에야 사라지며 (= 공기 블록으로 대체되며), 흙이 나옵니다. 이때 나온 흙은 아이템 **엔티티**입니다, 돼지나 좀비와 동일하게 동작하고 물로 밀거나 용암으로 태울 수 있습니다. 
-- 흙의 아이템 엔티티를 줍고 나면 **아이템 스택**이 되어 인벤토리에 들어갑니다. 아이템 스택은, 간단하게 말해서, 인벤토리 창에서 한 칸 안에 들어가 있는 것입니다. 개수, 내구도, 인첸트 등의 추가 정보를 담습니다.
-- 아이템 스택의 기능은 자신의 **아이템**에서 나옵니다. 아이템은 모든 아이템 스택마다 동일한 정보 및 기능을 구현할 때 사용하고 (예를 들어, 모든 철검은 최대 250의 내구도를 가집니다), 아이템 스택은 각 아이템마다 다를 수 있는 정보를 담을 때 사용합니다 (예를 들어, 철검 하나는 내구도가 100이 남아 있을 때 다른 철검은 200이 남아 있을 수 있습니다). 아이템과 아이템 스택의 기능상 차이는 아래에서 더 자세히 다루겠습니다.
-  - 아이템과 아이템 스택의 관계는 [`Block`][block]과 [`BlockState`][blockstates]와 비슷합니다, `BlockState`의 기능은 `Block`에서 정의합니다. 정확한 비유는 아니지만 (각 블록의 상태는 유일하다는 차이가 있음), 그래도 아래 내용을 이해하는데 도움을 줍니다.
-=======
 - In the world, you encounter a dirt block and want to mine it. This is a **block**, because it is placed in the world. (Actually, it is not a block, but a blockstate. See the [Blockstates article][blockstates] for more detailed information.)
   - Not all blocks drop themselves when breaking (e.g. leaves), see the article on [loot tables][loottables] for more information.
 - Once you have [mined the block][breaking], it is removed (= replaced with an air block) and the dirt drops. The dropped dirt is an item **entity**. This means that like other entities (pigs, zombies, arrows, etc.), it can inherently be moved by things like water pushing on it, or burned by fire and lava.
 - Once you pick up the dirt item entity, it becomes an **item stack** in your inventory. An item stack is, simply put, an instance of an item with some extra information, such as the stack size.
 - Item stacks are backed by their corresponding **item** (which is what we're creating). Items hold [data components][datacomponents] that contains the default information all items stacks are initialized to (for example, every iron sword has a max durability of 250), while item stacks can modify those data components, allowing two different stacks for the same item to have different information (for example, one iron sword has 100 uses left, while another iron sword has 200 uses left). For more information on what is done through items and what is done through item stacks, read on.
   - The relationship between items and item stacks is roughly the same as between [blocks][block] and [blockstates][blockstates], in that a blockstate is always backed by a block. It's not a really accurate comparison (item stacks aren't singletons, for example), but it gives a good basic idea about what the concept is here.
->>>>>>> 69841f41
 
 ## 아이템 만들기
 
@@ -28,14 +19,6 @@
 
 블록과 유사하게, 나무 막대기나 설탕과 같은 단순한 아이템은 `Item` 클래스를 바로 사용하시면 됩니다. 아이템 레지스트리를 구성할 때, 새로운 아이템을 `Item$Properties`를 인자로 사용해 생성하여 등록하시면 됩니다. `Item#Properties`는 `#of` 함수로 생성할 수 있으며, 아래 메서드들을 호출해 세부 사항을 설정할 수 있습니다:
 
-<<<<<<< HEAD
-- `stacksTo` - 아이템을 합칠 수 있는 최대 크기 지정. 64가 기본값. 엔더 진주와 같이 16개만 합쳐지는 아이템에서 사용.
-- `durability` - 해당 아이템의 최대 내구도 지정. 0이 기본값. 만약 내구도가 0이라면 나무 막대기와 같이 내구도가 존재하지 않음. 내구도가 있는 아이템은 합칠 수 없음.
-- `craftRemainder` - 아이템을 조합에 사용한 이후 남을 아이템 지정. 케이크 제작 시 우유 양동이가 있던 자리에 빈 양동이를 두기 위해 사용함.
-- `fireResistant`- 해당 아이템의 엔티티가 불에 타지 않도록 함. 네더라이트 아이템들이 사용함.
-- `setNoRepair` - 	아이템을 수리 불가능하게 만듦. 바닐라 마인크래프트에서 사용하지 않음.
-- `requiredFeatures` - 크리에이티브 탭에서 해당 아이템이 표시되기 위해 필요한 `FeatureFlag` 지정. 바닐라 마인크래프트에선 개발 중인 기능을 잠가두기 위해 사용함. 잠가진 기능을 사용하는 것이 아니라면 이를 사용하는 것은 권장되지 않음.
-=======
 - `stacksTo` - Sets the max stack size (via `DataComponents#MAX_STACK_SIZE`) of this item. Defaults to 64. Used e.g. by ender pearls or other items that only stack to 16.
 - `durability` - Sets the durability (via `DataComponents#MAX_DAMAGE`) of this item and the initial damge to 0 (via `DataComponents#DAMAGE`). Defaults to 0, which means "no durability". For example, iron tools use 250 here. Note that setting the durability automatically locks the max stack size to 1.
 - `craftRemainder` - Sets the crafting remainder of this item. Vanilla uses this for filled buckets that leave behind empty buckets after crafting.
@@ -44,7 +27,6 @@
 - `rarity` - Sets the rarity of this item (via `DataComponents#RARITY`). Currently, this simply changes the item's color. `Rarity` is an enum consisting of the four values `COMMON` (white, default), `UNCOMMON` (yellow), `RARE` (aqua) and `EPIC` (light purple). Be aware that mods may add more rarity types.
 - `requiredFeatures` - Sets the required feature flags for this item. This is mainly used for vanilla's feature locking system in minor versions. It is discouraged to use this, unless you're integrating with a system locked behind feature flags by vanilla.
 - `food` - Sets the [`FoodProperties`][food] of this item (via `DataComponents#FOOD`).
->>>>>>> 69841f41
 
 위 메서드들의 사용 예시는 `Items` 클래스에서 찾아보실 수 있습니다.
 
@@ -54,30 +36,16 @@
 
 `FoodProperties`는 `FoodProperties#Builder`로 생성합니다. 아래 메서드들을 호출해 세부 사항을 설정하실 수 있습니다:
 
-<<<<<<< HEAD
 - `nutrition` - 음식의 영양(nutrition)을 설정함. 섭취 시 허기 값이 얼마나 올라가는지 결정하며, 허기 값은 반칸당 1 임. 예를 들어 마인크래프트의 스테이크는 섭취 시 4칸이 차며, 8의 영양 값을 가지고 있음.
 - `saturationMod` - 음식 섭취 시 포만감 증가 연산에 사용할 계수를 설정함. 증가되는 포만감은 `min(2 * nutrition * saturationMod, playerNutrition)`으로 계산됨. 예를 들어 `saturationMod` 값이 `0.5`라면, 음식의 포만도 값은 영양 값과 동일함.
-- `meat` - 아이템이 고기인지 아닌지 설정함. 예를 들어 음식이 늑대 치료에 사용 가능한지 확인하는 데 사용됨.
-- `alwaysEat` - 플레이어가 배부르더라도 음식을 섭취할 수 있는지 설정함. `false`가 기본값. `true`로 설정 시 황금 사과처럼 언제나 먹을 수 있음.
+- `alwaysEdible` - 플레이어가 배부르더라도 음식을 섭취할 수 있는지 설정함. `false`가 기본값. `true`로 설정 시 황금 사과처럼 언제나 먹을 수 있음.
 - `fast` - 음식을 빠르게 섭취할 수 있는지 설정함. `false`가 기본값. 말린 켈프는 `true`를 사용함.
 - `effect` - 음식 섭취 시 추가할 [`MobEffectInstance`][mobeffectinstance]를 설정함. 메서드의 두 번째 인자는 해당 효과가 추가될 확률을 설정함. 예를 들어 썩은 살점은 80%의 확률로 허기 효과를 부여하며, 확률값으로 `0.8`을 사용함. `effect` 메서드는 두 개가 존재하는데, 그중 `Supplier<MobEffectInstance>`를 인자로 받는 것을 사용할 것, 나머지는 클래스를 불러오는 순서가 꼬이면 오류가 날 수 있음.
 - `build` - 모든 세부 사항을 설정한 이후 `FoodProperties`를 생성할 때 사용함.
-=======
-- `nutrition` - Sets how many hunger points are restored. Counts in half hunger points, so for example, Minecraft's steak restores 8 hunger points.
-- `saturationMod` - The saturation modifier used in calculating the [saturation value][hunger] restored when eating this food. The calculation is `min(2 * nutrition * saturationMod, playerNutrition)`, meaning that using `0.5` will make the effective saturation value the same as the nutrition value.
-- `alwaysEdible` - Whether this item can always be eaten, even if the hunger bar is full. `false` by default, `true` for golden apples and other items that provide bonuses beyond just filling the hunger bar.
-- `fast` - Whether fast eating should be enabled for this food. `false` by default, `true` for dried kelp in vanilla.
-- `effect` - Adds a [`MobEffectInstance`][mobeffectinstance] to apply when eating this item. The second parameter denotes the probability of the effect being applied; for example, Rotten Flesh has an 80% chance (= 0.8) of applying the Hunger effect when eaten. This method comes in two variants; you should use the one that takes in a supplier (the other one directly takes a mob effect instance and is deprecated by NeoForge due to classloading issues).
-- `build` - Once you've set everything you want to set, call `build` to get a `FoodProperties` object for further use.
->>>>>>> 69841f41
 
 위 메서드들의 사용 예시는 `Foods` 클래스에서 찾아보실 수 있습니다.
 
-<<<<<<< HEAD
-아이템의 `FoodProperties`는 `Item#getFoodProperties(ItemStack, LivingEntity)`를 호출해 얻으실 수 있습니다. 만약 해당 아이템이 음식이 아니라면 null이 반환됩니다. 아이템이 음식인지 확인하려면 반환값을 null과 비교하시거나, `Item#isEdible()`을 호출하세요.
-=======
-To get the `FoodProperties` for an item, call `Item#getFoodProperties(ItemStack, LivingEntity)`. This may return null, since not every item is edible. To determine whether an item is edible, null-check the result of the `getFoodProperties` call.
->>>>>>> 69841f41
+To get the `FoodProperties` for an item, call `Item#getFoodProperties(ItemStack, LivingEntity)`. This may return null, since not every item is edible. To determine whether an item is edible, call `Item#isEdible()` or null-check the result of the `getFoodProperties` call.
 
 ### 추가 기능 만들기
 
@@ -86,7 +54,6 @@
 가장 대표적인 아이템의 추가 기능은 왼 클릭, 그리고 우 클릭입니다. 왼 클릭은 [블록 파괴][breaking] 및 엔티티 공격하기 문서(작업 중)를, 우 클릭은 [상호작용 파이프라인][interactionpipeline]을 참고하세요.
 
 ### `DeferredRegister.Items`
-// TODO
 
 All registries use `DeferredRegister` to register their contents, and items are no exceptions. However, due to the fact that adding new items is such an essential feature of an overwhelming amount of mods, NeoForge provides the `DeferredRegister.Items` helper class that extends `DeferredRegister<Item>` and provides some item-specific helpers:
 
@@ -149,45 +116,24 @@
 
 `ItemStack`은 크게 세 가지로 구성되는데:
 
-<<<<<<< HEAD
-- 자신을 대표하는 `Item`. `itemstack.getItem()`으로 확인할 수 있음.
-- 아이템의 개수. 대개 1~64 범위 값임, `itemstack.getCount()`로 확인, `itemstack.setCount(int)` 또는 `itemstack.shrink(int)`로 변경 가능.
-- 추가 [NBT][nbt] 데이터, `itemstack.getTag()` 또는 `itemstack.getOrCreateTag()`로 확인 가능. 두 번째 메서드는 NBT 데이터가 없을 경우 생성함. 이외에도 `#hasTag`, `#setTag`와 같은 다른 NBT 관련 메서드가 존재함.
-  - NBT 데이터가 있지만 비어 있는 `ItemStack`과, NBT 데이터가 없는 `ItemStack`은 기능상 동일하나 다른 아이템으로 취급되어 쌓아 올릴 수 없습니다.
-=======
 - The `Item` it represents, obtainable through `ItemStack#getItem`.
 - The stack size, typically between 1 and 64, obtainable through `getCount` and changeable through `setCount` or `shrink`.
 - The data components map, where stack-specific data is stored. Obtainable through `getComponents`. The components values are typically accessed and mutated via `has`, `get`, `set`, `update`, and `remove`.
->>>>>>> 69841f41
 
 새로운 `ItemStack`은 `new ItemStack(Item)`으로 생성할 수 있습니다, 여기서 전달하는 `Item`은 아이템 스택의 기능을 정의하는 아이템입니다. 기본적으로 새로 생성된 아이템 스택은 NBT 데이터가 없고 개수가 1개입니다. 필요하다면 NBT 데이터와 개수도 인자로 받는 생성자를 대신 사용하실 수도 있습니다.
 
-<<<<<<< HEAD
-`ItemStack`의 데이터는 변경될 수 있습니다 (아래 참고), 하지만 데이터를 변경하면 안 되는 특수한 상황이 몇몇 있습니다. 이런 상황에서 `ItemStack`의 데이터를 변경하려면 `itemstack.copy()`를 통해 먼저 복사한 다음에 변경하세요.
-
-비어있는 아이템 스택을 표현하시려면 `ItemStack.EMPTY`를 사용하세요. 아이템이 비어있는지 확인하시려면 `itemstack.isEmpty()`를 호출하세요.
-=======
 `ItemStack`s are mutable objects (see below), however it is sometimes required to treat them as immutables. If you need to modify an `ItemStack` that is to be treated immutable, you can clone the stack using `#copy` or `#copyWithCount` if a specific stack size should be used.
 
-If you want to represent that a stack has no item, use `ItemStack.EMPTY`. If you want to check whether an `ItemStack` is empty, call `#isEmpty`.
->>>>>>> 69841f41
+비어있는 아이템 스택을 표현하시려면 `ItemStack.EMPTY`를 사용하세요. 아이템이 비어있는지 확인하시려면 `#isEmpty`를 호출하세요.
 
 ### `ItemStack`의 가변성
 
-<<<<<<< HEAD
-`ItemStack`의 데이터는 변경될 수 있습니다. `setCount`, `setTag`, 또는 `getOrCreateTag` 등을 호출하면, `ItemStack` 자체가 변경됩니다. 마인크래프트는 이 특성을 적극적으로 응용합니다, 예를 들어 `itemstack.split(int)`는 전달된 정수만큼 아이템 스택의 개수를 감소시켜, 기존 `ItemStack`을 수정함과 동시에 새로운 `ItemStack`을 반환합니다.
-=======
 `ItemStack`s are mutable objects. This means that if you call for example `#setCount` or any data component map methods, the `ItemStack` itself will be modified. Vanilla uses the mutability of `ItemStack`s extensively, and several methods rely on it. For example, `#split` splits the given amount off the stack it is called on, both modifying the caller and returning a new `ItemStack` in the process.
->>>>>>> 69841f41
 
 하지만 다수의 아이템 스택을 다루는 상황에선 문제가 발생할 수 있는데, 특히 인벤토리를 다룰 땐 마우스 커서에 담은 아이템과 클릭한 아이템 칸을 동시에 다루기 때문에 더 까다롭습니다.
 
 :::tip
-<<<<<<< HEAD
 잘 모르시겠다면 먼저 `#copy`로 복사하세요.
-=======
-When in doubt, better be safe than sorry and `#copy` the stack.
->>>>>>> 69841f41
 :::
 
 ## 크리에이티브 탭
@@ -207,38 +153,23 @@
 ```java
 // ITEM이라는 RegistryObject<Item>과 BLOCK이라는 RegistryObject<Block>가 있다고 가정
 @SubscribeEvent
-<<<<<<< HEAD
 public void buildContents(BuildCreativeModeTabContentsEvent event) {
     // 재료 탭에 아이템 추가
-    if(event.getTabKey() == CreativeModeTabs.INGREDIENTS){
-        event.accept(MyItemsClass.MY_ITEM);
+    if(event.getTabKey() == CreativeModeTabs.INGREDIENTS) {
+        event.accept(MyItemsClass.MY_ITEM.get());
         // #accepts는 ItemLike를 인자로 받아 블록 또한 등록할 수 있음. 이때 전달된 블록은 대응되는 아이템이 존재해야 함.
-        event.accept(MyBlocksClass.MY_BLOCK);
-    }
-}
-```
-
-이 이벤트는 활성화된 `FeatureFlag`들을 반환하는 `getFlags()`, 사용자가 관리자 권한이 있는지 알려주는 `hasPermissions` 등의 추가 정보도 담고 있습니다. 
-=======
-public static void buildContents(BuildCreativeModeTabContentsEvent event) {
-    // Is this the tab we want to add to?
-    if (event.getTabKey() == CreativeModeTabs.INGREDIENTS) {
-        event.accept(MyItemsClass.MY_ITEM.get());
-        // Accepts an ItemLike. This assumes that MY_BLOCK has a corresponding item.
         event.accept(MyBlocksClass.MY_BLOCK.get());
     }
 }
 ```
 
-The event also provides some extra information, such as `getFlags` to get the list of enabled feature flags, or `hasPermissions` to check if the player has permissions to view the operator items tab.
->>>>>>> 69841f41
+이 이벤트는 활성화된 `FeatureFlag`들을 반환하는 `getFlags`, 사용자가 관리자 권한이 있는지 알려주는 `hasPermissions` 등의 추가 정보도 담고 있습니다. 
 
 ### 직접 크리에이티브 탭 만들기
 
 `CreativeModeTab`은 레지스트리에 등록되어야 정상적으로 동작합니다. 새로운 크리에이티브 탭은 빌더를 통해 만들며, 이는 `#builder`를 호출해 생성합니다. 빌더를 통해 제목, 아이콘, 기본 아이템 등 여러 세부 사항을 설정하실 수 있습니다. 이뿐 아니라, 네오 포지는 라벨, 탭 이미지, 제목과 슬롯 색상, 탭 순서 등의 속성 또한 추가합니다.
 
 ```java
-<<<<<<< HEAD
 // REGISTER라는 DeferredRegister<CreativeModeTab>가 있다고 가정함
 public static final RegistryObject<CreativeModeTab> EXAMPLE_TAB = REGISTER.register("example", () -> CreativeModeTab.builder()
     // 탭 이름 설정. 아래 번역 키의 텍스트 추가를 잊지 말 것!
@@ -247,22 +178,9 @@
     .icon(()->new ItemStack(ITEM.get()))
     // 기본 아이템 추가
     .displayItems((params,output) -> {
-        output.accept(MyItemsClass.MY_ITEM);
+        output.accept(MyItemsClass.MY_ITEM.get());
         // #accepts는 ItemLike를 인자로 받아 블록 또한 등록할 수 있음. 이때 전달된 블록은 대응되는 아이템이 존재 해야 함.
-        output.accept(MyBlocksClass.MY_BLOCK);
-=======
-//CREATIVE_MODE_TABS is a DeferredRegister<CreativeModeTab>
-public static final Supplier<CreativeModeTab> EXAMPLE_TAB = CREATIVE_MODE_TABS.register("example", () -> CreativeModeTab.builder()
-    //Set the title of the tab. Don't forget to add a translation!
-    .title(Component.translatable("itemGroup." + MOD_ID + ".example"))
-    //Set the icon of the tab.
-    .icon(() -> new ItemStack(MyItemsClass.EXAMPLE_ITEM.get()))
-    //Add your items to the tab.
-    .displayItems((params, output) -> {
-        output.accept(MyItemsClass.MY_ITEM.get());
-        // Accepts an ItemLike. This assumes that MY_BLOCK has a corresponding item.
         output.accept(MyBlocksClass.MY_BLOCK.get());
->>>>>>> 69841f41
     })
     .build()
 );
@@ -270,28 +188,15 @@
 
 [block]: ../blocks/index.md
 [blockstates]: ../blocks/states.md
-<<<<<<< HEAD
-[breaking]: ../blocks/index.md#블록-파괴
-[creativetabs]: #크리에이티브-탭
-[food]: #음식
-[hunger]: https://ko.minecraft.wiki/w/%EB%B0%B0%EA%B3%A0%ED%94%94#%EC%9E%91%EB%8F%99_%EC%9B%90%EB%A6%AC
-=======
 [breaking]: ../blocks/index.md#breaking-a-block
 [creativetabs]: #creative-tabs
 [datacomponents]: ./datacomponents.md
 [food]: #food
 [hunger]: https://minecraft.wiki/w/Hunger#Mechanics
->>>>>>> 69841f41
 [interactionpipeline]: interactionpipeline.md
 [loottables]: ../resources/server/loottables.md
 [mobeffectinstance]: mobeffects.md#mobeffectinstances
 [modbus]: ../concepts/events.md#event-buses
-<<<<<<< HEAD
-[nbt]: ../datastorage/nbt.md
-[registering]: ../concepts/registries.md#객체-등록하기
-[resources]: ../resources/client/index.md
-=======
 [registering]: ../concepts/registries.md#methods-for-registering
 [resources]: ../resources/index.md#assets
->>>>>>> 69841f41
 [sides]: ../concepts/sides.md