---
sidebar_position: 4
---
# Tools

Tools are [items][item] whose primary use is to break [blocks][block]. Many mods add new tool sets (for example copper tools) or new tool types (for example hammers).

## Custom Tool Sets

A tool set typically consists of five items: a pickaxe, an axe, a shovel, a hoe and a sword. (Swords aren't tools in the classical sense, but are included here for consistency as well.) All of those items have their corresponding class: `PickaxeItem`, `AxeItem`, `ShovelItem`, `HoeItem` and `SwordItem`, respectively. The class hierarchy of tools looks as follows:

```text
Item
- DiggerItem
    - AxeItem
    - HoeItem
    - PickaxeItem
    - ShovelItem
- SwordItem
```

Tools are almost completely implemented through seven [data components][datacomponents]:

- `DataComponents#MAX_DAMAGE` and `#DAMAGE` for durability
- `#MAX_STACK_SIZE` to set the stack size to `1`
- `#REPAIRABLE` for reepairing a tool in an anvil
- `#ENCHANTABLE` for the maximum [enchanting][enchantment] value
- `#ATTRIBUTE_MODIFIERS` for attack damage and attack speed
- `#TOOL` for mining information

For `DiggerItem` and `SwordItem`, they are simply delegates that set up the components via the utility record `ToolMaterial`. Note that other items usually considered tools, such as shears, are not included in this hierarchy. Instead, they directly extend `Item` and hold the breaking logic themselves.

To create a standard set of tools using a `DiggerItem` or `SwordItem`, you must first define a `ToolMaterial`. Reference values can be found within the constants in `ToolMaterial`. This example uses copper tools, you can use your own material here and adjust the values as needed.

```java
// We place copper somewhere between stone and iron.
public static final ToolMaterial COPPER_MATERIAL = new ToolMaterial(
        // The tag that determines what blocks this material cannot break. See below for more information.
        MyBlockTags.INCORRECT_FOR_COPPER_TOOL,
        // Determines the durability of the material.
        // Stone is 131, iron is 250.
        200,
        // Determines the mining speed of the material. Unused by swords.
        // Stone uses 4, iron uses 6.
        5f,
        // Determines the attack damage bonus. Different tools use this differently. For example, swords do (getAttackDamageBonus() + 4) damage.
        // Stone uses 1, iron uses 2, corresponding to 5 and 6 attack damage for swords, respectively; our sword does 5.5 damage now.
        1.5f,
        // Determines the enchantability of the material. This represents how good the enchantments on this tool will be.
        // Gold uses 22, we put copper slightly below that.
        20,
        // The tag that determines what items can repair this material.
        Tags.Items.INGOTS_COPPER
);
```

Now that we have our `ToolMaterial`, we can use it for [registering] tools. All tool constructors have the same four parameters.

```java
// ITEMS is a DeferredRegister.Items
public static final DeferredItem<SwordItem> COPPER_SWORD = ITEMS.registerItem(
    "copper_sword",
    props -> new SwordItem(
        // The material to use.
        COPPER_MATERIAL,
        // The type-specific attack damage bonus. 3 for swords, 1.5 for shovels, 1 for pickaxes, varying for axes and hoes.
        3,
        // The type-specific attack speed modifier. The player has a default attack speed of 4, so to get to the desired
        // value of 1.6f, we use -2.4f. -2.4f for swords, -3f for shovels, -2.8f for pickaxes, varying for axes and hoes.
        -2.4f,
        // The item properties.
        props
    )
);

public static final DeferredItem<AxeItem> COPPER_AXE = ITEMS.registerItem("copper_axe", props -> new AxeItem(...));
public static final DeferredItem<PickaxeItem> COPPER_PICKAXE = ITEMS.registerItem("copper_pickaxe", props -> new PickaxeItem(...));
public static final DeferredItem<ShovelItem> COPPER_SHOVEL = ITEMS.registerItem("copper_shovel", props -> new ShovelItem(...));
public static final DeferredItem<HoeItem> COPPER_HOE = ITEMS.registerItem("copper_hoe", props -> new HoeItem(...));
```

### Tags

When creating a `ToolMaterial`, it is assigned a block [tag][tags] containing blocks that will not drop anything if broken with this tool. For example, the `minecraft:incorrect_for_stone_tool` tag contains blocks like Diamond Ore, and the `minecraft:incorrect_for_iron_tool` tag contains blocks like Obsidian and Ancient Debris. To make it easier to assign blocks to their incorrect mining levels, a tag also exists for blocks that need this tool to be mined. For example, the `minecraft:needs_iron_tool` tag contains blocks like Diamond Ore, and the `minecraft:needs_diamond_tool` tag contains blocks like Obsidian and Ancient Debris.

You can reuse one of the incorrect tags for your tool if you're fine with that. For example, if we wanted our copper tools to just be more durable stone tools, we'd pass in `BlockTags#INCORRECT_FOR_STONE_TOOL`.

Alternatively, we can create our own tag, like so:

```java
// This tag will allow us to add these blocks to the incorrect tags that cannot mine them
public static final TagKey<Block> NEEDS_COPPER_TOOL = TagKey.create(BuiltInRegistries.BLOCK.key(), ResourceLocation.fromNamespaceAndPath(MOD_ID, "needs_copper_tool"));

// This tag will be passed into our material
public static final TagKey<Block> INCORRECT_FOR_COPPER_TOOL = TagKey.create(BuiltInRegistries.BLOCK.key(), ResourceLocation.fromNamespaceAndPath(MOD_ID, "incorrect_for_cooper_tool"));
```

And then, we populate our tag. For example, let's make copper able to mine gold ores, gold blocks and redstone ore, but not diamonds or emeralds. (Redstone blocks are already mineable by stone tools.) The tag file is located at `src/main/resources/data/mod_id/tags/block/needs_copper_tool.json` (where `mod_id` is your mod id):

```json5
{
    "values": [
        "minecraft:gold_block",
        "minecraft:raw_gold_block",
        "minecraft:gold_ore",
        "minecraft:deepslate_gold_ore",
        "minecraft:redstone_ore",
        "minecraft:deepslate_redstone_ore"
    ]
}
```

Then, for our tag to pass into the material, we can provide a negative constraint for any tools that are incorrect for stone tools but within our copper tools tag. The tag file is located at `src/main/resources/data/mod_id/tags/block/incorrect_for_cooper_tool.json`:

```json5
{
    "values": [
        "#minecraft:incorrect_for_stone_tool"
    ],
    "remove": [
        "#mod_id:needs_copper_tool"
    ]
}
```

Finally, we can pass our tag into our material instance, as seen above.

If you want to check if a tool can make a block state drop its blocks, call `Tool#isCorrectForDrops`. The `Tool` can be obtained by calling `ItemStack#get` with `DataComponents#TOOL`.

## Custom Tools

Custom tools can be created by adding a `Tool` [data component][datacomponents] (via `DataComponents#TOOL`) to the list of default components on your item via `Item.Properties#component`. `DiggerItem` is an implementation which takes in a `ToolMaterial`, as explained above, to construct the `Tool`, along with a few other basic components such as attributes and durability.

A `Tool` contains a list of `Tool.Rule`s, the default mining speed when holding the tool (`1` by default), and the amount of damage the tool should take when mining a block (`1` by default). A `Tool.Rule` contains three pieces of information: a `HolderSet` of blocks to apply the rule to, an optional speed at which to mine the blocks in the set, and an optional boolean at which to determine whether these blocks can drop from this tool. If the optional are not set, then the other rules will be checked. The default behavior if all rules fail is the default mining speed and that the block cannot be dropped.

:::note
A `HolderSet` can be created from a `TagKey` via `Registry#getOrThrow`.
:::

Creating any tool or multitool-like item (i.e. an item that combines two or more tools into one, e.g. an axe and a pickaxe as one item) does not need to extend any of the existing `DiggerItem`s or `SwordItem`. It simply can be implemented using a combination of the following parts:

- Adding a `Tool` with your own rules by setting `DataComponents#TOOL` via `Item.Properties#component`.
<<<<<<< HEAD
- Adding [attribute modifiers][attributemodifier] to the item (e.g. attack damage, attack speed) via `Item.Properties#attributes`.
=======
- Adding attributes to the item (e.g. attack damage, attack speed) via `Item.Properties#attributes`.
- Adding item durability via `Item.Properties#durability`.
- Allowing the item to be repaired via `Item.Properties#repariable`.
- Allowing the item to be enchanted via `Item.Properties#enchantable`.
>>>>>>> 83436ba8
- Overriding `IItemExtension#canPerformAction` to determine what [`ItemAbility`s][itemability] the item can perform.
- Calling `IBlockExtension#getToolModifiedState` if you want your item to modify the block state on right click based on the `ItemAbility`s.
- Adding your tool to some of the `minecraft:enchantable/*` `ItemTags` so that your item can have certain enchantments applied to it.

:::note
The only logic that has no alternative to using a `DiggerItem` or `SwordItem` base is when mobs replace their current held item via `Mob#canReplaceCurrentItem`. Mobs will always check for an instance of `SwordItem`, followed by `BowItem`, `CrossbowItem`, `ArmorItem`, and `DiggerItem`, with all other items not considered for specialized logic.
:::

## `ItemAbility`s

`ItemAbility`s are an abstraction over what an item can and cannot do. This includes both left-click and right-click behavior. NeoForge provides default `ItemAbility`s in the `ItemAbilities` class:

- Digging abilities. These exist for all four `DiggerItem` types as mentioned above, as well as sword and shears digging.
- Axe right-click abilities for stripping (logs), scraping (oxidized copper), and unwaxing (waxed copper).
- Shovel right-click abilities for flattening (dirt paths) and dousing (campfires).
- Shear abilities for harvesting (honeycombs), removing armor (armored wolves), carving (pumpkins), disarming (tripwires), and trimming (stop plants from growing).
- Abilities for sword sweeping, hoe tilling, shield blocking, fishing rod casting, trident throwing, brush brushing, and firestarter lighting.

To create your own `ItemAbility`s, use `ItemAbility#get` - it will create a new `ItemAbility` if needed. Then, in a custom tool type, override `IItemExtension#canPerformAction` as needed.

To query if an `ItemStack` can perform a certain `ItemAbility`, call `IItemStackExtension#canPerformAction`. Note that this works on any `Item`, not just tools.

<<<<<<< HEAD
## Armor

Similar to tools, armor uses a tier system (although a different one). What is called `Tier` for tools is called `ArmorMaterial` for armors. Like above, this example shows how to add copper armor; this can be adapted as needed. However, unlike `Tier`s, `ArmorMaterial`s need to be [registered]. For the vanilla values, see the `ArmorMaterials` class.

```java
// ARMOR_MATERIALS is a DeferredRegister<ArmorMaterial>

// We place copper somewhere between chainmail and iron.
public static final Holder<ArmorMaterial> COPPER_ARMOR_MATERIAL =
    ARMOR_MATERIALS.register("copper", () -> new ArmorMaterial(
        // Determines the defense value of this armor material, depending on what armor piece it is.
        Util.make(new EnumMap<>(ArmorItem.Type.class), map -> {
            map.put(ArmorItem.Type.BOOTS, 2);
            map.put(ArmorItem.Type.LEGGINGS, 4);
            map.put(ArmorItem.Type.CHESTPLATE, 6);
            map.put(ArmorItem.Type.HELMET, 2);
            map.put(ArmorItem.Type.BODY, 4);
        }),
        // Determines the enchantability of the tier. This represents how good the enchantments on this armor will be.
        // Gold uses 25, we put copper slightly below that.
        20,
        // Determines the sound played when equipping this armor.
        // This is wrapped with a Holder.
        SoundEvents.ARMOR_EQUIP_GENERIC,
        // Determines the repair item for this armor.
        () -> Ingredient.of(Tags.Items.INGOTS_COPPER),
        // Determines the texture locations of the armor to apply when rendering
        // This can also be specified by overriding 'IItemExtension#getArmorTexture' on your item if the armor texture needs to be more dynamic
        List.of(
            // Creates a new armor texture that will be located at:
            // - 'assets/mod_id/textures/models/armor/copper_layer_1.png' for the outer texture
            // - 'assets/mod_id/textures/models/armor/copper_layer_2.png' for the inner texture (only legs)
            new ArmorMaterial.Layer(
                ResourceLocation.fromNamespaceAndPath(MOD_ID, "copper")
            ),
            // Creates a new armor texture that will be rendered on top of the previous at:
            // - 'assets/mod_id/textures/models/armor/copper_layer_1_overlay.png' for the outer texture
            // - 'assets/mod_id/textures/models/armor/copper_layer_2_overlay.png' for the inner texture (only legs)
            // 'true' means that the armor material is dyeable; however, the item must also be added to the 'minecraft:dyeable' tag
            new ArmorMaterial.Layer(
                ResourceLocation.fromNamespaceAndPath(MOD_ID, "copper"), "_overlay", true
            )
        ),
        // Returns the toughness value of the armor. The toughness value is an additional value included in
        // damage calculation, for more information, refer to the Minecraft Wiki's article on armor mechanics:
        // https://minecraft.wiki/w/Armor#Armor_toughness
        // Only diamond and netherite have values greater than 0 here, so we just return 0.
        0,
        // Returns the knockback resistance value of the armor. While wearing this armor, the player is
        // immune to knockback to some degree. If the player has a total knockback resistance value of 1 or greater
        // from all armor pieces combined, they will not take any knockback at all.
        // Only netherite has values greater than 0 here, so we just return 0.
        0
    ));
```

And then, we use that armor material in item registration.

```java
//ITEMS is a DeferredRegister<Item>
public static final Supplier<ArmorItem> COPPER_HELMET = ITEMS.register("copper_helmet", () -> new ArmorItem(
        // The armor material to use.
        COPPER_ARMOR_MATERIAL,
        // The armor type to use.
        ArmorItem.Type.HELMET,
        // The item properties where we set the durability.
        // ArmorItem.Type is an enum of five values: HELMET, CHESTPLATE, LEGGINGS, BOOTS, and BODY.
        // BODY is used for non-player entities like wolves or horses.
        // Vanilla armor materials determine this by using a base value and multiplying it with a type-specific constant.
        // The constants are 13 for BOOTS, 15 for LEGGINGS, 16 for CHESTPLATE, 11 for HELMET, and 16 for BODY.
        // If we don't want to use these ratios, we can set the durability normally.
        new Item.Properties().durability(ArmorItem.Type.HELMET.getDurability(15))
));
public static final Supplier<ArmorItem> COPPER_CHESTPLATE = ITEMS.register("copper_chestplate", () -> new ArmorItem(...));
public static final Supplier<ArmorItem> COPPER_LEGGINGS = ITEMS.register("copper_leggings", () -> new ArmorItem(...));
public static final Supplier<ArmorItem> COPPER_BOOTS = ITEMS.register("copper_boots", () -> new ArmorItem(...));
```

When creating your armor texture, it is a good idea to work on top of the vanilla armor texture to see which part goes where.

[attributemodifier]: ../entities/attributes.md#attribute-modifiers
=======
>>>>>>> 83436ba8
[block]: ../blocks/index.md
[datacomponents]: datacomponents.md
[enchantment]: ../resources/server/enchantments/index.md#enchantment-costs-and-levels
[item]: index.md
[itemability]: #itemabilitys
[registering]: ../concepts/registries.md#methods-for-registering
[tags]: ../resources/server/tags.md<|MERGE_RESOLUTION|>--- conflicted
+++ resolved
@@ -140,14 +140,10 @@
 Creating any tool or multitool-like item (i.e. an item that combines two or more tools into one, e.g. an axe and a pickaxe as one item) does not need to extend any of the existing `DiggerItem`s or `SwordItem`. It simply can be implemented using a combination of the following parts:
 
 - Adding a `Tool` with your own rules by setting `DataComponents#TOOL` via `Item.Properties#component`.
-<<<<<<< HEAD
 - Adding [attribute modifiers][attributemodifier] to the item (e.g. attack damage, attack speed) via `Item.Properties#attributes`.
-=======
-- Adding attributes to the item (e.g. attack damage, attack speed) via `Item.Properties#attributes`.
 - Adding item durability via `Item.Properties#durability`.
 - Allowing the item to be repaired via `Item.Properties#repariable`.
 - Allowing the item to be enchanted via `Item.Properties#enchantable`.
->>>>>>> 83436ba8
 - Overriding `IItemExtension#canPerformAction` to determine what [`ItemAbility`s][itemability] the item can perform.
 - Calling `IBlockExtension#getToolModifiedState` if you want your item to modify the block state on right click based on the `ItemAbility`s.
 - Adding your tool to some of the `minecraft:enchantable/*` `ItemTags` so that your item can have certain enchantments applied to it.
@@ -170,90 +166,6 @@
 
 To query if an `ItemStack` can perform a certain `ItemAbility`, call `IItemStackExtension#canPerformAction`. Note that this works on any `Item`, not just tools.
 
-<<<<<<< HEAD
-## Armor
-
-Similar to tools, armor uses a tier system (although a different one). What is called `Tier` for tools is called `ArmorMaterial` for armors. Like above, this example shows how to add copper armor; this can be adapted as needed. However, unlike `Tier`s, `ArmorMaterial`s need to be [registered]. For the vanilla values, see the `ArmorMaterials` class.
-
-```java
-// ARMOR_MATERIALS is a DeferredRegister<ArmorMaterial>
-
-// We place copper somewhere between chainmail and iron.
-public static final Holder<ArmorMaterial> COPPER_ARMOR_MATERIAL =
-    ARMOR_MATERIALS.register("copper", () -> new ArmorMaterial(
-        // Determines the defense value of this armor material, depending on what armor piece it is.
-        Util.make(new EnumMap<>(ArmorItem.Type.class), map -> {
-            map.put(ArmorItem.Type.BOOTS, 2);
-            map.put(ArmorItem.Type.LEGGINGS, 4);
-            map.put(ArmorItem.Type.CHESTPLATE, 6);
-            map.put(ArmorItem.Type.HELMET, 2);
-            map.put(ArmorItem.Type.BODY, 4);
-        }),
-        // Determines the enchantability of the tier. This represents how good the enchantments on this armor will be.
-        // Gold uses 25, we put copper slightly below that.
-        20,
-        // Determines the sound played when equipping this armor.
-        // This is wrapped with a Holder.
-        SoundEvents.ARMOR_EQUIP_GENERIC,
-        // Determines the repair item for this armor.
-        () -> Ingredient.of(Tags.Items.INGOTS_COPPER),
-        // Determines the texture locations of the armor to apply when rendering
-        // This can also be specified by overriding 'IItemExtension#getArmorTexture' on your item if the armor texture needs to be more dynamic
-        List.of(
-            // Creates a new armor texture that will be located at:
-            // - 'assets/mod_id/textures/models/armor/copper_layer_1.png' for the outer texture
-            // - 'assets/mod_id/textures/models/armor/copper_layer_2.png' for the inner texture (only legs)
-            new ArmorMaterial.Layer(
-                ResourceLocation.fromNamespaceAndPath(MOD_ID, "copper")
-            ),
-            // Creates a new armor texture that will be rendered on top of the previous at:
-            // - 'assets/mod_id/textures/models/armor/copper_layer_1_overlay.png' for the outer texture
-            // - 'assets/mod_id/textures/models/armor/copper_layer_2_overlay.png' for the inner texture (only legs)
-            // 'true' means that the armor material is dyeable; however, the item must also be added to the 'minecraft:dyeable' tag
-            new ArmorMaterial.Layer(
-                ResourceLocation.fromNamespaceAndPath(MOD_ID, "copper"), "_overlay", true
-            )
-        ),
-        // Returns the toughness value of the armor. The toughness value is an additional value included in
-        // damage calculation, for more information, refer to the Minecraft Wiki's article on armor mechanics:
-        // https://minecraft.wiki/w/Armor#Armor_toughness
-        // Only diamond and netherite have values greater than 0 here, so we just return 0.
-        0,
-        // Returns the knockback resistance value of the armor. While wearing this armor, the player is
-        // immune to knockback to some degree. If the player has a total knockback resistance value of 1 or greater
-        // from all armor pieces combined, they will not take any knockback at all.
-        // Only netherite has values greater than 0 here, so we just return 0.
-        0
-    ));
-```
-
-And then, we use that armor material in item registration.
-
-```java
-//ITEMS is a DeferredRegister<Item>
-public static final Supplier<ArmorItem> COPPER_HELMET = ITEMS.register("copper_helmet", () -> new ArmorItem(
-        // The armor material to use.
-        COPPER_ARMOR_MATERIAL,
-        // The armor type to use.
-        ArmorItem.Type.HELMET,
-        // The item properties where we set the durability.
-        // ArmorItem.Type is an enum of five values: HELMET, CHESTPLATE, LEGGINGS, BOOTS, and BODY.
-        // BODY is used for non-player entities like wolves or horses.
-        // Vanilla armor materials determine this by using a base value and multiplying it with a type-specific constant.
-        // The constants are 13 for BOOTS, 15 for LEGGINGS, 16 for CHESTPLATE, 11 for HELMET, and 16 for BODY.
-        // If we don't want to use these ratios, we can set the durability normally.
-        new Item.Properties().durability(ArmorItem.Type.HELMET.getDurability(15))
-));
-public static final Supplier<ArmorItem> COPPER_CHESTPLATE = ITEMS.register("copper_chestplate", () -> new ArmorItem(...));
-public static final Supplier<ArmorItem> COPPER_LEGGINGS = ITEMS.register("copper_leggings", () -> new ArmorItem(...));
-public static final Supplier<ArmorItem> COPPER_BOOTS = ITEMS.register("copper_boots", () -> new ArmorItem(...));
-```
-
-When creating your armor texture, it is a good idea to work on top of the vanilla armor texture to see which part goes where.
-
-[attributemodifier]: ../entities/attributes.md#attribute-modifiers
-=======
->>>>>>> 83436ba8
 [block]: ../blocks/index.md
 [datacomponents]: datacomponents.md
 [enchantment]: ../resources/server/enchantments/index.md#enchantment-costs-and-levels
