--- conflicted
+++ resolved
@@ -1,29 +1,13 @@
-<<<<<<< HEAD
-BlockEntityWithoutLevelRenderer
-=======================
+# BlockEntityWithoutLevelRenderer
 
-`BlockEntityWithoutLevelRenderer`는 아이템을 동적으로 렌더링하는 클래스입니다. 이 시스템은 이전에 `ItemStack`을 기반으로 만든 오래된 시스템보다 간단한데, 그때는 `BlockEntity`를 사용했어야만 했고, `ItemStack`에 접근할 수 없었습니다.
-
-BlockEntityWithoutLevelRenderer 쓰기
---------------------------
+`BlockEntityWithoutLevelRenderer`는 아이템을 동적으로 렌더링하는 클래스입니다. 
 
 `BlockEntityWithoutLevelRenderer`(또는 BWELR)는 아이템을 `public void renderByItem(itemStack, itemDisplayContext, poseStack, multiBufferSource, combinedLight, combinedOverlay)`를 사용해 렌더링할 수 있도록 합니다.
-=======
-# BlockEntityWithoutLevelRenderer
-
-`BlockEntityWithoutLevelRenderer` is a method to handle dynamic rendering on items.
-
-`BlockEntityWithoutLevelRenderer` allows you to render your item using `public void renderByItem(ItemStack itemStack, ItemDisplayContext ctx, PoseStack poseStack, MultiBufferSource bufferSource, int combinedLight, int combinedOverlay)`.
->>>>>>> 69841f41
 
 BEWLR을 사용하기 위해선, 아이템의 모델이 `BakedModel#isCustomRenderer`에서 `true`를 반환하도록 해야 합니다, 그렇지 않다면 기본 렌더러인 `ItemRenderer#getBlockEntityRenderer`를 사용하게 됩니다.
 
 :::note
-<<<<<<< HEAD
 만약 블록의 `Block#getRenderShape`가 `RenderShape#ENTITYBLOCK_ANIMATED`로 설정되어 있다면 똑같이 BEWLR을 씁니다.
-=======
-`Block`s also render using a BEWLR if `BlockBehaviour#getRenderShape` is set to `RenderShape#ENTITYBLOCK_ANIMATED`.
->>>>>>> 69841f41
 :::
 
 아이템이 사용할 BEWLR을 지정하기 위해선, `IClientItemExtensions`의 익명 인스턴스를 `Item#initializeClient`에서 사용하셔야 합니다. 이때 사용하는 익명 인스턴스에서 `IClientItemExtensions#getCustomRenderer`를 재정의해서 BEWLR을 반환하도록 해야 합니다.
