# 데이터 부착

<<<<<<< HEAD
데이터 부착 시스템은 블록 엔티티, 청크, 엔티티, 그리고 아이템 스택에 추가 데이터를 저장합니다.

_레벨 자체에 데이터를 추가하려면 [SavedData](saveddata)를 대신 쓰세요._
=======
The data attachment system allows mods to attach and store additional data on block entities, chunks, and entities.

_To store additional level data, you can use [SavedData][saveddata]._

:::note
Data attachments for item stacks have been superceeded by vanilla's [data components][datacomponents].
:::
>>>>>>> 69841f41

## 부착물 생성하기

<<<<<<< HEAD
데이터 부착 시스템을 쓰려면 부착물(`AttachmentType`)이 필요합니다. 부착물은 아래 네 설정을 포함하는데:
- 기본값 생성 코드. 데이터를 맨 처음 접근하거나 데이터가 없는 객체와 비교할 때 사용함.
- 데이터를 저장하고 싶다면 사용할 직렬화 코드.
- (직렬화 코드를 사용한다면) 엔티티 사망 시 데이터를 자동으로 복사하는 `copyOnDeath` 플래그. (아래 참고)
- (심화 기능) (직렬화 코드를 사용한다면) 두 아이템 스택의 데이터가 동일한지 비교하는 `comparator`.
=======
To use the system, you need to register an `AttachmentType`. The attachment type contains the following configuration:

- A default value supplier to create the instance when the data is first accessed.
- An optional serializer if the attachment should be persisted.
- (If a serializer was configured) The `copyOnDeath` flag to automatically copy entity data on death (see below).
>>>>>>> 69841f41

:::tip
부착물의 데이터를 저장하고 싶지 않다면 직렬화를 사용하지 마세요.
:::

<<<<<<< HEAD
부착된 데이터가 직렬화되도록 하는 데에는 여러 가지 방법이 있습니다: `IAttachmentSerializer`를 구현하거나, `INBTSerializable`를 구현하고 `AttachmentType#serializable`에 전달해 빌더를 만들거나, 아니면 코덱을 빌더에 전달하는 방식이 있습니다.

:::warning
아이템은 코덱으로 직렬화하면 더 느립니다.
:::

모든 부착물은 `NeoForgeRegistries.ATTACHMENT_TYPES`에 **무조건 등록되어야** 합니다. 아래 예시를 참고하세요:
=======
There are a few ways to provide an attachment serializer: directly implementing `IAttachmentSerializer`, implementing `INBTSerializable` and using the static `AttachmentType#serializable` method to create the builder, or providing a codec to the builder.

In any case, the attachment **must be registered** to the `NeoForgeRegistries.ATTACHMENT_TYPES` registry. Here is an example:

>>>>>>> 69841f41
```java
// 부착물을 등록하는 DeferredRegister 생성
private static final DeferredRegister<AttachmentType<?>> ATTACHMENT_TYPES = DeferredRegister.create(NeoForgeRegistries.ATTACHMENT_TYPES, MOD_ID);

// INBTSerializable로 직렬화
private static final Supplier<AttachmentType<ItemStackHandler>> HANDLER = ATTACHMENT_TYPES.register(
<<<<<<< HEAD
        "handler", () -> AttachmentType.serializable(() -> new ItemStackHandler(1)).build());
// 코덱으로 직렬화
private static final Supplier<AttachmentType<Integer>> MANA = ATTACHMENT_TYPES.register(
        "mana", () -> AttachmentType.builder(() -> 0).serialize(Codec.INT).build());
// 직렬화 안 함
=======
    "handler", () -> AttachmentType.serializable(() -> new ItemStackHandler(1)).build()
);
// Serialization via codec
private static final Supplier<AttachmentType<Integer>> MANA = ATTACHMENT_TYPES.register(
    "mana", () -> AttachmentType.builder(() -> 0).serialize(Codec.INT).build()
);
// No serialization
>>>>>>> 69841f41
private static final Supplier<AttachmentType<SomeCache>> SOME_CACHE = ATTACHMENT_TYPES.register(
    "some_cache", () -> AttachmentType.builder(() -> new SomeCache()).build()
);

// 이후 DeferredRegister를 모드 버스에 연결하는 걸 잊지 마세요.
ATTACHMENT_TYPES.register(modBus);
```

## 부착물 사용하기

<<<<<<< HEAD
부착물을 생성하셨다면 아무 holder 객체에나 사용하실 수 있습니다. 해당 부착물이 없는 객체에 `#getData`를 호출하면 새 기본값 데이터를 만들어 부착합니다.

```java
// ItemStackHandler를 받아옴. 만약 부착된 적 없다면 새로 하나 생성:
ItemStackHandler stackHandler = stack.getData(HANDLER);
// 플레이어의 마나 값을 받아옴. 없다면 0을 부착:
=======
Once the attachment type is registered, it can be used on any holder object. Calling `getData` if no data is present will attach a new default instance.

```java
// Get the ItemStackHandler if it already exists, else attach a new one:
ItemStackHandler stackHandler = chunk.getData(HANDLER);
// Get the current player mana if it is available, else attach 0:
>>>>>>> 69841f41
int playerMana = player.getData(MANA);
```

<<<<<<< HEAD
만약 기본값 데이터를 붙이고 싶지 않다면 `hasData`로 데이터 존재 유무를 확인할 수 있습니다:
```java
// 아이템에 HANDLER가 붙어있는지 확인
if (stack.hasData(HANDLER)) {
    ItemStackHandler stackHandler = stack.getData(HANDLER);
    // Do something with stack.getData(HANDLER).
}
```

데이터는 `setData`로 갱신할 수 있습니다:
=======
If attaching a default instance is not desired, a `hasData` check can be added:

```java
// Check if the chunk has the HANDLER attachment before doing anything.
if (chunk.hasData(HANDLER)) {
    ItemStackHandler stackHandler = chunk.getData(HANDLER);
    // Do something with chunk.getData(HANDLER).
}
```

The data can also be updated with `setData`:

>>>>>>> 69841f41
```java
// 마나 10 증감
player.setData(MANA, player.getData(MANA) + 10);
```

:::important
<<<<<<< HEAD
블록 엔티티와 청크는 데이터가 변경될 시 (`setChanged`와 `setUnsaved(true)` 등을 통해) 그 사실을 표기해 두어야 합니다. `setData`는 자동으로 이를 표기합니다:
=======
Usually, block entities and chunks need to be marked as dirty when they are modified (with `setChanged` and `setUnsaved(true)`). This is done automatically for calls to `setData`:

>>>>>>> 69841f41
```java
chunk.setData(MANA, chunk.getData(MANA) + 10); // 자동으로 setUnsaved 호출
```
<<<<<<< HEAD
하지만 `getData`로 받은 데이터를 바로 수정한다면 수동으로 변경 사실을 표기해야 합니다:
=======

but if you modify some data that you obtained from `getData` (including a newly created default instance) then you must mark block entities and chunks as dirty explicitly:

>>>>>>> 69841f41
```java
var mana = chunk.getData(MUTABLE_MANA);
mana.set(10);
chunk.setUnsaved(true); // setData를 사용하지 않았기에 무조건 직접 표기해야 함
```
:::

<<<<<<< HEAD
## 클라이언트와 데이터 공유하기
현재, 아이템은 직렬화가 가능한 데이터만 클라이언트와 서버끼리 동기화가 가능합니다. 이 동기화는 자동으로 수행됩니다.

블록 엔티티, 청크, 또는 엔티티에 부착된 데이터는 클라이언트에 직접 [패킷을 전송하셔야][network] 합니다. 청크의 경우 데이터가 전송될 때 `ChunkWatchEvent.Sent`를 방송하니 이때 변경된 추가 데이터를 같이 보내세요.

## 플레이어 사망 시 데이터 복사하기
기본적으로 사망한 엔티티의 추가 데이터는 복사되지 않습니다. 플레이어의 데이터를 복사하려면 부착물의 builder에 `#copyOnDeath`를 호출하세요.
=======
## Sharing data with the client

To sync block entity, chunk, or entity attachments to a client, you need to [send a packet to the client][network] yourself. For chunks, you can use `ChunkWatchEvent.Sent` to know when to send chunk data to a player.

## Copying data on player death

By default, entity data attachments are not copied on player death. To automatically copy an attachment on player death, set `copyOnDeath` in the attachment builder.
>>>>>>> 69841f41

데이터 복사 과정을 수정하시려면 `PlayerEvent.Clone`를 사용하세요. 이 이벤트는 `#isWasDeath` 메서드로 사망했다가 부활하는 것인지, 아니면 엔드에서 돌아오는 것인지 구분할 수 있습니다. 엔드에서 돌아오는 경우 데이터가 그대로 유지되니 데이터 복사를 피하기 위해 이 두 경우를 구분하세요.

<<<<<<< HEAD
예시:
=======
For example:

>>>>>>> 69841f41
```java
NeoForge.EVENT_BUS.register(PlayerEvent.Clone.class, event -> {
    if (event.isWasDeath() && event.getOriginal().hasData(MY_DATA)) {
        event.getEntity().getData(MY_DATA).fieldToCopy = event.getOriginal().getData(MY_DATA).fieldToCopy;
    }
});
```

[saveddata]: ./saveddata.md
[datacomponents]: ../items/datacomponents.md
[network]: ../networking/index.md<|MERGE_RESOLUTION|>--- conflicted
+++ resolved
@@ -1,66 +1,35 @@
 # 데이터 부착
 
-<<<<<<< HEAD
-데이터 부착 시스템은 블록 엔티티, 청크, 엔티티, 그리고 아이템 스택에 추가 데이터를 저장합니다.
+데이터 부착 시스템은 블록 엔티티, 청크, 엔티티에 추가 데이터를 저장합니다.
 
 _레벨 자체에 데이터를 추가하려면 [SavedData](saveddata)를 대신 쓰세요._
-=======
-The data attachment system allows mods to attach and store additional data on block entities, chunks, and entities.
-
-_To store additional level data, you can use [SavedData][saveddata]._
 
 :::note
 Data attachments for item stacks have been superceeded by vanilla's [data components][datacomponents].
 :::
->>>>>>> 69841f41
 
 ## 부착물 생성하기
 
-<<<<<<< HEAD
-데이터 부착 시스템을 쓰려면 부착물(`AttachmentType`)이 필요합니다. 부착물은 아래 네 설정을 포함하는데:
+데이터 부착 시스템을 쓰려면 부착물(`AttachmentType`)이 필요합니다. 부착물은 아래 설정을 포함하는데:
+
 - 기본값 생성 코드. 데이터를 맨 처음 접근하거나 데이터가 없는 객체와 비교할 때 사용함.
 - 데이터를 저장하고 싶다면 사용할 직렬화 코드.
 - (직렬화 코드를 사용한다면) 엔티티 사망 시 데이터를 자동으로 복사하는 `copyOnDeath` 플래그. (아래 참고)
-- (심화 기능) (직렬화 코드를 사용한다면) 두 아이템 스택의 데이터가 동일한지 비교하는 `comparator`.
-=======
-To use the system, you need to register an `AttachmentType`. The attachment type contains the following configuration:
-
-- A default value supplier to create the instance when the data is first accessed.
-- An optional serializer if the attachment should be persisted.
-- (If a serializer was configured) The `copyOnDeath` flag to automatically copy entity data on death (see below).
->>>>>>> 69841f41
 
 :::tip
 부착물의 데이터를 저장하고 싶지 않다면 직렬화를 사용하지 마세요.
 :::
 
-<<<<<<< HEAD
 부착된 데이터가 직렬화되도록 하는 데에는 여러 가지 방법이 있습니다: `IAttachmentSerializer`를 구현하거나, `INBTSerializable`를 구현하고 `AttachmentType#serializable`에 전달해 빌더를 만들거나, 아니면 코덱을 빌더에 전달하는 방식이 있습니다.
-
-:::warning
-아이템은 코덱으로 직렬화하면 더 느립니다.
-:::
-
-모든 부착물은 `NeoForgeRegistries.ATTACHMENT_TYPES`에 **무조건 등록되어야** 합니다. 아래 예시를 참고하세요:
-=======
-There are a few ways to provide an attachment serializer: directly implementing `IAttachmentSerializer`, implementing `INBTSerializable` and using the static `AttachmentType#serializable` method to create the builder, or providing a codec to the builder.
 
 In any case, the attachment **must be registered** to the `NeoForgeRegistries.ATTACHMENT_TYPES` registry. Here is an example:
 
->>>>>>> 69841f41
 ```java
 // 부착물을 등록하는 DeferredRegister 생성
 private static final DeferredRegister<AttachmentType<?>> ATTACHMENT_TYPES = DeferredRegister.create(NeoForgeRegistries.ATTACHMENT_TYPES, MOD_ID);
 
 // INBTSerializable로 직렬화
 private static final Supplier<AttachmentType<ItemStackHandler>> HANDLER = ATTACHMENT_TYPES.register(
-<<<<<<< HEAD
-        "handler", () -> AttachmentType.serializable(() -> new ItemStackHandler(1)).build());
-// 코덱으로 직렬화
-private static final Supplier<AttachmentType<Integer>> MANA = ATTACHMENT_TYPES.register(
-        "mana", () -> AttachmentType.builder(() -> 0).serialize(Codec.INT).build());
-// 직렬화 안 함
-=======
     "handler", () -> AttachmentType.serializable(() -> new ItemStackHandler(1)).build()
 );
 // Serialization via codec
@@ -68,7 +37,6 @@
     "mana", () -> AttachmentType.builder(() -> 0).serialize(Codec.INT).build()
 );
 // No serialization
->>>>>>> 69841f41
 private static final Supplier<AttachmentType<SomeCache>> SOME_CACHE = ATTACHMENT_TYPES.register(
     "some_cache", () -> AttachmentType.builder(() -> new SomeCache()).build()
 );
@@ -79,71 +47,42 @@
 
 ## 부착물 사용하기
 
-<<<<<<< HEAD
 부착물을 생성하셨다면 아무 holder 객체에나 사용하실 수 있습니다. 해당 부착물이 없는 객체에 `#getData`를 호출하면 새 기본값 데이터를 만들어 부착합니다.
 
 ```java
 // ItemStackHandler를 받아옴. 만약 부착된 적 없다면 새로 하나 생성:
-ItemStackHandler stackHandler = stack.getData(HANDLER);
+ItemStackHandler stackHandler = chunk.getData(HANDLER);
 // 플레이어의 마나 값을 받아옴. 없다면 0을 부착:
-=======
-Once the attachment type is registered, it can be used on any holder object. Calling `getData` if no data is present will attach a new default instance.
+int playerMana = player.getData(MANA);
+// 기타 등등..
+```
+
+만약 기본값 데이터를 붙이고 싶지 않다면 `hasData`로 데이터 존재 유무를 확인할 수 있습니다:
 
 ```java
-// Get the ItemStackHandler if it already exists, else attach a new one:
-ItemStackHandler stackHandler = chunk.getData(HANDLER);
-// Get the current player mana if it is available, else attach 0:
->>>>>>> 69841f41
-int playerMana = player.getData(MANA);
-```
-
-<<<<<<< HEAD
-만약 기본값 데이터를 붙이고 싶지 않다면 `hasData`로 데이터 존재 유무를 확인할 수 있습니다:
-```java
-// 아이템에 HANDLER가 붙어있는지 확인
-if (stack.hasData(HANDLER)) {
-    ItemStackHandler stackHandler = stack.getData(HANDLER);
-    // Do something with stack.getData(HANDLER).
-}
-```
-
-데이터는 `setData`로 갱신할 수 있습니다:
-=======
-If attaching a default instance is not desired, a `hasData` check can be added:
-
-```java
-// Check if the chunk has the HANDLER attachment before doing anything.
+// 청크에 HANDLER가 붙어있는지 먼저 확인하고 처리
 if (chunk.hasData(HANDLER)) {
     ItemStackHandler stackHandler = chunk.getData(HANDLER);
     // Do something with chunk.getData(HANDLER).
 }
 ```
 
-The data can also be updated with `setData`:
+데이터는 `setData`로 갱신할 수 있습니다:
 
->>>>>>> 69841f41
 ```java
 // 마나 10 증감
 player.setData(MANA, player.getData(MANA) + 10);
 ```
 
 :::important
-<<<<<<< HEAD
 블록 엔티티와 청크는 데이터가 변경될 시 (`setChanged`와 `setUnsaved(true)` 등을 통해) 그 사실을 표기해 두어야 합니다. `setData`는 자동으로 이를 표기합니다:
-=======
-Usually, block entities and chunks need to be marked as dirty when they are modified (with `setChanged` and `setUnsaved(true)`). This is done automatically for calls to `setData`:
 
->>>>>>> 69841f41
 ```java
 chunk.setData(MANA, chunk.getData(MANA) + 10); // 자동으로 setUnsaved 호출
 ```
-<<<<<<< HEAD
+
 하지만 `getData`로 받은 데이터를 바로 수정한다면 수동으로 변경 사실을 표기해야 합니다:
-=======
 
-but if you modify some data that you obtained from `getData` (including a newly created default instance) then you must mark block entities and chunks as dirty explicitly:
-
->>>>>>> 69841f41
 ```java
 var mana = chunk.getData(MUTABLE_MANA);
 mana.set(10);
@@ -151,32 +90,18 @@
 ```
 :::
 
-<<<<<<< HEAD
 ## 클라이언트와 데이터 공유하기
-현재, 아이템은 직렬화가 가능한 데이터만 클라이언트와 서버끼리 동기화가 가능합니다. 이 동기화는 자동으로 수행됩니다.
 
 블록 엔티티, 청크, 또는 엔티티에 부착된 데이터는 클라이언트에 직접 [패킷을 전송하셔야][network] 합니다. 청크의 경우 데이터가 전송될 때 `ChunkWatchEvent.Sent`를 방송하니 이때 변경된 추가 데이터를 같이 보내세요.
 
 ## 플레이어 사망 시 데이터 복사하기
+
 기본적으로 사망한 엔티티의 추가 데이터는 복사되지 않습니다. 플레이어의 데이터를 복사하려면 부착물의 builder에 `#copyOnDeath`를 호출하세요.
-=======
-## Sharing data with the client
-
-To sync block entity, chunk, or entity attachments to a client, you need to [send a packet to the client][network] yourself. For chunks, you can use `ChunkWatchEvent.Sent` to know when to send chunk data to a player.
-
-## Copying data on player death
-
-By default, entity data attachments are not copied on player death. To automatically copy an attachment on player death, set `copyOnDeath` in the attachment builder.
->>>>>>> 69841f41
 
 데이터 복사 과정을 수정하시려면 `PlayerEvent.Clone`를 사용하세요. 이 이벤트는 `#isWasDeath` 메서드로 사망했다가 부활하는 것인지, 아니면 엔드에서 돌아오는 것인지 구분할 수 있습니다. 엔드에서 돌아오는 경우 데이터가 그대로 유지되니 데이터 복사를 피하기 위해 이 두 경우를 구분하세요.
 
-<<<<<<< HEAD
 예시:
-=======
-For example:
 
->>>>>>> 69841f41
 ```java
 NeoForge.EVENT_BUS.register(PlayerEvent.Clone.class, event -> {
     if (event.isWasDeath() && event.getOriginal().hasData(MY_DATA)) {
