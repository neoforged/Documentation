<<<<<<< HEAD
캐패빌리티
=====================
=======
# Capabilities
>>>>>>> eb25c179

캐패빌리티 시스템은 클래스 참조로 인한 강제 종속성을 피하면서도 선택적으로 기능을 제공할 수 있습니다.

이렇게 제공되는 동작 또는 기능을 캐패빌리티라고 하며, 이를 인터페이스 형태로 제공합니다.

<<<<<<< HEAD
포지는 `BlockEntity`, `Entity`, `ItemStack`, `Level`, 그리고 `LevelChunk`에 캐패빌리티 지원을 추가합니다, 이 객체들에는 캐패빌리티를 이벤트 핸들러 사용 또는 관련 메서드를 재정의하여 추가할 수 있습니다. 이에 대해서는 아래 더 자세히 다루도록 하겠습니다.

포지에서 제공하는 캐패빌리티
---------------------------

포지에서는 기본적으로 세가지 캐패빌리티가 있습니다: `IItemHandler`, `IFluidHandler` `IEnergyStorage`
`IItemHandler`는 인벤토리를 관리하는 인터페이스를 제공합니다. BlockEntity, Entity, 또는 ItemStack 에 사용할 수 있습니다. `Container`, `WorldlyContainer` 대신 사용하세요.

`IFluidHandler`는 액체를 저장하는 인터페이스를 제공합니다. BlockEntity, Entity, 또는 ItemStack 에 적용할 수 있습니다.

`IEnergyStorage`는 에너지를 저장하는 인터페이스를 제공합니다. BlockEntity, Entity, 또는 ItemStack 에 적용할 수 있습니다. TeamCoFH 의 RedstoneFlux API를 기반으로 하여 만들어 졌습니다.

캐패빌리티 사용하기
----------------------------

각 캐패빌리티는 `Capability`라는 고유한 인스턴스로 구분합니다.

각 `Capability` 인스턴스들은 포지에서 생성하고 관리합니다. 이들을 참조하려면 `CapabilityManager#get`을 사용하세요. 

::tip
위에서 언급한 세가지 캐패빌리티들은 `ForgeCapabilities`를 통해서도 `Capability`를 참조하실 수 있습니다.
:::

```java
static Capability<IItemHandler> ITEM_HANDLER_CAPABILITY = CapabilityManager.get(new CapabilityToken<IItemHandler>(){});

static Capability<IItemHandler> STATIC_REFERENCE = ForgeCapabilities#ITEM_HANDLER;
// 위 두가지 다 동일한 캐패빌리티의 인스턴스를 참조합니다
```

`CapabilityManager#get`은 언제나 `null`이 아닌 요청된 `Capability`를 반환합니다.
여기서 `CapabilityToken`의 제너릭 타입 인자는 `Capability`가 제공하는 인스턴스를 사용합니다.

:::danger
`CapabilityManager#get`이 `null`이 값을 반환하였어도 해당 캐패빌리티가 존재하지 않을 수 있습니다. 캐패빌리티가 사용가능한지 확인하려면 `Capability#isRegistered`를 사용하세요.
:::

BlockEntity, Entity, 그리고 ItemStack은 `ICapabilityProvider`를 구현하여 캐패빌리티 시스템을 지원합니다. `ICapabilityProvider#getCapability`에 `Capability`를 인자로 넘겨 원하시는 캐패빌리티를 요청하실 수 있습니다.

여기서 "요청"이라고 했는데, 객체가 요청받은 캐패빌리티를 지원하지 않을 수 있기 때문입니다. 만약 객체가 요청받은 캐패빌리티를 지원하지 않는다면 `LazyOptional.empty()`가 반환되고, 지원한다면 캐패빌리티가 제공하는 인터페이스의 인스턴스가 반환됩니다.

`#getCapability` 메서드는 `Direction`를 두번째 인자로 받는데, 이는 방향(또는 면)에 따라 다른 캐패빌리티를 사용할 수 있도록 해줍니다. 이때 방향이 필요 없는 상황이라면 `null`을 전달하실 수도 있습니다.

캐패빌리티 지원하기
---------------------

`ICapabilityProvider`를 지원하는 객체에서 새로운 캐패빌리티를 지원하기 위해서는 먼저 지원할 캐패빌리티가 존재하는지 먼저 확인해야 합니다. 캐패빌리티는 다른 모드에서도 추가할 수 있습니다. 근데 해당 모드가 설치되어 있지 않다면 오류가 발생할 수 있습니다. 이는 위처럼 `Capability#isRegistered`를 사용하여 확인하실 수 있습니다.

이후 지원할 캐패빌리티가 제공하는 인터페이스의 인스턴스가 필요합니다. 직접 구현해서 만드셔도 되고, `IItemHandler`를 구현하는 `ItemStackHandler`처럼 이미 존재하시는걸 쓰셔도 됩니다. 이제 이 인스턴스를 `LazyOptional#of`로 감싸주세요.

이제 `ICapabilityProvider#getCapability`에서 지원할 캐패빌리티의 `Capability`가 전달되면 감싼 `LazyOptional`을 반환하시면 됩니다. 방향에 따라 다른 캐패빌리티를 반환한다면 `side` 인자를 사용하실 수 있습니다. 마지막으로, `super` 메서드 호출을 하는 것을 잊지 마세요, 그렇지 않으면 기존에 이미 지원되던 캐패빌리티가 오작동 합니다.

객체가 게임에서 제거되거나, 특정 캐패빌리티를 중간에 비활성화 하신다면 위에서 만든 `LazyOptional`을 `#invalidate`를 호출해 무효화 해야 합니다, 이는 `#getCapability`에서 반환한 `LazyOptional`을 다른 곳에서 저장할 수 있기 때문입니다. 엔티티와 블록 엔티티의 경우 월드에서 제거될 때 자동으로 호출되는 `#invalidateCaps`에서 무효화 하실 수 있습니다.
=======
NeoForge adds capability support to blocks, entities, and item stacks.
This will be explained in more detail in the following sections.

## Why use capabilities

Capabilities are designed to separate **what** a block, entity or item stack can do from **how** it does it.
If you are wondering whether capabilities are the right tool for a job, ask yourself the following questions:
1. Do I only care about **what** a block, entity or item stack can do, but not about **how** it does it?
2. Is the **what**, the behavior, only available for some blocks, entities, or item stacks, but not all of them?
3. Is the **how**, the implementation of that behavior, dependent on the specific block, entity or item stack?

Here are a few examples of good capability usage:
- *"I want my fluid container to be compatible with fluid containers from other mods, but I don't know the specifics of each fluid container."* - Yes, use the `IFluidHandler` capability.
- *"I want to count how many items are in some entity, but I do not know how the entity might store them."* - Yes, use the `IItemHandler` capability.
- *"I want to fill some item stack with power, but I do not know how the item stack might store it."* - Yes, use the `IEnergyStorage` capability.
- *"I want to apply some color to whatever block a player is currently targeting, but I do not know how the block will be transformed."* - Yes. NeoForge does not provide a capability to color blocks, but you can implement one yourself.

Here is an example of discouraged capability usage:
- *"I want to check if an entity is within the range of my machine."* - No, use a helper method instead.

## NeoForge-provided capabilities

NeoForge provides capabilities for the following three interfaces: `IItemHandler`, `IFluidHandler` and `IEnergyStorage`.

`IItemHandler` exposes an interface for handling inventory slots. The capabilities of type `IItemHandler` are:
- `Capabilities.ItemHandler.BLOCK`: automation-accessible inventory of a block (for chests, machines, etc).
- `Capabilities.ItemHandler.ENTITY`: inventory contents of an entity (extra player slots, mob/creature inventories/bags).
- `Capabilities.ItemHandler.ENTITY_AUTOMATION`: automation-accessible inventory of an entity (boats, minecarts, etc).
- `Capabilities.ItemHandler.ITEM`: contents of an item stack (portable backpacks and such).

`IFluidHandler` exposes an interface for handling fluid inventories. The capabilities of type `IFluidHandler` are:
- `Capabilities.FluidHandler.BLOCK`: automation-accessible fluid inventory of a block.
- `Capabilities.FluidHandler.ENTITY`: fluid inventory of an entity.
- `Capabilities.FluidHandler.ITEM`: fluid inventory of an item stack.
This capability is of the special `IFluidHandlerItem` type due to the way buckets hold fluids.

`IEnergyStorage` exposes an interface for handling energy containers. It is based on the RedstoneFlux API by TeamCoFH. The capabilities of type `IEnergyStorage` are:
- `Capabilities.EnergyStorage.BLOCK`: energy contained inside a block.
- `Capabilities.EnergyStorage.ENTITY`: energy containing inside an entity.
- `Capabilities.EnergyStorage.ITEM`: energy contained inside an item stack.

## Creating a capability

NeoForge supports capabilities for blocks, entities, and item stacks.

Capabilities allow looking up implementations of some APIs with some dispatching logic. The following kinds of capabilities are implemented in NeoForge:
- `BlockCapability`: capabilities for blocks and block entities; behavior depends on the specific `Block`.
- `EntityCapability`: capabilities for entities: behavior dependends on the specific `EntityType`.
- `ItemCapability`: capabilities for item stacks: behavior depends on the specific `Item`.

:::tip
For compatibility with other mods,
we recommend using the capabilities provided by NeoForge in the `Capabilities` class if possible.
Otherwise, you can create your own as described in this section.
:::

Creating a capability is a single function call, and the resulting object should be stored in a `static final` field.
The following parameters must be provided:
- The name of the capability.
Creating a capability with the same name multiple times will always return the same object.
Capabilities with different names are **completely independent**, and can be used for different purposes.
- The behavior type that is being queried. This is the `T` type parameter.
- The type for additional context in the query. This is the `C` type parameter.

For example, here is how a capability for side-aware block `IItemHandler`s might be declared:

```java
public static final BlockCapability<IItemHandler, @Nullable Direction> ITEM_HANDLER_BLOCK =
    BlockCapability.create(
        // Provide a name to uniquely identify the capability.
        new ResourceLocation("mymod", "item_handler"),
        // Provide the queried type. Here, we want to look up `IItemHandler` instances.
        IItemHandler.class,
        // Provide the context type. We will allow the query to receive an extra `Direction side` parameter.
        Direction.class);
```

A `@Nullable Direction` is so common for blocks that there is a dedicated helper:
```java
public static final BlockCapability<IItemHandler, @Nullable Direction> ITEM_HANDLER_BLOCK =
    BlockCapability.createSided(
        // Provide a name to uniquely identify the capability.
        new ResourceLocation("mymod", "item_handler"),
        // Provide the queried type. Here, we want to look up `IItemHandler` instances.
        IItemHandler.class);
```
>>>>>>> eb25c179

If no context is required, `Void` should be used.
There is also a dedicated helper for context-less capabilities:
```java
<<<<<<< HEAD
// 아래 코드가 블록 엔티티의 일부라고 할 때:
LazyOptional<IItemHandler> inventoryHandlerLazyOptional;

// inventoryHandlerSupplier는 IItemHandler의 인스턴스를 반환하는 Supplier 입니다 (예: () -> inventoryHandler).
inventoryHandlerLazyOptional = LazyOptional.of(inventoryHandlerSupplier);

@Override
public <T> LazyOptional<T> getCapability(Capability<T> cap, Direction side) {
  if (cap == CapabilityItemHandler.ITEM_HANDLER_CAPABILITY) {
    return inventoryHandlerLazyOptional.cast();
  }
  return super.getCapability(cap, side);
}
=======
public static final BlockCapability<IItemHandler, Void> ITEM_HANDLER_NO_CONTEXT =
    BlockCapability.createVoid(
        // Provide a name to uniquely identify the capability.
        new ResourceLocation("mymod", "item_handler_no_context"),
        // Provide the queried type. Here, we want to look up `IItemHandler` instances.
        IItemHandler.class);
```

For entities and item stacks, similar methods exist in `EntityCapability` and `ItemCapability` respectively.

## Querying capabilities
Once we have our `BlockCapability`, `EntityCapability`, or `ItemCapability` object in a static field, we can query a capability.

For entities and item stacks, we can try to find implementations of a capability with `getCapability`.
If the result is `null`, there no implementation is available.
>>>>>>> eb25c179

For example:
```java
var object = entity.getCapability(CAP, context);
if (object != null) {
    // Use object
}
```
<<<<<<< HEAD

`Item`은 방식이 조금 다른데, `ItemStack`의 캐패빌리티 지원을 `Item#initCapabilities`에서 추가하기 때문입니다. 여기선 위처럼 `#getCapability`를 구현하는 `ICapabilityProvider`를 반환하여, `ItemStack`에 캐패빌리티 지원을 ["부착"][부착]합니다.

캐패빌리티 요청은 매 틱마다, 수십번씩 발생할 수 있으니, `#getCapability` 함수는 매우 빨라야만 합니다. 외부 자료구조 말고 위처럼 직접 코드로 확인해 주세요.

캐패빌리티 부착하기
----------------------

캐패빌리티 시스템을 지원하는 `Entity`, `Level`과 같은 객체에는 새로운 캐패빌리티 지원을 추가할 수 있습니다. 이 과정을 "부착"이라고 하며, `AttachCapabilitiesEvent`가 방송될 때 또 다른 `ICapabilityProvider`의 인스턴스를 부착하시면 됩니다.
게임속 여러 객체들은 초기화 도중 이 이벤트를 방송하여 다른 캐패빌리티가 부착될 수 있도록 합니다:

* `AttachCapabilitiesEvent<Entity>`: 엔티티 초기화시 방송됨.
* `AttachCapabilitiesEvent<BlockEntity>`: 블록 엔티티 초기화시 방송됨.
* `AttachCapabilitiesEvent<ItemStack>`: 아이템 스택 초기화시 방송됨.
* `AttachCapabilitiesEvent<Level>`: 레벨 초기화시 방송됨.
* `AttachCapabilitiesEvent<LevelChunk>`: 청크 초기화시 방송됨.

이때 이벤트의 제너릭 타입은 위에 나열된 것만 쓰세요, 예를 들어, `Player`에 캐패빌리티를 부착한다면 `AttachCapabilitiesEvent<Entity>`를 구독하고, 객체가 `Player`인지 확인하여야 합니다.

캐패빌리티를 부착하려면 해당 이벤트의 `#addCapability`를 호출하시면 됩니다. 이때 부착할 캐패빌리티의 데이터를 저장할 필요가 없다면 `ICapabilityProvider`만 구현해도 되지만, 데이터를 저장해야 할 경우, `ICapabilitySerializable<T extends Tag>`를 대신 구현하세요, 이 인터페이스는 NBT를 저장하고 불러오는 메서드도 가지고 있습니다.

부착하시는 캐패빌리티는 `LazyOptional`을 무효화시킬 람다 함수를 `#addListener`에 전달해야 하셔야 합니다.

`ICapabilityProvider` 구현에 관해서는 [캐패빌리티 지원하기][지원]를 참고하세요.

캐패빌리티 직접 만들기
----------------------------

캐패빌리티는 `RegisterCapabilitiesEvent` 또는 `@AutoRegisterCapability`로 등록합니다.
=======
```java
var object = stack.getCapability(CAP, context);
if (object != null) {
    // Use object
}
```

Block capabilities are used a bit differently because blocks without a block entity can have capabilities as well.
The query is now performed on a `level`, with the `pos`ition that we are looking for as an additional parameter:
```java
var object = level.getCapability(CAP, pos, context);
if (object != null) {
    // Use object
}
```

If the block entity and/or the block state is known, they can be passed to save on query time:
```java
var object = level.getCapability(CAP, pos, blockState, blockEntity, context);
if (object != null) {
    // Use object
}
```

To give a more concrete example, here is how one might query an `IItemHandler` capability for a block, from the `Direction.NORTH` side:
```java
IItemHandler handler = level.getCapability(Capabilities.ItemHandler.BLOCK, pos, Direction.NORTH);
if (handler != null) {
    // Use the handler for some item-related operation.
}
```

## Block capability caching
When a capability is looked up, the system will perform the following steps under the hood:
1. Fetch block entity and block state if they were not supplied.
2. Fetch registered capability providers. (More on this below).
3. Iterate the providers and ask them if they can provide the capability.
4. One of the providers will return a capability instance, potentially allocating a new object.

The implementation is rather efficient, but for queries that are performed frequently,
for example every game tick, these steps can take a significant amount of server time.
The `BlockCapabilityCache` system provides a dramatic speedup for capabilities that are frequently queried at a given position.

:::tip
Generally, a `BlockCapabilityCache` will be created once and then stored in a field of the object performing frequent capability queries.
When and where exactly you store the cache is up to you.
:::

To create a cache, call `BlockCapabilityCache.create` with the capability to query, the level, the position, and the query context.

```java
// Declare the field:
private BlockCapabilityCache<IItemHandler, @Nullable Direction> capCache;

// Later, for example in `onLoad` for a block entity:
this.capCache = BlockCapabilityCache.create(
        Capabilities.ItemHandler.BLOCK, // capability to cache
        level, // level
        pos, // target position
        Direction.NORTH // context
);
```

Querying the cache is then done with `getCapability()`:
```java
IItemHandler handler = this.capCache.getCapability();
if (handler != null) {
    // Use the handler for some item-related operation.
}
```

**The cache is automatically cleared by the garbage collector, there is no need to unregister it.**
>>>>>>> eb25c179

It is also possible to receive notifications when the capability object changes!
This includes capabilities changing (`oldHandler != newHandler`), becoming unavailable (`null`) or becoming available again (not `null` anymore).

<<<<<<< HEAD
캐피빌리티가 제공할 인터페이스를 `RegisterCapabilitiesEvent#register`에 전달하는 것으로 등록합니다. 이 이벤트는 [모드 버스에 방송됩니다][handled].
=======
The cache then needs to be created with two additional parameters:
- A validity check, that is used to determine if the cache is still valid.
In the simplest usage as a block entity field, `() -> !this.isRemoved()` will do.
- An invalidation listener, that is called when the capability changes.
This is where you can react to capability changes, removals, or appearances.
>>>>>>> eb25c179

```java
// With optional invalidation listener:
this.capCache = BlockCapabilityCache.create(
        Capabilities.ItemHandler.BLOCK, // capability to cache
        level, // level
        pos, // target position
        Direction.NORTH, // context
        () -> !this.isRemoved(), // validity check (because the cache might outlive the object it belongs to)
        () -> onCapInvalidate() // invalidation listener
);
```

<<<<<<< HEAD
### @AutoRegisterCapability

캐패빌리티가 제공할 인터페이스를 `@AutoRegisterCapability`로 표시하면 포지가 알아서 등록해 줍니다.
=======
## Block capability invalidation
:::info
Invalidation is exclusive to block capabilities. Entity and item stack capabilities cannot be cached and do not need to be invalidated.
:::
>>>>>>> eb25c179

To make sure that caches can correctly update their stored capability, **modders must call `level.invalidateCapabilities(pos)` whenever a capability changes, appears, or disappears**.
```java
<<<<<<< HEAD
@AutoRegisterCapability
public interface IExampleCapability {
    // ...
}
```

LevelChunk 와 BlockEntity 캐패빌리티 데이터 유지시키지
--------------------------------------------

`LevelChunk`와 `BlockEntity`는 데이터가 수정되었다고 표기되었을 경우에만 디스크에 저장됩니다. 이들의 캐패빌리티의 데이터를 올바르게 유지시키지 위해서는 데이터가 변경되었을 때 수정되었다고 표기하여야만 합니다. `LevelChunk`는 `#setUnsaved`로, `BlockEntity`는 `#setChanged`로 데이터 변경을 표시할 수 있습니다.

블록 엔티티에서 많이 쓰이는 `ItemStackHandler`는 `void onContentsChanged(int slot)`에서 데이터가 수정되었다고 표기합니다.
=======
// whenever a capability changes, appears, or disappears:
level.invalidateCapabilities(pos);
```

NeoForge already handles common cases such as chunk load/unloads and block entity creation/removal,
but other cases need to be handled explicitly by modders.
For example, modders must invalidate capabilities in the following cases:
- If a previously returned capability is no longer valid.
- If a capability-providing block (without a block entity) is placed or changes state, by overriding `onPlace`.
- If a capability-providing block (without a block entity) is removed, by overriding `onRemove`.

For a plain block example, refer to the `ComposterBlock.java` file.

For more information, refer to the javadoc of [`IBlockCapabilityProvider`][block-cap-provider].
>>>>>>> eb25c179

## Registering capabilities
A capability _provider_ is what ultimately supplies a capability.
A capability provider is function that can either return a capability instance, or `null` if it cannot provide the capability.
Providers are specific to:
- the given capability that they are providing for, and
- the block instance, block entity type, entity type, or item instance that they are providing for.

<<<<<<< HEAD
  private final IItemHandler inventory = new ItemStackHandler(...) {
    @Override
    protected void onContentsChanged(int slot) {
      super.onContentsChanged(slot);
      setChanged(); // BlockEntity에서 데이터 수정 표시
    }
  }
=======
They need to be registered in the `RegisterCapabilitiesEvent`.
>>>>>>> eb25c179

Block providers are registered with `registerBlock`. For example:
```java
private static void registerCapabilities(RegisterCapabilitiesEvent event) {
    event.registerBlock(
        Capabilities.ItemHandler.BLOCK, // capability to register for
        (level, pos, state, be, side) -> <return the IItemHandler>,
        // blocks to register for
        MY_ITEM_HANDLER_BLOCK,
        MY_OTHER_ITEM_HANDLER_BLOCK);
}
```

<<<<<<< HEAD
클라이언트와 데이터 동기화 하기
-------------------------------

캐패빌리티의 데이터는 클라이언트에게 전송되지 않습니다. 모드를 만드실 때 직접 패킷을 사용해서 데이터를 동기화 하여야 합니다.

데이터를 동기화 할만한 크게 아래 3가지가 있습니다:

1. 엔티티가 레벨에 스폰될때나, 블록이 설치되는 경우. 이럴땐 클라이언트들에 초기 값을 보내볼 수 있습니다.
2. 저장된 데이터가 수정되는 경우, 이경우 데이터가 필요한 클라이언트들에 데이터를 보내볼 수 있습니다.
3. 클라이언트가 특정 엔티티나 블록을 처다보기 시작할 때, 이 경우 이미 존재하는 데이터를 보내볼 수 있습니다.

[네트워킹][network]을 참고하여 네트워크 패킷을 구현하는 방법에 대해 자세히 알아보세요.

플레이어가 죽어도 데이터 유지시키기
-------------------------------

캐패빌리티의 데이터는 엔티티가 사망하면 다 사라집니다. 플레이어 사망시 캐패빌리티의 데이터를 리스폰 과정에서 직접 복사하여야만 합니다.

`PlayerEvent$Clone`을 통해 이를 구현할 수 있는데, 죽기 전 플레이어 엔티티의 데이터를 새로운 플레이어 엔티티에 데이터로 복사하는 것입니다.
이 이벤트는 플레이어가 엔드에서 돌아올 때도 방송됩니다. 이때는 데이터가 유지되기 때문에 복사하면 안되는데, `#isWasDead`로 플레이어가 진짜 죽은 것인지, 아니면 엔드에서 돌아오는 것인지 구분할 수 있습니다.

[지원]: #캐패빌리티-지원하기
[handled]: ../concepts/events.md#creating-an-event-handler
[network]: ../networking/index.md
[부착]: #캐패빌리티-부착하기
=======
In general, registration will be specific to some block entity types, so the `registerBlockEntity` helper method is provided as well:
```java
    event.registerBlockEntity(
        Capabilities.ItemHandler.BLOCK, // capability to register for
        MY_BLOCK_ENTITY_TYPE, // block entity type to register for
        (myBlockEntity, side) -> <return the IItemHandler for myBlockEntity and side>);
```

:::danger
If the capability previously returned by a block or block entity provider is no longer valid,
**you must invalidate the caches** by calling `level.invalidateCapabilities(pos)`.
Refer to the [invalidation section][invalidation] above for more information.
:::

Entity registration is similar, using `registerEntity`:
```java
event.registerEntity(
    Capabilities.ItemHandler.ENTITY, // capability to register for
    MY_ENTITY_TYPE, // entity type to register for
    (myEntity, context) -> <return the IItemHandler for myEntity>);
```

Item registration is similar too. Note that the provider receives the stack:
```java
event.registerItem(
    Capabilities.ItemHandler.ITEM, // capability to register for
    (itemStack, context) -> <return the IItemHandler for the itemStack>,
    // items to register for
    MY_ITEM,
    MY_OTHER_ITEM);
```

## Registering capabilities for all objects

If for some reason you need to register a provider for all blocks, entities, or items,
you will need to iterate the corresponding registry and register the provider for each object.

For example, NeoForge uses this system to register a fluid handler capability for all `BucketItem`s (excluding subclasses):
```java
// For reference, you can find this code in the `CapabilityHooks` class.
for (Item item : BuiltInRegistries.ITEM) {
    if (item.getClass() == BucketItem.class) {
        event.registerItem(Capabilities.FluidHandler.ITEM, (stack, ctx) -> new FluidBucketWrapper(stack), item);
    }
}
```

Providers are asked for a capability in the order that they are registered.
Should you want to run before a provider that NeoForge already registers for one of your objects,
register your `RegisterCapabilitiesEvent` handler with a higher priority.
For example:
```java
modBus.addListener(RegisterCapabilitiesEvent.class, event -> {
    event.registerItem(
        Capabilities.FluidHandler.ITEM,
        (stack, ctx) -> new MyCustomFluidBucketWrapper(stack),
        // blocks to register for
        MY_CUSTOM_BUCKET);
}, EventPriority.HIGH); // use HIGH priority to register before NeoForge!
```
See [`CapabilityHooks`][capability-hooks] for a list of the providers registered by NeoForge itself.

[block-cap-provider]: https://github.com/neoforged/NeoForge/blob/1.20.x/src/main/java/net/neoforged/neoforge/capabilities/IBlockCapabilityProvider.java
[capability-hooks]: https://github.com/neoforged/NeoForge/blob/1.20.x/src/main/java/net/neoforged/neoforge/capabilities/CapabilityHooks.java
[invalidation]: #block-capability-invalidation
>>>>>>> eb25c179
<|MERGE_RESOLUTION|>--- conflicted
+++ resolved
@@ -1,69 +1,9 @@
-<<<<<<< HEAD
-캐패빌리티
-=====================
-=======
 # Capabilities
->>>>>>> eb25c179
-
-캐패빌리티 시스템은 클래스 참조로 인한 강제 종속성을 피하면서도 선택적으로 기능을 제공할 수 있습니다.
-
-이렇게 제공되는 동작 또는 기능을 캐패빌리티라고 하며, 이를 인터페이스 형태로 제공합니다.
-
-<<<<<<< HEAD
-포지는 `BlockEntity`, `Entity`, `ItemStack`, `Level`, 그리고 `LevelChunk`에 캐패빌리티 지원을 추가합니다, 이 객체들에는 캐패빌리티를 이벤트 핸들러 사용 또는 관련 메서드를 재정의하여 추가할 수 있습니다. 이에 대해서는 아래 더 자세히 다루도록 하겠습니다.
-
-포지에서 제공하는 캐패빌리티
----------------------------
-
-포지에서는 기본적으로 세가지 캐패빌리티가 있습니다: `IItemHandler`, `IFluidHandler` `IEnergyStorage`
-`IItemHandler`는 인벤토리를 관리하는 인터페이스를 제공합니다. BlockEntity, Entity, 또는 ItemStack 에 사용할 수 있습니다. `Container`, `WorldlyContainer` 대신 사용하세요.
-
-`IFluidHandler`는 액체를 저장하는 인터페이스를 제공합니다. BlockEntity, Entity, 또는 ItemStack 에 적용할 수 있습니다.
-
-`IEnergyStorage`는 에너지를 저장하는 인터페이스를 제공합니다. BlockEntity, Entity, 또는 ItemStack 에 적용할 수 있습니다. TeamCoFH 의 RedstoneFlux API를 기반으로 하여 만들어 졌습니다.
-
-캐패빌리티 사용하기
-----------------------------
-
-각 캐패빌리티는 `Capability`라는 고유한 인스턴스로 구분합니다.
-
-각 `Capability` 인스턴스들은 포지에서 생성하고 관리합니다. 이들을 참조하려면 `CapabilityManager#get`을 사용하세요. 
-
-::tip
-위에서 언급한 세가지 캐패빌리티들은 `ForgeCapabilities`를 통해서도 `Capability`를 참조하실 수 있습니다.
-:::
-
-```java
-static Capability<IItemHandler> ITEM_HANDLER_CAPABILITY = CapabilityManager.get(new CapabilityToken<IItemHandler>(){});
-
-static Capability<IItemHandler> STATIC_REFERENCE = ForgeCapabilities#ITEM_HANDLER;
-// 위 두가지 다 동일한 캐패빌리티의 인스턴스를 참조합니다
-```
-
-`CapabilityManager#get`은 언제나 `null`이 아닌 요청된 `Capability`를 반환합니다.
-여기서 `CapabilityToken`의 제너릭 타입 인자는 `Capability`가 제공하는 인스턴스를 사용합니다.
-
-:::danger
-`CapabilityManager#get`이 `null`이 값을 반환하였어도 해당 캐패빌리티가 존재하지 않을 수 있습니다. 캐패빌리티가 사용가능한지 확인하려면 `Capability#isRegistered`를 사용하세요.
-:::
-
-BlockEntity, Entity, 그리고 ItemStack은 `ICapabilityProvider`를 구현하여 캐패빌리티 시스템을 지원합니다. `ICapabilityProvider#getCapability`에 `Capability`를 인자로 넘겨 원하시는 캐패빌리티를 요청하실 수 있습니다.
-
-여기서 "요청"이라고 했는데, 객체가 요청받은 캐패빌리티를 지원하지 않을 수 있기 때문입니다. 만약 객체가 요청받은 캐패빌리티를 지원하지 않는다면 `LazyOptional.empty()`가 반환되고, 지원한다면 캐패빌리티가 제공하는 인터페이스의 인스턴스가 반환됩니다.
-
-`#getCapability` 메서드는 `Direction`를 두번째 인자로 받는데, 이는 방향(또는 면)에 따라 다른 캐패빌리티를 사용할 수 있도록 해줍니다. 이때 방향이 필요 없는 상황이라면 `null`을 전달하실 수도 있습니다.
-
-캐패빌리티 지원하기
----------------------
-
-`ICapabilityProvider`를 지원하는 객체에서 새로운 캐패빌리티를 지원하기 위해서는 먼저 지원할 캐패빌리티가 존재하는지 먼저 확인해야 합니다. 캐패빌리티는 다른 모드에서도 추가할 수 있습니다. 근데 해당 모드가 설치되어 있지 않다면 오류가 발생할 수 있습니다. 이는 위처럼 `Capability#isRegistered`를 사용하여 확인하실 수 있습니다.
-
-이후 지원할 캐패빌리티가 제공하는 인터페이스의 인스턴스가 필요합니다. 직접 구현해서 만드셔도 되고, `IItemHandler`를 구현하는 `ItemStackHandler`처럼 이미 존재하시는걸 쓰셔도 됩니다. 이제 이 인스턴스를 `LazyOptional#of`로 감싸주세요.
-
-이제 `ICapabilityProvider#getCapability`에서 지원할 캐패빌리티의 `Capability`가 전달되면 감싼 `LazyOptional`을 반환하시면 됩니다. 방향에 따라 다른 캐패빌리티를 반환한다면 `side` 인자를 사용하실 수 있습니다. 마지막으로, `super` 메서드 호출을 하는 것을 잊지 마세요, 그렇지 않으면 기존에 이미 지원되던 캐패빌리티가 오작동 합니다.
-
-객체가 게임에서 제거되거나, 특정 캐패빌리티를 중간에 비활성화 하신다면 위에서 만든 `LazyOptional`을 `#invalidate`를 호출해 무효화 해야 합니다, 이는 `#getCapability`에서 반환한 `LazyOptional`을 다른 곳에서 저장할 수 있기 때문입니다. 엔티티와 블록 엔티티의 경우 월드에서 제거될 때 자동으로 호출되는 `#invalidateCaps`에서 무효화 하실 수 있습니다.
-=======
+
+Capabilities allow exposing features in a dynamic and flexible way without having to resort to directly implementing many interfaces.
+
+In general terms, each capability provides a feature in the form of an interface.
+
 NeoForge adds capability support to blocks, entities, and item stacks.
 This will be explained in more detail in the following sections.
 
@@ -150,26 +90,10 @@
         // Provide the queried type. Here, we want to look up `IItemHandler` instances.
         IItemHandler.class);
 ```
->>>>>>> eb25c179
 
 If no context is required, `Void` should be used.
 There is also a dedicated helper for context-less capabilities:
 ```java
-<<<<<<< HEAD
-// 아래 코드가 블록 엔티티의 일부라고 할 때:
-LazyOptional<IItemHandler> inventoryHandlerLazyOptional;
-
-// inventoryHandlerSupplier는 IItemHandler의 인스턴스를 반환하는 Supplier 입니다 (예: () -> inventoryHandler).
-inventoryHandlerLazyOptional = LazyOptional.of(inventoryHandlerSupplier);
-
-@Override
-public <T> LazyOptional<T> getCapability(Capability<T> cap, Direction side) {
-  if (cap == CapabilityItemHandler.ITEM_HANDLER_CAPABILITY) {
-    return inventoryHandlerLazyOptional.cast();
-  }
-  return super.getCapability(cap, side);
-}
-=======
 public static final BlockCapability<IItemHandler, Void> ITEM_HANDLER_NO_CONTEXT =
     BlockCapability.createVoid(
         // Provide a name to uniquely identify the capability.
@@ -185,7 +109,6 @@
 
 For entities and item stacks, we can try to find implementations of a capability with `getCapability`.
 If the result is `null`, there no implementation is available.
->>>>>>> eb25c179
 
 For example:
 ```java
@@ -194,37 +117,6 @@
     // Use object
 }
 ```
-<<<<<<< HEAD
-
-`Item`은 방식이 조금 다른데, `ItemStack`의 캐패빌리티 지원을 `Item#initCapabilities`에서 추가하기 때문입니다. 여기선 위처럼 `#getCapability`를 구현하는 `ICapabilityProvider`를 반환하여, `ItemStack`에 캐패빌리티 지원을 ["부착"][부착]합니다.
-
-캐패빌리티 요청은 매 틱마다, 수십번씩 발생할 수 있으니, `#getCapability` 함수는 매우 빨라야만 합니다. 외부 자료구조 말고 위처럼 직접 코드로 확인해 주세요.
-
-캐패빌리티 부착하기
-----------------------
-
-캐패빌리티 시스템을 지원하는 `Entity`, `Level`과 같은 객체에는 새로운 캐패빌리티 지원을 추가할 수 있습니다. 이 과정을 "부착"이라고 하며, `AttachCapabilitiesEvent`가 방송될 때 또 다른 `ICapabilityProvider`의 인스턴스를 부착하시면 됩니다.
-게임속 여러 객체들은 초기화 도중 이 이벤트를 방송하여 다른 캐패빌리티가 부착될 수 있도록 합니다:
-
-* `AttachCapabilitiesEvent<Entity>`: 엔티티 초기화시 방송됨.
-* `AttachCapabilitiesEvent<BlockEntity>`: 블록 엔티티 초기화시 방송됨.
-* `AttachCapabilitiesEvent<ItemStack>`: 아이템 스택 초기화시 방송됨.
-* `AttachCapabilitiesEvent<Level>`: 레벨 초기화시 방송됨.
-* `AttachCapabilitiesEvent<LevelChunk>`: 청크 초기화시 방송됨.
-
-이때 이벤트의 제너릭 타입은 위에 나열된 것만 쓰세요, 예를 들어, `Player`에 캐패빌리티를 부착한다면 `AttachCapabilitiesEvent<Entity>`를 구독하고, 객체가 `Player`인지 확인하여야 합니다.
-
-캐패빌리티를 부착하려면 해당 이벤트의 `#addCapability`를 호출하시면 됩니다. 이때 부착할 캐패빌리티의 데이터를 저장할 필요가 없다면 `ICapabilityProvider`만 구현해도 되지만, 데이터를 저장해야 할 경우, `ICapabilitySerializable<T extends Tag>`를 대신 구현하세요, 이 인터페이스는 NBT를 저장하고 불러오는 메서드도 가지고 있습니다.
-
-부착하시는 캐패빌리티는 `LazyOptional`을 무효화시킬 람다 함수를 `#addListener`에 전달해야 하셔야 합니다.
-
-`ICapabilityProvider` 구현에 관해서는 [캐패빌리티 지원하기][지원]를 참고하세요.
-
-캐패빌리티 직접 만들기
-----------------------------
-
-캐패빌리티는 `RegisterCapabilitiesEvent` 또는 `@AutoRegisterCapability`로 등록합니다.
-=======
 ```java
 var object = stack.getCapability(CAP, context);
 if (object != null) {
@@ -297,20 +189,15 @@
 ```
 
 **The cache is automatically cleared by the garbage collector, there is no need to unregister it.**
->>>>>>> eb25c179
 
 It is also possible to receive notifications when the capability object changes!
 This includes capabilities changing (`oldHandler != newHandler`), becoming unavailable (`null`) or becoming available again (not `null` anymore).
 
-<<<<<<< HEAD
-캐피빌리티가 제공할 인터페이스를 `RegisterCapabilitiesEvent#register`에 전달하는 것으로 등록합니다. 이 이벤트는 [모드 버스에 방송됩니다][handled].
-=======
 The cache then needs to be created with two additional parameters:
 - A validity check, that is used to determine if the cache is still valid.
 In the simplest usage as a block entity field, `() -> !this.isRemoved()` will do.
 - An invalidation listener, that is called when the capability changes.
 This is where you can react to capability changes, removals, or appearances.
->>>>>>> eb25c179
 
 ```java
 // With optional invalidation listener:
@@ -324,33 +211,13 @@
 );
 ```
 
-<<<<<<< HEAD
-### @AutoRegisterCapability
-
-캐패빌리티가 제공할 인터페이스를 `@AutoRegisterCapability`로 표시하면 포지가 알아서 등록해 줍니다.
-=======
 ## Block capability invalidation
 :::info
 Invalidation is exclusive to block capabilities. Entity and item stack capabilities cannot be cached and do not need to be invalidated.
 :::
->>>>>>> eb25c179
 
 To make sure that caches can correctly update their stored capability, **modders must call `level.invalidateCapabilities(pos)` whenever a capability changes, appears, or disappears**.
 ```java
-<<<<<<< HEAD
-@AutoRegisterCapability
-public interface IExampleCapability {
-    // ...
-}
-```
-
-LevelChunk 와 BlockEntity 캐패빌리티 데이터 유지시키지
---------------------------------------------
-
-`LevelChunk`와 `BlockEntity`는 데이터가 수정되었다고 표기되었을 경우에만 디스크에 저장됩니다. 이들의 캐패빌리티의 데이터를 올바르게 유지시키지 위해서는 데이터가 변경되었을 때 수정되었다고 표기하여야만 합니다. `LevelChunk`는 `#setUnsaved`로, `BlockEntity`는 `#setChanged`로 데이터 변경을 표시할 수 있습니다.
-
-블록 엔티티에서 많이 쓰이는 `ItemStackHandler`는 `void onContentsChanged(int slot)`에서 데이터가 수정되었다고 표기합니다.
-=======
 // whenever a capability changes, appears, or disappears:
 level.invalidateCapabilities(pos);
 ```
@@ -365,7 +232,6 @@
 For a plain block example, refer to the `ComposterBlock.java` file.
 
 For more information, refer to the javadoc of [`IBlockCapabilityProvider`][block-cap-provider].
->>>>>>> eb25c179
 
 ## Registering capabilities
 A capability _provider_ is what ultimately supplies a capability.
@@ -374,17 +240,7 @@
 - the given capability that they are providing for, and
 - the block instance, block entity type, entity type, or item instance that they are providing for.
 
-<<<<<<< HEAD
-  private final IItemHandler inventory = new ItemStackHandler(...) {
-    @Override
-    protected void onContentsChanged(int slot) {
-      super.onContentsChanged(slot);
-      setChanged(); // BlockEntity에서 데이터 수정 표시
-    }
-  }
-=======
 They need to be registered in the `RegisterCapabilitiesEvent`.
->>>>>>> eb25c179
 
 Block providers are registered with `registerBlock`. For example:
 ```java
@@ -398,33 +254,6 @@
 }
 ```
 
-<<<<<<< HEAD
-클라이언트와 데이터 동기화 하기
--------------------------------
-
-캐패빌리티의 데이터는 클라이언트에게 전송되지 않습니다. 모드를 만드실 때 직접 패킷을 사용해서 데이터를 동기화 하여야 합니다.
-
-데이터를 동기화 할만한 크게 아래 3가지가 있습니다:
-
-1. 엔티티가 레벨에 스폰될때나, 블록이 설치되는 경우. 이럴땐 클라이언트들에 초기 값을 보내볼 수 있습니다.
-2. 저장된 데이터가 수정되는 경우, 이경우 데이터가 필요한 클라이언트들에 데이터를 보내볼 수 있습니다.
-3. 클라이언트가 특정 엔티티나 블록을 처다보기 시작할 때, 이 경우 이미 존재하는 데이터를 보내볼 수 있습니다.
-
-[네트워킹][network]을 참고하여 네트워크 패킷을 구현하는 방법에 대해 자세히 알아보세요.
-
-플레이어가 죽어도 데이터 유지시키기
--------------------------------
-
-캐패빌리티의 데이터는 엔티티가 사망하면 다 사라집니다. 플레이어 사망시 캐패빌리티의 데이터를 리스폰 과정에서 직접 복사하여야만 합니다.
-
-`PlayerEvent$Clone`을 통해 이를 구현할 수 있는데, 죽기 전 플레이어 엔티티의 데이터를 새로운 플레이어 엔티티에 데이터로 복사하는 것입니다.
-이 이벤트는 플레이어가 엔드에서 돌아올 때도 방송됩니다. 이때는 데이터가 유지되기 때문에 복사하면 안되는데, `#isWasDead`로 플레이어가 진짜 죽은 것인지, 아니면 엔드에서 돌아오는 것인지 구분할 수 있습니다.
-
-[지원]: #캐패빌리티-지원하기
-[handled]: ../concepts/events.md#creating-an-event-handler
-[network]: ../networking/index.md
-[부착]: #캐패빌리티-부착하기
-=======
 In general, registration will be specific to some block entity types, so the `registerBlockEntity` helper method is provided as well:
 ```java
     event.registerBlockEntity(
@@ -489,5 +318,4 @@
 
 [block-cap-provider]: https://github.com/neoforged/NeoForge/blob/1.20.x/src/main/java/net/neoforged/neoforge/capabilities/IBlockCapabilityProvider.java
 [capability-hooks]: https://github.com/neoforged/NeoForge/blob/1.20.x/src/main/java/net/neoforged/neoforge/capabilities/CapabilityHooks.java
-[invalidation]: #block-capability-invalidation
->>>>>>> eb25c179
+[invalidation]: #block-capability-invalidation