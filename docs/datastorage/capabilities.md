# 캐패빌리티

캐패빌리티는 수십 개의 인터페이스를 신경 쓸 필요 없이 특정 기능을 유연하고 동적으로 제공하는 방법입니다.

일반적으로, 각 캐패빌리티는 하나의 기능을 인터페이스로 제공합니다.

<<<<<<< HEAD
네오 포지는 블록, 엔티티, 아이템 스택 등에 캐패빌리티 지원을 추가합니다. 각 타입마다 캐패빌리티를 사용하는 방법은 아래에서 자세히 다루겠습니다.

## 캐패빌리티를 쓰는 이유

캐패빌리티는 블록, 엔티티, 아이템이 가진 **기능**과, 그 구체적인 **방법**을 서로 분리하기 위해 개발되었습니다. 캐패빌리티 사용하기 전 아래 세 가지를 고려하세요:
1. **방법**엔 관계없이, 블록, 엔티티, 또는 아이템의 **기능**만 신경 쓰면 되는가?
2. 해당 **기능**은 일부 블록, 엔티티, 또는 아이템만 가지고 있는가?
3. 무슨 블록, 엔티티, 또는 아이템이냐에 따라 구현 **방법**이 다를 수 있는가?

캐패빌리티 사용이 권장되는 상황은 다음과 같습니다:
- *"내가 만든 액체 컨테이너가 구현 방법과 상관없이 다른 모드의 액체 및 컨테이너와 호환되어야 한다."* - `IFluidHandler` 캐패빌리티를 쓰세요.
- *"엔티티가 가진 아이템의 개수를 새고 싶으나, 인벤토리가 어떻게 구현되었는지는 상관없다."* - `IItemHandler` 캐패빌리티를 쓰세요.
- *"아이템에 전력을 충전하고 싶지만 그 구체적인 구현과는 상관없다."* - `IEnergyStorage` 캐패빌리티를 쓰세요.
- *"플레이어가 바라보는 블록의 색상을 적용하고 싶지만 블록의 생김새가 어떻게 바뀔지는 모른다."* - 네오 포지가 자체적으로 색상 관련 캐패빌리티를 제공하진 않지만 직접 만드실 수 있습니다.

캐패빌리티 사용이 지양되는 상황은 다음과 같습니다:
- *"엔티티가 내가 만든 기계 근처에 있는지 확인하고 싶다."* - 유틸리티 메서드 하나 정의해서 대신 쓰세요.
=======
NeoForge adds capability support to blocks, entities, and item stacks. This will be explained in more detail in the following sections.

## Why Use Capabilities?

Capabilities are designed to separate **what** a block, entity or item stack can do from **how** it does it. If you are wondering whether capabilities are the right tool for a job, ask yourself the following questions:

1. Do I only care about **what** a block, entity or item stack can do, but not about **how** it does it?
1. Is the **what**, the behavior, only available for some blocks, entities, or item stacks, but not all of them?
1. Is the **how**, the implementation of that behavior, dependent on the specific block, entity or item stack?

Here are a few examples of good capability usage:

- *"I want my fluid container to be compatible with fluid containers from other mods, but I don't know the specifics of each fluid container."* - Yes, use the `IFluidHandler` capability.
- *"I want to count how many items are in some entity, but I do not know how the entity might store them."* - Yes, use the `IItemHandler` capability.
- *"I want to fill some item stack with power, but I do not know how the item stack might store it."* - Yes, use the `IEnergyStorage` capability.
- *"I want to apply some color to whatever block a player is currently targeting, but I do not know how the block will be transformed."* - Yes. NeoForge does not provide a capability to color blocks, but you can implement one yourself.

Here is an example of discouraged capability usage:

- *"I want to check if an entity is within the range of my machine."* - No, use a helper method instead.
>>>>>>> 69841f41

## 네오 포지가 제공하는 캐패빌리티

네오 포지는 다음 세 가지 인터페이스를 지원하는 캐패빌리티들을 제공합니다: `IItemHandler`, `IFluidHandler` 그리고 `IEnergyStorage`.

<<<<<<< HEAD
`IItemHandler`는 인벤토리와 아이템을 다루는 인터페이스입니다. 이를 지원하는 캐패빌리티들은:
- `Capabilities.ItemHandler.BLOCK`: 자동화 가능한 블록의 인벤토리 제공 (상자, 기계 등에 사용 가능).
- `Capabilities.ItemHandler.ENTITY`: 엔티티에 인벤토리 추가 (플레이어 인벤토리 확장, 엔티티 인벤토리/가방 등).
- `Capabilities.ItemHandler.ENTITY_AUTOMATION`: 자동화 가능한 엔티티의 인벤토리 제공 (보트, 광산 수레 등).
- `Capabilities.ItemHandler.ITEM`: 아이템에 인벤토리 추가 (휴대용 가방 등).

`IFluidHandler`는 액체를 저장하는 인터페이스입니다. 이를 지원하는 캐패빌리티들은:
- `Capabilities.FluidHandler.BLOCK`: 자동화 가능한 블록의 액체 인벤토리 제공.
- `Capabilities.FluidHandler.ENTITY`: 엔티티에 액체 인벤토리 추가.
- `Capabilities.FluidHandler.ITEM`: 자동화 가능한 엔티티의 액체 인벤토리 제공. 이 캐패빌리티는 `IFluidHandlerItem`을 대신 사용하는데, 양동이도 지원하기 위함입니다.

`IEnergyStorage`는 에너지를 저장하는 인터페이스입니다. TeamCoFH의 RedstoneFlux API를 기반으로 제작되었습니다. 이를 지원하는 캐패빌리티들은:
- `Capabilities.EnergyStorage.BLOCK`: 블록에 저장된 에너지.
- `Capabilities.EnergyStorage.ENTITY`: 엔티티가 저장하는 에너지.
- `Capabilities.EnergyStorage.ITEM`: 아이템에 저장된 에너지.
=======
`IItemHandler` exposes an interface for handling inventory slots. The capabilities of type `IItemHandler` are:

- `Capabilities.ItemHandler.BLOCK`: automation-accessible inventory of a block (for chests, machines, etc).
- `Capabilities.ItemHandler.ENTITY`: inventory contents of an entity (extra player slots, mob/creature inventories/bags).
- `Capabilities.ItemHandler.ENTITY_AUTOMATION`: automation-accessible inventory of an entity (boats, minecarts, etc).
- `Capabilities.ItemHandler.ITEM`: contents of an item stack (portable backpacks and such).

`IFluidHandler` exposes an interface for handling fluid inventories. The capabilities of type `IFluidHandler` are:

- `Capabilities.FluidHandler.BLOCK`: automation-accessible fluid inventory of a block.
- `Capabilities.FluidHandler.ENTITY`: fluid inventory of an entity.
- `Capabilities.FluidHandler.ITEM`: fluid inventory of an item stack.
This capability is of the special `IFluidHandlerItem` type due to the way buckets hold fluids.

`IEnergyStorage` exposes an interface for handling energy containers. It is based on the RedstoneFlux API by TeamCoFH. The capabilities of type `IEnergyStorage` are:

- `Capabilities.EnergyStorage.BLOCK`: energy contained inside a block.
- `Capabilities.EnergyStorage.ENTITY`: energy containing inside an entity.
- `Capabilities.EnergyStorage.ITEM`: energy contained inside an item stack.
>>>>>>> 69841f41

## 캐패빌리티 만들기

캐패빌리티는 블록, 엔티티, 그리고 아이템을 지원합니다.

<<<<<<< HEAD
캐패빌리티를 통해 특정 API의 구현을 요청받아 사용할 수 있습니다. 네오 포지는 아래 캐패빌리티들을 지원합니다:
- `BlockCapability`: 블록과 블록 엔티티에서 사용하는 캐패빌리티들, 각 `Block`마다 동작이 다를 수 있음.
- `EntityCapability`: 엔티티에서 사용하는 캐패빌리티들, 각 `EntityType`마다 동작이 다를 수 있음.
- `ItemCapability`: 아이템 스택에서 사용하는 캐패빌리티들, 각 `Item`마다 동작이 다를 수 있음.

:::tip
다른 모드와 호환성을 위해 가능하시다면 네오 포지의 `Capabilities` 클래스의 캐패빌리티를 사용하시는 것을 권장드립니다.
:::

캐패빌리티 생성은 함수를 호출하고, 그 결과를 `static final` 필드에 저장하는 것입니다. 이때 아래 인자는 무조건 전달돼야 하는데:
- 캐패빌리티의 이름. 동명의 캐패빌리티를 여러 번 만들려고 하면 똑같은 캐패빌리티가 매번 반환됩니다. 이름이 다른 캐패빌리티는 **완전 독립적**이기에 다른 용도로 사용하셔도 됩니다.
- 캐패빌리티의 기능. `T` 타입 인자로 제시합니다.
- 생성에 필요한 추가 정보. `C` 타입 인자로 제시합니다.
=======
Capabilities allow looking up implementations of some APIs with some dispatching logic. The following kinds of capabilities are implemented in NeoForge:

- `BlockCapability`: capabilities for blocks and block entities; behavior depends on the specific `Block`.
- `EntityCapability`: capabilities for entities: behavior dependends on the specific `EntityType`.
- `ItemCapability`: capabilities for item stacks: behavior depends on the specific `Item`.

:::tip
For compatibility with other mods, we recommend using the capabilities provided by NeoForge in the `Capabilities` class if possible. Otherwise, you can create your own as described in this section.
:::

Creating a capability is a single function call, and the resulting object should be stored in a `static final` field. The following parameters must be provided:

- The name of the capability.
    - Creating a capability with the same name multiple times will always return the same object.
    - Capabilities with different names are **completely independent**, and can be used for different purposes.
- The behavior type that is being queried. This is the `T` type parameter.
- The type for additional context in the query. This is the `C` type parameter.
>>>>>>> 69841f41

예를 들어, 방향에 따라 다른 동작을 하는 `IItemHandler` 캐패빌리티는 다음과 같이 만듭니다:

```java
public static final BlockCapability<IItemHandler, @Nullable Direction> ITEM_HANDLER_BLOCK =
    BlockCapability.create(
        // 캐패빌리티를 구분하기 위한 고유한 이름 제시.
        new ResourceLocation("mymod", "item_handler"),
        // 캐패빌리티의 기능 제시. 여기서 사용할 기능은 `IItemHandler`임.
        IItemHandler.class,
        // 추가 정보 제시. 방향에 따라 다른 동작을 하기 위해 `Direction` 열거형을 추가로 받음.
        Direction.class);
```

<<<<<<< HEAD
`@Nullable Direction`은 블록에 매우 많이 쓰이기에 다음 편의성 함수도 제공됩니다:
=======
A `@Nullable Direction` is so common for blocks that there is a dedicated helper:

>>>>>>> 69841f41
```java
public static final BlockCapability<IItemHandler, @Nullable Direction> ITEM_HANDLER_BLOCK =
    BlockCapability.createSided(
        // 캐패빌리티를 구분하기 위한 고유한 이름 제시.
        new ResourceLocation("mymod", "item_handler"),
        // 캐패빌리티의 기능 제시. 여기서 사용할 기능은 `IItemHandler`임.
        IItemHandler.class);
```

<<<<<<< HEAD
만약 추가 정보가 필요 없다면 `Void`를 사용하세요. 추가 정보 없이 캐패빌리티를 생성하는 편의성 함수도 있습니다:
=======
If no context is required, `Void` should be used. There is also a dedicated helper for context-less capabilities:

>>>>>>> 69841f41
```java
public static final BlockCapability<IItemHandler, Void> ITEM_HANDLER_NO_CONTEXT =
    BlockCapability.createVoid(
        // 캐패빌리티를 구분하기 위한 고유한 이름 제시.
        new ResourceLocation("mymod", "item_handler_no_context"),
        // 캐패빌리티의 기능 제시. 여기서 사용할 기능은 `IItemHandler`임.
        IItemHandler.class);
```

엔티티와 아이템도 유사한 메서드가 각각 `EntityCapability`와 `ItemCapability`에 존재합니다.

<<<<<<< HEAD
## 캐패빌리티 받아오기
`BlockCapability`, `EntityCapability`, 또는 `ItemCapability`를 생성했다면 이젠 객체로부터 캐패빌리티를 받아올 수 있습니다.

엔티티와 아이템 스택의 경우, 캐패빌리티의 구현은 `#getCapability`를 호출해 받아올 수 있습니다. 만약 `null`이 반환되면, 그 캐패빌리티는 해당 엔티티 또는 아이템 스택에 대해 존재하지 않습니다.

예시:
=======
## Querying capabilities

Once we have our `BlockCapability`, `EntityCapability`, or `ItemCapability` object in a static field, we can query a capability.

For entities and item stacks, we can try to find implementations of a capability with `getCapability`. If the result is `null`, there no implementation is available.

For example:

>>>>>>> 69841f41
```java
var object = entity.getCapability(CAP, context);
if (object != null) {
    // object 사용
}
```

```java
var object = stack.getCapability(CAP, context);
if (object != null) {
    // object 사용
}
```

<<<<<<< HEAD
블록 캐패빌리티는 블록 엔티티 없이도 동작해야 하기에 사용 방식이 다릅니다. 캐패빌리티는 `level`에 요청하며, `pos`(위치)를 제공해야 합니다:
=======
Block capabilities are used a bit differently because blocks without a block entity can have capabilities as well. The query is now performed on a `level`, with the `pos`ition that we are looking for as an additional parameter:

>>>>>>> 69841f41
```java
var object = level.getCapability(CAP, pos, context);
if (object != null) {
    // object 사용
}
```

<<<<<<< HEAD
만약 레벨의 해당 위치에 존재하는 블록의 상태나 블록 엔티티를 이미 알고 있다면 검색 시간 단축을 위해 다음처럼 추가적으로 제공할 수도 있습니다:
=======
If the block entity and/or the block state is known, they can be passed to save on query time:

>>>>>>> 69841f41
```java
var object = level.getCapability(CAP, pos, blockState, blockEntity, context);
if (object != null) {
    // object 사용
}
```

<<<<<<< HEAD
구체적인 예시를 보여드리자면, 블록의 북쪽면의 `IItemHandler`는 다음과 같이 받아올 수 있습니다:
=======
To give a more concrete example, here is how one might query an `IItemHandler` capability for a block, from the `Direction.NORTH` side:

>>>>>>> 69841f41
```java
IItemHandler handler = level.getCapability(Capabilities.ItemHandler.BLOCK, pos, Direction.NORTH);
if (handler != null) {
    // handler를 이용한 아이템 관리 수행.
}
```

<<<<<<< HEAD
## 블록 캐패빌리티 캐시
블록 캐패빌리티는 검색할 때 내부적으로 아래 과정을 따릅니다:
1. 함수 인자로 블록 엔티티와 상태가 전달 안 됐으면 레벨에서 찾아옴.
2. 등록된 캐패빌리티 제공자들을 찾음. (아래에서 더 자세히 다룸.)
3. 제공자들을 순회하며 요청된 캐패빌리티가 있는지 수색함.
4. 그중 하나는 캐패빌리티를 반환함. 이때 새 객체가 할당될 수 있음.

저희도 최대한 빠르게 구현했지만 매 틱마다 위 검색 과정을 실행하면 서버 성능이 저하될 수 있습니다. `BlockCapabilityCache`는 검색 결과를 기억하여 특정 좌표의 캐패빌리티를 빠르게 받아옵니다.

:::tip
일반적으로, `BlockCapabilityCache`는 한번 생성한 이후 캐패빌리티를 자주 요청하는 객체에 함께 저장됩니다. 캐시를 언제 생성하고 어디에 저장할지는 필요에 따라 결정하세요.
=======
## Block capability caching

When a capability is looked up, the system will perform the following steps under the hood:

1. Fetch block entity and block state if they were not supplied.
1. Fetch registered capability providers. (More on this below).
1. Iterate the providers and ask them if they can provide the capability.
1. One of the providers will return a capability instance, potentially allocating a new object.

The implementation is rather efficient, but for queries that are performed frequently, for example every game tick, these steps can take a significant amount of server time. The `BlockCapabilityCache` system provides a dramatic speedup for capabilities that are frequently queried at a given position.

:::tip
Generally, a `BlockCapabilityCache` will be created once and then stored in a field of the object performing frequent capability queries. When and where exactly you store the cache is up to you.
>>>>>>> 69841f41
:::

캐시를 생성하려면 `BlockCapabilityCache#create`를 호출해 레벨, 위치, 그리고 추가 정보를 전달하세요.

```java
// 다음과 같이 필드를 정의하세요:
private BlockCapabilityCache<IItemHandler, @Nullable Direction> capCache;

// 블록 또는 블록 엔티티 초기화 할 때:
this.capCache = BlockCapabilityCache.create(
<<<<<<< HEAD
        Capabilities.ItemHandler.BLOCK, // 기억할 캐패빌리티
        level, // 레벨
        pos, // 대상 위치
        Direction.NORTH // 추가 정보
);
```

이후 캐시를 가져오려면 `#getCapability`를 호출하세요:
=======
    Capabilities.ItemHandler.BLOCK, // capability to cache
    level, // level
    pos, // target position
    Direction.NORTH // context
);
```

Querying the cache is then done with `getCapability()`:

>>>>>>> 69841f41
```java
IItemHandler handler = this.capCache.getCapability();
if (handler != null) {
    // handler로 아이템 관련 작업을 수행.
}
```

**캐시는 GC가 알아서 처리하니 직접 지우실 필요는 없습니다.**

<<<<<<< HEAD
블록의 캐패빌리티가 변할 때 알림을 받는 것 또한 가능합니다! 이를 통해 캐패빌리티가 변할 때, 없어질 때, 또는 다시 생성될 때 대응할 수 있습니다.

알림을 받기 위해선 캐시를 생성할 때 두 개의 추가 인자를 전달해야 합니다:
- 캐시가 아직도 올바른지 확인하는 검사 코드. 블록 엔티티는 단순히 `() -> !this.isRemoved()`를 사용하셔도 됩니다.
- 알림 방송 시 실행할 대응 코드. 캐패빌리티가 변하거나, 제거되거나, 아니면 다시 생성될 때 실행됩니다.
=======
It is also possible to receive notifications when the capability object changes! This includes capabilities changing (`oldHandler != newHandler`), becoming unavailable (`null`) or becoming available again (not `null` anymore).

The cache then needs to be created with two additional parameters:

- A validity check, that is used to determine if the cache is still valid.
    - In the simplest usage as a block entity field, `() -> !this.isRemoved()` will do.
- An invalidation listener, that is called when the capability changes.
    - This is where you can react to capability changes, removals, or appearances.
>>>>>>> 69841f41

```java
// 알림 대응을 위한 인자를 추가하면:
this.capCache = BlockCapabilityCache.create(
<<<<<<< HEAD
        Capabilities.ItemHandler.BLOCK, // 기억할 캐패빌리티
        level, // 레벨
        pos, // 대상 위치
        Direction.NORTH, // 추가 정보
        () -> !this.isRemoved(), // 검사 코드 (캐시가 진짜 캐패빌리티보다 오래 살 수 있기 때문)
        () -> onCapInvalidate() // 캐패빌리티 변화에 대응할 코드
);
```

## 블록 캐패빌리티 무효화
=======
    Capabilities.ItemHandler.BLOCK, // capability to cache
    level, // level
    pos, // target position
    Direction.NORTH, // context
    () -> !this.isRemoved(), // validity check (because the cache might outlive the object it belongs to)
    () -> onCapInvalidate() // invalidation listener
);
```

## Block capability invalidation

>>>>>>> 69841f41
:::info
캐패빌리티 무효화는 오직 블록에만 적용됩니다. 엔티티와 아이템 스택의 캐패빌리티는 캐시가 불가능하며 무효화할 필요가 없습니다.
:::

<<<<<<< HEAD
캐시가 캐패빌리티의 변화에 올바르게 대응하려면 **캐패빌리티가 변하거나, 생성되거나, 사라질 때마다 무조건 `level.invalidateCapabilities(pos)`를 호출해야만 합니다**.
=======
To make sure that caches can correctly update their stored capability, **modders must call `level.invalidateCapabilities(pos)` whenever a capability changes, appears, or disappears**.

>>>>>>> 69841f41
```java
// 캐패빌리티가 변하거나, 제거되거나, 다시 생성될 때:
level.invalidateCapabilities(pos);
```

<<<<<<< HEAD
네오 포지는 이미 청크를 불러올 때/해제할 때, 또는 블록 엔티티 생성/제거 시에 캐패빌리티 캐시를 무효화합니다. 하지만 아래의 경우 개발자가 직접 처리해야 합니다:
- 이전에 반환한 캐패빌리티가 더 이상 유효하지 않을 때.
- 블록 엔티티가 없는 블록이 설치되거나 다른 상태로 바뀌었을 때. `onPlace`를 재정의 하세요.
- 블록 엔티티가 없는 블록이 파괴되었을 때. `onRemove`를 재정의 하세요.
=======
NeoForge already handles common cases such as chunk load/unloads and block entity creation/removal, but other cases need to be handled explicitly by modders. For example, modders must invalidate capabilities in the following cases:

- If a previously returned capability is no longer valid.
- If a capability-providing block (without a block entity) is placed or changes state, by overriding `onPlace`.
- If a capability-providing block (without a block entity) is removed, by overriding `onRemove`.
>>>>>>> 69841f41

블록 엔티티가 없는 블록의 캐시 관리는 `ComposterBlock`을 참고하세요.

자세한 정보는 [`IBlockCapabilityProvider`][block-cap-provider]의 Javadoc을 확인하세요.

<<<<<<< HEAD
## 캐패빌리티 등록하기
캐패빌리티 객체는 _제공자_가 반환합니다. 제공자는 캐패빌리티 객체 또는 `null`을 반환하는 함수입니다. 제공자는 아래 조건에 따라 다르게 동작할 수 있습니다:
- 무슨 캐패빌리티를 제공하는가?
- 어떤 블록/블록 엔티티/엔티티/아이템 인가?
=======
## Registering capabilities

A capability _provider_ is what ultimately supplies a capability. A capability provider is a function that can either return a capability instance, or `null` if it cannot provide the capability. Providers are specific to:

- the given capability that they are providing for, and
- the block instance, block entity type, entity type, or item instance that they are providing for.
>>>>>>> 69841f41

제공자는 `RegisterCapabilitiesEvent`에서 등록되어야 합니다.

<<<<<<< HEAD
블록의 제공자는 `registerBlock`으로 등록합니다. 예를 들어:
=======
Block providers are registered with `registerBlock`. For example:

>>>>>>> 69841f41
```java
private static void registerCapabilities(RegisterCapabilitiesEvent event) {
    event.registerBlock(
        Capabilities.ItemHandler.BLOCK, // 등록할 캐패빌리티
        (level, pos, state, be, side) -> <IItemHandler 반환>,
        // 캐패빌리티를 사용할 블록들
        MY_ITEM_HANDLER_BLOCK,
        MY_OTHER_ITEM_HANDLER_BLOCK
    );
}
```

<<<<<<< HEAD
일반적으로, 캐패빌리티는 특정 블록 또는 블록 엔티티 전용입니다. 그래서 `registerBlockEntity`도 제공합니다:
```java
    event.registerBlockEntity(
        Capabilities.ItemHandler.BLOCK, // 등록할 캐패빌리티
        MY_BLOCK_ENTITY_TYPE, // 캐패빌리티를 사용할 블록 엔티티
        (myBlockEntity, side) -> <IItemHandler 반환>);
```

:::danger
제공자가 반환한 블록/블록 엔티티의 캐패빌리티가 더 이상 유효하지 않다면, `level.invalidateCapabilities(pos)`를 호출해 **무조건 캐시를 삭제해야 합니다**. 자세한 사항은 [캐시 무효화][invalidation]을 참고하세요.
:::

엔티티용 캐패빌리티는 `registerEntity`로 등록하며 위와 유사합니다:
```java
event.registerEntity(
    Capabilities.ItemHandler.ENTITY, // 등록할 캐패빌리티
    MY_ENTITY_TYPE, // 캐패빌리티를 사용할 엔티티
    (myEntity, context) -> <IItemHandler 반환>);
```

아이템 등록도 비슷합니다. 이때 제공자는 `Item`이 아니라 `ItemStack`을 받음을 유의하세요:
=======
In general, registration will be specific to some block entity types, so the `registerBlockEntity` helper method is provided as well:

```java
event.registerBlockEntity(
    Capabilities.ItemHandler.BLOCK, // capability to register for
    MY_BLOCK_ENTITY_TYPE, // block entity type to register for
    (myBlockEntity, side) -> myBlockEntity.myIItemHandlerForTheGivenSide
);
```

:::danger
If the capability previously returned by a block or block entity provider is no longer valid, *you must invalidate the caches** by calling `level.invalidateCapabilities(pos)`. Refer to the [invalidation section][invalidation] above for more information.
:::

Entity registration is similar, using `registerEntity`:

```java
event.registerEntity(
    Capabilities.ItemHandler.ENTITY, // capability to register for
    MY_ENTITY_TYPE, // entity type to register for
    (myEntity, context) -> myEntity.myIItemHandlerForTheGivenContext
);
```

Item registration is similar too. Note that the provider receives the stack:

>>>>>>> 69841f41
```java
event.registerItem(
    Capabilities.ItemHandler.ITEM, // 등록할 캐패빌리티
    (itemStack, context) -> <IItemHandler 반환>,
    // 캐패빌리티를 사용할 아이템들
    MY_ITEM,
    MY_OTHER_ITEM
);
```

## 모든 객체에 사용할 캐패빌리티 등록하기

<<<<<<< HEAD
만약 존재하는 모든 블록, 엔티티, 또는 아이템에 사용 가능한 캐패빌리티를 만드신다면 레지스트리를 순회하며 모든 객체에 해당 제공자를 등록해야 합니다.

예를 들어 네오 포지는 아래 코드를 사용해 모든 `BucketItem`에 액체 캐패빌리티를 추가합니다:
=======
If for some reason you need to register a provider for all blocks, entities, or items, you will need to iterate the corresponding registry and register the provider for each object.

For example, NeoForge uses this system to register a fluid handler capability for all `BucketItem`s (excluding subclasses):

>>>>>>> 69841f41
```java
// CapabilityHooks의 일부
for (Item item : BuiltInRegistries.ITEM) {
    if (item.getClass() == BucketItem.class) {
        event.registerItem(Capabilities.FluidHandler.ITEM, (stack, ctx) -> new FluidBucketWrapper(stack), item);
    }
}
```

<<<<<<< HEAD
캐패빌리티를 검색할 땐 제공자가 등록된 순서에 따라 수색합니다. 네오 포지에서 등록한 제공자보다 먼저 수색되게 하려면 `RegisterCapabilityEvent`의 핸들러가 다음과 같이 높은 우선순위를 가지게 하세요:
=======
Providers are asked for a capability in the order that they are registered. Should you want to run before a provider that NeoForge already registers for one of your objects, register your `RegisterCapabilitiesEvent` handler with a higher priority.

For example:

>>>>>>> 69841f41
```java
modBus.addListener(RegisterCapabilitiesEvent.class, event -> {
    event.registerItem(
        Capabilities.FluidHandler.ITEM,
        (stack, ctx) -> new MyCustomFluidBucketWrapper(stack),
        // 캐패빌리티를 사용할 블록
        MY_CUSTOM_BUCKET);
}, EventPriority.HIGH); // 우선순위 HIGH를 사용해 네오 포지보다 먼저 제공자를 등록하세요!
```
<<<<<<< HEAD
네오 포지가 등록하는 캐패빌리티 제공자들은 [`CapabilityHooks`][capability-hooks]에서 참고하실 수 있습니다.
=======

See [`CapabilityHooks`][capability-hooks] for a list of the providers registered by NeoForge itself.
>>>>>>> 69841f41

[block-cap-provider]: https://github.com/neoforged/NeoForge/blob/1.20.x/src/main/java/net/neoforged/neoforge/capabilities/IBlockCapabilityProvider.java
[capability-hooks]: https://github.com/neoforged/NeoForge/blob/1.20.x/src/main/java/net/neoforged/neoforge/capabilities/CapabilityHooks.java
[invalidation]: #블록-캐패빌리티-무효화<|MERGE_RESOLUTION|>--- conflicted
+++ resolved
@@ -4,95 +4,57 @@
 
 일반적으로, 각 캐패빌리티는 하나의 기능을 인터페이스로 제공합니다.
 
-<<<<<<< HEAD
 네오 포지는 블록, 엔티티, 아이템 스택 등에 캐패빌리티 지원을 추가합니다. 각 타입마다 캐패빌리티를 사용하는 방법은 아래에서 자세히 다루겠습니다.
 
 ## 캐패빌리티를 쓰는 이유
 
 캐패빌리티는 블록, 엔티티, 아이템이 가진 **기능**과, 그 구체적인 **방법**을 서로 분리하기 위해 개발되었습니다. 캐패빌리티 사용하기 전 아래 세 가지를 고려하세요:
+
 1. **방법**엔 관계없이, 블록, 엔티티, 또는 아이템의 **기능**만 신경 쓰면 되는가?
 2. 해당 **기능**은 일부 블록, 엔티티, 또는 아이템만 가지고 있는가?
 3. 무슨 블록, 엔티티, 또는 아이템이냐에 따라 구현 **방법**이 다를 수 있는가?
 
 캐패빌리티 사용이 권장되는 상황은 다음과 같습니다:
+
 - *"내가 만든 액체 컨테이너가 구현 방법과 상관없이 다른 모드의 액체 및 컨테이너와 호환되어야 한다."* - `IFluidHandler` 캐패빌리티를 쓰세요.
 - *"엔티티가 가진 아이템의 개수를 새고 싶으나, 인벤토리가 어떻게 구현되었는지는 상관없다."* - `IItemHandler` 캐패빌리티를 쓰세요.
 - *"아이템에 전력을 충전하고 싶지만 그 구체적인 구현과는 상관없다."* - `IEnergyStorage` 캐패빌리티를 쓰세요.
 - *"플레이어가 바라보는 블록의 색상을 적용하고 싶지만 블록의 생김새가 어떻게 바뀔지는 모른다."* - 네오 포지가 자체적으로 색상 관련 캐패빌리티를 제공하진 않지만 직접 만드실 수 있습니다.
 
 캐패빌리티 사용이 지양되는 상황은 다음과 같습니다:
+
 - *"엔티티가 내가 만든 기계 근처에 있는지 확인하고 싶다."* - 유틸리티 메서드 하나 정의해서 대신 쓰세요.
-=======
-NeoForge adds capability support to blocks, entities, and item stacks. This will be explained in more detail in the following sections.
-
-## Why Use Capabilities?
-
-Capabilities are designed to separate **what** a block, entity or item stack can do from **how** it does it. If you are wondering whether capabilities are the right tool for a job, ask yourself the following questions:
-
-1. Do I only care about **what** a block, entity or item stack can do, but not about **how** it does it?
-1. Is the **what**, the behavior, only available for some blocks, entities, or item stacks, but not all of them?
-1. Is the **how**, the implementation of that behavior, dependent on the specific block, entity or item stack?
-
-Here are a few examples of good capability usage:
-
-- *"I want my fluid container to be compatible with fluid containers from other mods, but I don't know the specifics of each fluid container."* - Yes, use the `IFluidHandler` capability.
-- *"I want to count how many items are in some entity, but I do not know how the entity might store them."* - Yes, use the `IItemHandler` capability.
-- *"I want to fill some item stack with power, but I do not know how the item stack might store it."* - Yes, use the `IEnergyStorage` capability.
-- *"I want to apply some color to whatever block a player is currently targeting, but I do not know how the block will be transformed."* - Yes. NeoForge does not provide a capability to color blocks, but you can implement one yourself.
-
-Here is an example of discouraged capability usage:
-
-- *"I want to check if an entity is within the range of my machine."* - No, use a helper method instead.
->>>>>>> 69841f41
 
 ## 네오 포지가 제공하는 캐패빌리티
 
 네오 포지는 다음 세 가지 인터페이스를 지원하는 캐패빌리티들을 제공합니다: `IItemHandler`, `IFluidHandler` 그리고 `IEnergyStorage`.
 
-<<<<<<< HEAD
 `IItemHandler`는 인벤토리와 아이템을 다루는 인터페이스입니다. 이를 지원하는 캐패빌리티들은:
+
 - `Capabilities.ItemHandler.BLOCK`: 자동화 가능한 블록의 인벤토리 제공 (상자, 기계 등에 사용 가능).
 - `Capabilities.ItemHandler.ENTITY`: 엔티티에 인벤토리 추가 (플레이어 인벤토리 확장, 엔티티 인벤토리/가방 등).
 - `Capabilities.ItemHandler.ENTITY_AUTOMATION`: 자동화 가능한 엔티티의 인벤토리 제공 (보트, 광산 수레 등).
 - `Capabilities.ItemHandler.ITEM`: 아이템에 인벤토리 추가 (휴대용 가방 등).
 
 `IFluidHandler`는 액체를 저장하는 인터페이스입니다. 이를 지원하는 캐패빌리티들은:
+
 - `Capabilities.FluidHandler.BLOCK`: 자동화 가능한 블록의 액체 인벤토리 제공.
 - `Capabilities.FluidHandler.ENTITY`: 엔티티에 액체 인벤토리 추가.
-- `Capabilities.FluidHandler.ITEM`: 자동화 가능한 엔티티의 액체 인벤토리 제공. 이 캐패빌리티는 `IFluidHandlerItem`을 대신 사용하는데, 양동이도 지원하기 위함입니다.
+- `Capabilities.FluidHandler.ITEM`: 자동화 가능한 엔티티의 액체 인벤토리 제공.
+이 캐패빌리티는 `IFluidHandlerItem`을 대신 사용하는데, 양동이도 지원하기 위함입니다.
 
 `IEnergyStorage`는 에너지를 저장하는 인터페이스입니다. TeamCoFH의 RedstoneFlux API를 기반으로 제작되었습니다. 이를 지원하는 캐패빌리티들은:
+
 - `Capabilities.EnergyStorage.BLOCK`: 블록에 저장된 에너지.
 - `Capabilities.EnergyStorage.ENTITY`: 엔티티가 저장하는 에너지.
 - `Capabilities.EnergyStorage.ITEM`: 아이템에 저장된 에너지.
-=======
-`IItemHandler` exposes an interface for handling inventory slots. The capabilities of type `IItemHandler` are:
-
-- `Capabilities.ItemHandler.BLOCK`: automation-accessible inventory of a block (for chests, machines, etc).
-- `Capabilities.ItemHandler.ENTITY`: inventory contents of an entity (extra player slots, mob/creature inventories/bags).
-- `Capabilities.ItemHandler.ENTITY_AUTOMATION`: automation-accessible inventory of an entity (boats, minecarts, etc).
-- `Capabilities.ItemHandler.ITEM`: contents of an item stack (portable backpacks and such).
-
-`IFluidHandler` exposes an interface for handling fluid inventories. The capabilities of type `IFluidHandler` are:
-
-- `Capabilities.FluidHandler.BLOCK`: automation-accessible fluid inventory of a block.
-- `Capabilities.FluidHandler.ENTITY`: fluid inventory of an entity.
-- `Capabilities.FluidHandler.ITEM`: fluid inventory of an item stack.
-This capability is of the special `IFluidHandlerItem` type due to the way buckets hold fluids.
-
-`IEnergyStorage` exposes an interface for handling energy containers. It is based on the RedstoneFlux API by TeamCoFH. The capabilities of type `IEnergyStorage` are:
-
-- `Capabilities.EnergyStorage.BLOCK`: energy contained inside a block.
-- `Capabilities.EnergyStorage.ENTITY`: energy containing inside an entity.
-- `Capabilities.EnergyStorage.ITEM`: energy contained inside an item stack.
->>>>>>> 69841f41
 
 ## 캐패빌리티 만들기
 
 캐패빌리티는 블록, 엔티티, 그리고 아이템을 지원합니다.
 
-<<<<<<< HEAD
 캐패빌리티를 통해 특정 API의 구현을 요청받아 사용할 수 있습니다. 네오 포지는 아래 캐패빌리티들을 지원합니다:
+
 - `BlockCapability`: 블록과 블록 엔티티에서 사용하는 캐패빌리티들, 각 `Block`마다 동작이 다를 수 있음.
 - `EntityCapability`: 엔티티에서 사용하는 캐패빌리티들, 각 `EntityType`마다 동작이 다를 수 있음.
 - `ItemCapability`: 아이템 스택에서 사용하는 캐패빌리티들, 각 `Item`마다 동작이 다를 수 있음.
@@ -102,28 +64,12 @@
 :::
 
 캐패빌리티 생성은 함수를 호출하고, 그 결과를 `static final` 필드에 저장하는 것입니다. 이때 아래 인자는 무조건 전달돼야 하는데:
-- 캐패빌리티의 이름. 동명의 캐패빌리티를 여러 번 만들려고 하면 똑같은 캐패빌리티가 매번 반환됩니다. 이름이 다른 캐패빌리티는 **완전 독립적**이기에 다른 용도로 사용하셔도 됩니다.
+
+- 캐패빌리티의 이름.
+    - 동명의 캐패빌리티를 여러 번 만들려고 하면 똑같은 캐패빌리티가 매번 반환됩니다.
+    - 이름이 다른 캐패빌리티는 **완전 독립적**이기에 다른 용도로 사용하셔도 됩니다.
 - 캐패빌리티의 기능. `T` 타입 인자로 제시합니다.
 - 생성에 필요한 추가 정보. `C` 타입 인자로 제시합니다.
-=======
-Capabilities allow looking up implementations of some APIs with some dispatching logic. The following kinds of capabilities are implemented in NeoForge:
-
-- `BlockCapability`: capabilities for blocks and block entities; behavior depends on the specific `Block`.
-- `EntityCapability`: capabilities for entities: behavior dependends on the specific `EntityType`.
-- `ItemCapability`: capabilities for item stacks: behavior depends on the specific `Item`.
-
-:::tip
-For compatibility with other mods, we recommend using the capabilities provided by NeoForge in the `Capabilities` class if possible. Otherwise, you can create your own as described in this section.
-:::
-
-Creating a capability is a single function call, and the resulting object should be stored in a `static final` field. The following parameters must be provided:
-
-- The name of the capability.
-    - Creating a capability with the same name multiple times will always return the same object.
-    - Capabilities with different names are **completely independent**, and can be used for different purposes.
-- The behavior type that is being queried. This is the `T` type parameter.
-- The type for additional context in the query. This is the `C` type parameter.
->>>>>>> 69841f41
 
 예를 들어, 방향에 따라 다른 동작을 하는 `IItemHandler` 캐패빌리티는 다음과 같이 만듭니다:
 
@@ -138,12 +84,8 @@
         Direction.class);
 ```
 
-<<<<<<< HEAD
 `@Nullable Direction`은 블록에 매우 많이 쓰이기에 다음 편의성 함수도 제공됩니다:
-=======
-A `@Nullable Direction` is so common for blocks that there is a dedicated helper:
-
->>>>>>> 69841f41
+
 ```java
 public static final BlockCapability<IItemHandler, @Nullable Direction> ITEM_HANDLER_BLOCK =
     BlockCapability.createSided(
@@ -153,12 +95,8 @@
         IItemHandler.class);
 ```
 
-<<<<<<< HEAD
 만약 추가 정보가 필요 없다면 `Void`를 사용하세요. 추가 정보 없이 캐패빌리티를 생성하는 편의성 함수도 있습니다:
-=======
-If no context is required, `Void` should be used. There is also a dedicated helper for context-less capabilities:
-
->>>>>>> 69841f41
+
 ```java
 public static final BlockCapability<IItemHandler, Void> ITEM_HANDLER_NO_CONTEXT =
     BlockCapability.createVoid(
@@ -170,23 +108,14 @@
 
 엔티티와 아이템도 유사한 메서드가 각각 `EntityCapability`와 `ItemCapability`에 존재합니다.
 
-<<<<<<< HEAD
 ## 캐패빌리티 받아오기
+
 `BlockCapability`, `EntityCapability`, 또는 `ItemCapability`를 생성했다면 이젠 객체로부터 캐패빌리티를 받아올 수 있습니다.
 
 엔티티와 아이템 스택의 경우, 캐패빌리티의 구현은 `#getCapability`를 호출해 받아올 수 있습니다. 만약 `null`이 반환되면, 그 캐패빌리티는 해당 엔티티 또는 아이템 스택에 대해 존재하지 않습니다.
 
 예시:
-=======
-## Querying capabilities
-
-Once we have our `BlockCapability`, `EntityCapability`, or `ItemCapability` object in a static field, we can query a capability.
-
-For entities and item stacks, we can try to find implementations of a capability with `getCapability`. If the result is `null`, there no implementation is available.
-
-For example:
-
->>>>>>> 69841f41
+
 ```java
 var object = entity.getCapability(CAP, context);
 if (object != null) {
@@ -201,12 +130,8 @@
 }
 ```
 
-<<<<<<< HEAD
 블록 캐패빌리티는 블록 엔티티 없이도 동작해야 하기에 사용 방식이 다릅니다. 캐패빌리티는 `level`에 요청하며, `pos`(위치)를 제공해야 합니다:
-=======
-Block capabilities are used a bit differently because blocks without a block entity can have capabilities as well. The query is now performed on a `level`, with the `pos`ition that we are looking for as an additional parameter:
-
->>>>>>> 69841f41
+
 ```java
 var object = level.getCapability(CAP, pos, context);
 if (object != null) {
@@ -214,12 +139,8 @@
 }
 ```
 
-<<<<<<< HEAD
 만약 레벨의 해당 위치에 존재하는 블록의 상태나 블록 엔티티를 이미 알고 있다면 검색 시간 단축을 위해 다음처럼 추가적으로 제공할 수도 있습니다:
-=======
-If the block entity and/or the block state is known, they can be passed to save on query time:
-
->>>>>>> 69841f41
+
 ```java
 var object = level.getCapability(CAP, pos, blockState, blockEntity, context);
 if (object != null) {
@@ -227,12 +148,8 @@
 }
 ```
 
-<<<<<<< HEAD
 구체적인 예시를 보여드리자면, 블록의 북쪽면의 `IItemHandler`는 다음과 같이 받아올 수 있습니다:
-=======
-To give a more concrete example, here is how one might query an `IItemHandler` capability for a block, from the `Direction.NORTH` side:
-
->>>>>>> 69841f41
+
 ```java
 IItemHandler handler = level.getCapability(Capabilities.ItemHandler.BLOCK, pos, Direction.NORTH);
 if (handler != null) {
@@ -240,9 +157,10 @@
 }
 ```
 
-<<<<<<< HEAD
 ## 블록 캐패빌리티 캐시
+
 블록 캐패빌리티는 검색할 때 내부적으로 아래 과정을 따릅니다:
+
 1. 함수 인자로 블록 엔티티와 상태가 전달 안 됐으면 레벨에서 찾아옴.
 2. 등록된 캐패빌리티 제공자들을 찾음. (아래에서 더 자세히 다룸.)
 3. 제공자들을 순회하며 요청된 캐패빌리티가 있는지 수색함.
@@ -252,21 +170,6 @@
 
 :::tip
 일반적으로, `BlockCapabilityCache`는 한번 생성한 이후 캐패빌리티를 자주 요청하는 객체에 함께 저장됩니다. 캐시를 언제 생성하고 어디에 저장할지는 필요에 따라 결정하세요.
-=======
-## Block capability caching
-
-When a capability is looked up, the system will perform the following steps under the hood:
-
-1. Fetch block entity and block state if they were not supplied.
-1. Fetch registered capability providers. (More on this below).
-1. Iterate the providers and ask them if they can provide the capability.
-1. One of the providers will return a capability instance, potentially allocating a new object.
-
-The implementation is rather efficient, but for queries that are performed frequently, for example every game tick, these steps can take a significant amount of server time. The `BlockCapabilityCache` system provides a dramatic speedup for capabilities that are frequently queried at a given position.
-
-:::tip
-Generally, a `BlockCapabilityCache` will be created once and then stored in a field of the object performing frequent capability queries. When and where exactly you store the cache is up to you.
->>>>>>> 69841f41
 :::
 
 캐시를 생성하려면 `BlockCapabilityCache#create`를 호출해 레벨, 위치, 그리고 추가 정보를 전달하세요.
@@ -277,7 +180,6 @@
 
 // 블록 또는 블록 엔티티 초기화 할 때:
 this.capCache = BlockCapabilityCache.create(
-<<<<<<< HEAD
         Capabilities.ItemHandler.BLOCK, // 기억할 캐패빌리티
         level, // 레벨
         pos, // 대상 위치
@@ -286,17 +188,7 @@
 ```
 
 이후 캐시를 가져오려면 `#getCapability`를 호출하세요:
-=======
-    Capabilities.ItemHandler.BLOCK, // capability to cache
-    level, // level
-    pos, // target position
-    Direction.NORTH // context
-);
-```
-
-Querying the cache is then done with `getCapability()`:
-
->>>>>>> 69841f41
+
 ```java
 IItemHandler handler = this.capCache.getCapability();
 if (handler != null) {
@@ -306,27 +198,18 @@
 
 **캐시는 GC가 알아서 처리하니 직접 지우실 필요는 없습니다.**
 
-<<<<<<< HEAD
 블록의 캐패빌리티가 변할 때 알림을 받는 것 또한 가능합니다! 이를 통해 캐패빌리티가 변할 때, 없어질 때, 또는 다시 생성될 때 대응할 수 있습니다.
 
 알림을 받기 위해선 캐시를 생성할 때 두 개의 추가 인자를 전달해야 합니다:
-- 캐시가 아직도 올바른지 확인하는 검사 코드. 블록 엔티티는 단순히 `() -> !this.isRemoved()`를 사용하셔도 됩니다.
-- 알림 방송 시 실행할 대응 코드. 캐패빌리티가 변하거나, 제거되거나, 아니면 다시 생성될 때 실행됩니다.
-=======
-It is also possible to receive notifications when the capability object changes! This includes capabilities changing (`oldHandler != newHandler`), becoming unavailable (`null`) or becoming available again (not `null` anymore).
-
-The cache then needs to be created with two additional parameters:
-
-- A validity check, that is used to determine if the cache is still valid.
-    - In the simplest usage as a block entity field, `() -> !this.isRemoved()` will do.
-- An invalidation listener, that is called when the capability changes.
-    - This is where you can react to capability changes, removals, or appearances.
->>>>>>> 69841f41
+
+- 캐시가 아직도 올바른지 확인하는 검사 코드.
+    - 블록 엔티티는 단순히 `() -> !this.isRemoved()`를 사용하셔도 됩니다.
+- 캐패빌리티가 변경되어 캐시가 제거될 때 실행될 코드.
+    - 캐패빌리티가 변하거나, 제거되거나, 아니면 다시 생성될 때 실행됩니다.
 
 ```java
 // 알림 대응을 위한 인자를 추가하면:
 this.capCache = BlockCapabilityCache.create(
-<<<<<<< HEAD
         Capabilities.ItemHandler.BLOCK, // 기억할 캐패빌리티
         level, // 레벨
         pos, // 대상 위치
@@ -337,73 +220,39 @@
 ```
 
 ## 블록 캐패빌리티 무효화
-=======
-    Capabilities.ItemHandler.BLOCK, // capability to cache
-    level, // level
-    pos, // target position
-    Direction.NORTH, // context
-    () -> !this.isRemoved(), // validity check (because the cache might outlive the object it belongs to)
-    () -> onCapInvalidate() // invalidation listener
-);
-```
-
-## Block capability invalidation
-
->>>>>>> 69841f41
+
 :::info
 캐패빌리티 무효화는 오직 블록에만 적용됩니다. 엔티티와 아이템 스택의 캐패빌리티는 캐시가 불가능하며 무효화할 필요가 없습니다.
 :::
 
-<<<<<<< HEAD
 캐시가 캐패빌리티의 변화에 올바르게 대응하려면 **캐패빌리티가 변하거나, 생성되거나, 사라질 때마다 무조건 `level.invalidateCapabilities(pos)`를 호출해야만 합니다**.
-=======
-To make sure that caches can correctly update their stored capability, **modders must call `level.invalidateCapabilities(pos)` whenever a capability changes, appears, or disappears**.
-
->>>>>>> 69841f41
+
 ```java
 // 캐패빌리티가 변하거나, 제거되거나, 다시 생성될 때:
 level.invalidateCapabilities(pos);
 ```
 
-<<<<<<< HEAD
 네오 포지는 이미 청크를 불러올 때/해제할 때, 또는 블록 엔티티 생성/제거 시에 캐패빌리티 캐시를 무효화합니다. 하지만 아래의 경우 개발자가 직접 처리해야 합니다:
+
 - 이전에 반환한 캐패빌리티가 더 이상 유효하지 않을 때.
 - 블록 엔티티가 없는 블록이 설치되거나 다른 상태로 바뀌었을 때. `onPlace`를 재정의 하세요.
 - 블록 엔티티가 없는 블록이 파괴되었을 때. `onRemove`를 재정의 하세요.
-=======
-NeoForge already handles common cases such as chunk load/unloads and block entity creation/removal, but other cases need to be handled explicitly by modders. For example, modders must invalidate capabilities in the following cases:
-
-- If a previously returned capability is no longer valid.
-- If a capability-providing block (without a block entity) is placed or changes state, by overriding `onPlace`.
-- If a capability-providing block (without a block entity) is removed, by overriding `onRemove`.
->>>>>>> 69841f41
 
 블록 엔티티가 없는 블록의 캐시 관리는 `ComposterBlock`을 참고하세요.
 
 자세한 정보는 [`IBlockCapabilityProvider`][block-cap-provider]의 Javadoc을 확인하세요.
 
-<<<<<<< HEAD
 ## 캐패빌리티 등록하기
+
 캐패빌리티 객체는 _제공자_가 반환합니다. 제공자는 캐패빌리티 객체 또는 `null`을 반환하는 함수입니다. 제공자는 아래 조건에 따라 다르게 동작할 수 있습니다:
+
 - 무슨 캐패빌리티를 제공하는가?
 - 어떤 블록/블록 엔티티/엔티티/아이템 인가?
-=======
-## Registering capabilities
-
-A capability _provider_ is what ultimately supplies a capability. A capability provider is a function that can either return a capability instance, or `null` if it cannot provide the capability. Providers are specific to:
-
-- the given capability that they are providing for, and
-- the block instance, block entity type, entity type, or item instance that they are providing for.
->>>>>>> 69841f41
 
 제공자는 `RegisterCapabilitiesEvent`에서 등록되어야 합니다.
 
-<<<<<<< HEAD
 블록의 제공자는 `registerBlock`으로 등록합니다. 예를 들어:
-=======
-Block providers are registered with `registerBlock`. For example:
-
->>>>>>> 69841f41
+
 ```java
 private static void registerCapabilities(RegisterCapabilitiesEvent event) {
     event.registerBlock(
@@ -416,29 +265,6 @@
 }
 ```
 
-<<<<<<< HEAD
-일반적으로, 캐패빌리티는 특정 블록 또는 블록 엔티티 전용입니다. 그래서 `registerBlockEntity`도 제공합니다:
-```java
-    event.registerBlockEntity(
-        Capabilities.ItemHandler.BLOCK, // 등록할 캐패빌리티
-        MY_BLOCK_ENTITY_TYPE, // 캐패빌리티를 사용할 블록 엔티티
-        (myBlockEntity, side) -> <IItemHandler 반환>);
-```
-
-:::danger
-제공자가 반환한 블록/블록 엔티티의 캐패빌리티가 더 이상 유효하지 않다면, `level.invalidateCapabilities(pos)`를 호출해 **무조건 캐시를 삭제해야 합니다**. 자세한 사항은 [캐시 무효화][invalidation]을 참고하세요.
-:::
-
-엔티티용 캐패빌리티는 `registerEntity`로 등록하며 위와 유사합니다:
-```java
-event.registerEntity(
-    Capabilities.ItemHandler.ENTITY, // 등록할 캐패빌리티
-    MY_ENTITY_TYPE, // 캐패빌리티를 사용할 엔티티
-    (myEntity, context) -> <IItemHandler 반환>);
-```
-
-아이템 등록도 비슷합니다. 이때 제공자는 `Item`이 아니라 `ItemStack`을 받음을 유의하세요:
-=======
 In general, registration will be specific to some block entity types, so the `registerBlockEntity` helper method is provided as well:
 
 ```java
@@ -450,10 +276,10 @@
 ```
 
 :::danger
-If the capability previously returned by a block or block entity provider is no longer valid, *you must invalidate the caches** by calling `level.invalidateCapabilities(pos)`. Refer to the [invalidation section][invalidation] above for more information.
+제공자가 반환한 블록/블록 엔티티의 캐패빌리티가 더 이상 유효하지 않다면, `level.invalidateCapabilities(pos)`를 호출해 **무조건 캐시를 삭제해야 합니다**. 자세한 사항은 [캐시 무효화][invalidation]을 참고하세요.
 :::
 
-Entity registration is similar, using `registerEntity`:
+엔티티용 캐패빌리티는 `registerEntity`로 등록하며 위와 유사합니다:
 
 ```java
 event.registerEntity(
@@ -463,9 +289,8 @@
 );
 ```
 
-Item registration is similar too. Note that the provider receives the stack:
-
->>>>>>> 69841f41
+아이템 등록도 비슷합니다. 이때 제공자는 `Item`이 아니라 `ItemStack`을 받음을 유의하세요:
+
 ```java
 event.registerItem(
     Capabilities.ItemHandler.ITEM, // 등록할 캐패빌리티
@@ -478,16 +303,10 @@
 
 ## 모든 객체에 사용할 캐패빌리티 등록하기
 
-<<<<<<< HEAD
 만약 존재하는 모든 블록, 엔티티, 또는 아이템에 사용 가능한 캐패빌리티를 만드신다면 레지스트리를 순회하며 모든 객체에 해당 제공자를 등록해야 합니다.
 
 예를 들어 네오 포지는 아래 코드를 사용해 모든 `BucketItem`에 액체 캐패빌리티를 추가합니다:
-=======
-If for some reason you need to register a provider for all blocks, entities, or items, you will need to iterate the corresponding registry and register the provider for each object.
-
-For example, NeoForge uses this system to register a fluid handler capability for all `BucketItem`s (excluding subclasses):
-
->>>>>>> 69841f41
+
 ```java
 // CapabilityHooks의 일부
 for (Item item : BuiltInRegistries.ITEM) {
@@ -497,14 +316,10 @@
 }
 ```
 
-<<<<<<< HEAD
-캐패빌리티를 검색할 땐 제공자가 등록된 순서에 따라 수색합니다. 네오 포지에서 등록한 제공자보다 먼저 수색되게 하려면 `RegisterCapabilityEvent`의 핸들러가 다음과 같이 높은 우선순위를 가지게 하세요:
-=======
-Providers are asked for a capability in the order that they are registered. Should you want to run before a provider that NeoForge already registers for one of your objects, register your `RegisterCapabilitiesEvent` handler with a higher priority.
-
-For example:
-
->>>>>>> 69841f41
+캐패빌리티를 검색할 땐 제공자가 등록된 순서에 따라 수색합니다. 네오 포지에서 등록한 제공자보다 먼저 수색되게 하려면 `RegisterCapabilityEvent`의 핸들러가 다음과 같이 높은 우선순위를 가지게 하세요.
+
+예시:
+
 ```java
 modBus.addListener(RegisterCapabilitiesEvent.class, event -> {
     event.registerItem(
@@ -514,12 +329,8 @@
         MY_CUSTOM_BUCKET);
 }, EventPriority.HIGH); // 우선순위 HIGH를 사용해 네오 포지보다 먼저 제공자를 등록하세요!
 ```
-<<<<<<< HEAD
+
 네오 포지가 등록하는 캐패빌리티 제공자들은 [`CapabilityHooks`][capability-hooks]에서 참고하실 수 있습니다.
-=======
-
-See [`CapabilityHooks`][capability-hooks] for a list of the providers registered by NeoForge itself.
->>>>>>> 69841f41
 
 [block-cap-provider]: https://github.com/neoforged/NeoForge/blob/1.20.x/src/main/java/net/neoforged/neoforge/capabilities/IBlockCapabilityProvider.java
 [capability-hooks]: https://github.com/neoforged/NeoForge/blob/1.20.x/src/main/java/net/neoforged/neoforge/capabilities/CapabilityHooks.java
