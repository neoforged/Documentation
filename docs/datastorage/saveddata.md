--- conflicted
+++ resolved
@@ -8,13 +8,8 @@
 
 레벨 데이터는 `SavedData`로 표현됩니다. 이때 주목해야 할 메서드 두 개가 있는데:
 
-<<<<<<< HEAD
-* `save`: 데이터를 레벨 NBT에 작성합니다.
-* `setDirty`: 데이터가 바뀌었다고 표시합니다. 이를 호출하지 않으면 `#save`가 호출되지 않아 데이터가 저장되지 않습니다.
-=======
-- `save`: Allows the implementation to write NBT data to the level.
-- `setDirty`: A method that must be called after changing the data, to notify the game that there are changes that need to be written. If not called, `#save` will not get called and the original data will remain unchanged.
->>>>>>> 69841f41
+- `save`: 레벨에 NBT 데이터를 저장합니다.
+- `setDirty`: 데이터가 바뀌었다고 표시합니다. 이를 호출하지 않으면 `#save`가 호출되지 않아 데이터가 저장되지 않습니다.
 
 ## 레벨에 데이터 추가하기
 
