# 코덱

코덱(Codec)은 모장의 [DataFixerUpper(DFU)][DataFixerUpper]에서 사용하는 직렬화 도구로, 객체를 `JsonElement` 또는 `Tag`와 같은 여러 데이터 포맷으로 변환하는 방법을 정의합니다. DFU는 함수형 언어인 하스켈에서 영감을 받아 제작되어 많은 개념이 생소할 수 있습니다.

## 코덱 사용하기

코덱의 주목적은 자바 객체의 구조를 정의하고, 디스크에 저장하고 불러오는 것입니다. `Codec#encodeStart`로 저장, `Codec#parse`로 불러올 수 있습니다.

### DynamicOps

`DynamicOps`는 데이터 포맷의 형태를 정의합니다. `#encodeStart`와 `#parse`는 데이터 포맷의 구조를 알아야 하기에 `DynamicOps`를 인자로 받습니다.   

[DataFixerUpper]는 객체를 [Gson 라이브러리][gson]의 `JsonElement`으로 변환하는 `DynamicOps`를 두 가지 정의합니다: 평범한 JSON 파일을 만드는 `JsonOps#INSTANCE`, JSON 파일을 한 줄에 다 밀어 넣는 `JsonOps#COMPRESSED`

```java
// exampleCodec의 타입은 Codec<ExampleJavaObject>
// exampleObject의 타입은 ExampleJavaObject
// exampleJson의 타입은 JsonElement

// Java 객체를 JsonElement로 변환
exampleCodec.encodeStart(JsonOps.INSTANCE, exampleObject);

// Java 객체를 한 줄짜리 JsonElement로 변환
exampleCodec.encodeStart(JsonOps.COMPRESSED, exampleObject);

// JsonElement을 Java 객체로 불러오기
exampleCodec.parse(JsonOps.INSTANCE, exampleJson);
```

마인크래프트는 `Tag`에 저장된 NBT 데이터를 불러오기 위한 `NbtOps`를 `NbtOps#INSTANCE`로 제공합니다.

```java
// exampleCodec의 타입은 Codec<ExampleJavaObject>
// exampleObject의 타입은 ExampleJavaObject
// exampleNbt의 타입은 Tag

<<<<<<< HEAD
// Java 객체를 Tag로 변환
exampleCodec.encodeStart(JsonOps.INSTANCE, exampleObject);

// Tag를 Java 객체로 불러오기
exampleCodec.parse(JsonOps.INSTANCE, exampleNbt);
=======
// Encode Java object to Tag
exampleCodec.encodeStart(NbtOps.INSTANCE, exampleObject);

// Decode Tag into Java object
exampleCodec.parse(NbtOps.INSTANCE, exampleNbt);
```

To handle registry entries, Minecraft provides `RegistryOps`, which contains a lookup provider to get available registry elements. These can be created by `RegistryOps#create` that takes in the `DynamicOps` with the specific type to store the data within and the lookup provider containing access to the available registries. NeoForge extends `RegistryOps` to create `ConditionalOps`: a registry codec lookup that can handle [conditions to load the entry][conditional].

```java
// Let lookupProvider be a HolderLookup.Provider
// Let exampleCodec represent a Codec<ExampleJavaObject>
// Let exampleObject be a ExampleJavaObject
// Let exampleJson be a JsonElement

// Get the registry ops for JsonElement
RegistryOps<JsonElement> ops = RegistryOps.create(JsonOps.INSTANCE, lookupProvider);

// Encode Java object to JsonElement
exampleCodec.encodeStart(ops, exampleObject);

// Decode JsonElement into Java object
exampleCodec.parse(ops, exampleJson);
>>>>>>> 69841f41
```

#### 데이터 포맷 변환

`DynamicOps`는 저장된 데이터를 다른 포맷으로 변환하는데 사용할 수도 있습니다. `#convertTo`에 변환될 포맷을 정의한 `DynamicOps`와 변환할 데이터를 전달하시면 됩니다.

```java
// Tag -> JsonElement
JsonElement convertedJson = NbtOps.INSTANCE.convertTo(JsonOps.INSTANCE, exampleTag);
```

### DataResult

`#encodeStart`와 `#parse`는 데이터 또는 객체가 올바르지 않으면 실패할 수 있기 때문에 결과 또는 오류를 담는 `DataResult`를 반환합니다. 데이터 변환이 성공적이었다면 `#result`가 반환한 `Optional`이 결과를 담을 것이고, 실패한다면 `#error`가 반환한 `Optional`이 오류 메시지를 담는 `PartialResult`를 담을 것입니다. `PartialResult`는 코덱에 따라서 미완성된 결과를 담고 있을 수도 있습니다. 

`DataResult`의 다른 메서드들은 결과 또는 오류를 원하시는 포맷으로 변환하는데 사용됩니다. 그 예로, `#resultOrPartial`는 성공 시 결과를, 실패 시 미완성된 결과를 담는 `Optional`을 반환합니다, 이 메서드는 인자로 `Consumer<String>`을 받는데, 오류 발생 시 오류 메시지로 무엇을 할 것인지를 정합니다.

```java
// exampleCodec의 타입은 Codec<ExampleJavaObject>
// exampleJson의 타입은 JsonElement

// JsonElement로부터 Java 객체 불러오기
DataResult<ExampleJavaObject> result = exampleCodec.parse(JsonOps.INSTANCE, exampleJson);

result
<<<<<<< HEAD
  // 성공하면 결과, 실패하면 오류 메시지 보고하고 미완성된 결과 받아오기
  .resultOrPartial(errorMessage -> /* 오류 메시지 처리 */)
  // 분석 결과가 미완성이든 성공이든 존재한다면 처리하기
  .ifPresent(decodedObject -> /* 불러온 객체 처리 */);
=======
    // Get result or partial on error, report error message
    .resultOrPartial(errorMessage -> /* Do something with error message */)
    // If result or partial is present, do something
    .ifPresent(decodedObject -> /* Do something with decoded object */);
>>>>>>> 69841f41
```

### App과 Mu

`App`과 `Mu`는 자바에서 지원하지 않는 하스켈의 기능을 모방하기 위한 타입들 입니다.

DFU의 여러 인터페이스는 `Functor$Mu`, `Applicative$Mu`등의 `Mu`라는 하위 클래스가 있는데, 이러한 인터페이스들은 제너릭 타입 인자가 필요합니다. `Mu`는 포함하는 인터페이스보다 제너릭 타입 인자가 1개 적은 마커 타입으로, App과 함께 쓰여 전체 타입을 구성할 수 있습니다. 하스켈에서는 이러한 타입을 Type Witness라고 합니다.

<<<<<<< HEAD
`App`은 제너릭 타입 인자가 필요한 타입, 그리고 제너릭 타입 인자를 합친 구체적인 타입을 표현합니다.

예를 들어, 인터페이스 `I<T>`가 `Mu`라는 하위 클래스를 가질 때, `App<I.Mu, T>`는 `I<T>`를 의미합니다. 좀 더 구체적인 예를 들자면, 만약에 `List`에도 `Mu` 하위 클래스가 존재한다고 하면 `App<List.Mu, Int>`는 `List<Int>`를 표현합니다.

## 사전 정의된 Codec들

### 기본 자료형

`Codec` 클래스는 기본 자료형들의 코덱들을 정의합니다.

|     Codec     | 자료형            |
|:-------------:|:---------------|
|    `BOOL`     | `Boolean`      |
|    `BYTE`     | `Byte`         |
|    `SHORT`    | `Short`        |
|     `INT`     | `Integer`      |
|    `LONG`     | `Long`         |
|    `FLOAT`    | `Float`        |
|   `DOUBLE`    | `Double`       |
|   `STRING`    | `String`       |
| `BYTE_BUFFER` | `ByteBuffer`   |
| `INT_STREAM`  | `IntStream`    |
| `LONG_STREAM` | `LongStream`   |
| `PASSTHROUGH` | `Dynamic<?>`\* |
|    `EMPTY`    | `Unit`\*\*     |

\* `Dynamic`은 `DynamicOps`가 지원하는 포맷의 데이터 값을 표현하는 클래스입니다. 보통 데이터를 다른 포맷으로 변환하는데 쓰입니다.

\*\* `Unit`은 `null`을 표현할 때 쓰입니다.

### Vanilla랑 Forge

마인크래프트랑 포지는 자주 사용하는 다른 객체들의 코덱 또한 정의합니다, 그 예로 `ResourceLocation`의 `ResourceLocation#CODEC`, `DateTimeFormatter#ISO_INSTANT` 형식을 가지는 `Instant`의 `ExtraCodecs#INSTANT_ISO8601`, `CompoundTag`의 `CompoundTag#CODEC` 등이 있습니다.
=======
Codec         | Java Type
:---:         | :---
`BOOL`        | `Boolean`
`BYTE`        | `Byte`
`SHORT`       | `Short`
`INT`         | `Integer`
`LONG`        | `Long`
`FLOAT`       | `Float`
`DOUBLE`      | `Double`
`STRING`      | `String`\*
`BYTE_BUFFER` | `ByteBuffer`
`INT_STREAM`  | `IntStream`
`LONG_STREAM` | `LongStream`
`PASSTHROUGH` | `Dynamic<?>`\*\*
`EMPTY`       | `Unit`\*\*\*

\* `String` can be limited to a certain number of characters via `Codec#string` or `Codec#sizeLimitedString`.

\*\* `Dynamic` is an object which holds a value encoded in a supported `DynamicOps` format. These are typically used to convert encoded object formats into other encoded object formats.

\*\*\* `Unit` is an object used to represent `null` objects.

### Vanilla and NeoForge

Minecraft and NeoForge define many codecs for objects that are frequently encoded and decoded. Some examples include `ResourceLocation#CODEC` for `ResourceLocation`s, `ExtraCodecs#INSTANT_ISO8601` for `Instant`s in the `DateTimeFormatter#ISO_INSTANT` format, and `CompoundTag#CODEC` for `CompoundTag`s.
>>>>>>> 69841f41

:::caution
JSON의 숫자 리스트는 바로 `CompoundTag`로 변환될 수 없습니다. `JsonOps`는 읽은 숫자를 가장 작은 타입으로 해석하는데(64는 `byte`, 384는 `short`), `ListTag`는 모든 숫자의 타입이 동일해야 하므로 각 숫자의 타입이 다르면 오류가 발생합니다.
:::

<<<<<<< HEAD
바닐라와 포지에서 사용하는 레지스트리들 또한 코덱이 있습니다(`Registry#BLOCK`과 `ForgeRegistries#BLOCKS`는 `Codec<Block>` 사용). `Registry#byNameCodec`랑 `IForgeRegistry#getCodec`은 레지스트리의 객체를 레지스트리 이름, 또는 압축된 정수 id로 변환하는 코덱을 반환합니다. 바닐라 레지스트리는 객체를 레지스트리 이름으로 저장하고, `Holder`로 감싸 불러오는 `Registry#holderByNameCodec`도 제공합니다.
=======
Vanilla and NeoForge registries also have codecs for the type of object the registry contains (e.g. `BuiltInRegistries#BLOCK` have a `Codec<Block>`). `Registry#byNameCodec` will encode the registry object to their registry name. Vanilla registries also have a `Registry#holderByNameCodec` which encodes to a registry name and decodes to the registry object wrapped in a `Holder`.
>>>>>>> 69841f41

## 코덱 만들기

코덱을 사용하면 아무 객체나 저장하고 불러올 수 있습니다. 이해를 돕기 위해 변환된 JSON도 같이 보여드리겠습니다.

### Records

Record는 코덱을 만드는 방법중 하나로, 여러 필드들의 집합으로 객체를 구조를 정의합니다. Record는 코덱을 만드는 여러 방법을 제공하지만 가장 간단한 것은 `RecordCodecBuilder#create`입니다.  

`RecordCodecBuilder#create`는 `Instance`를 인자로 받고 `App`을 반환하는 람다 함수를 인자로 받습니다.

`Instance`는 Record의 구성을 저장하고, `App`은 객체의 코덱을 만들어 줄 `RecordCodecBuilder`를 표현합니다. 

```java
// 예제에선 아래 클래스의 코덱을 만들어 보겠습니다
public class SomeObject {

    public SomeObject(String s, int i, boolean b) { /* ... */ }

    public String s() { /* ... */ }

    public int i() { /* ... */ }

    public boolean b() { /* ... */ }
}
```

#### Fields

하나의 `Instance`는 최대 16개의 필드를 `#group`으로 정의할 수 있습니다. `#group`의 인자는 각 필드의 타입에 대한 `RecordCodecBuilder`를 표현하는 `App`이어야 합니다. 이를 위해 사전 정의된 코덱을 사용하는 것이 가장 간단한데, 저장할 때 쓸 필드 이름과 객체로부터 필드 값을 가져올 getter를 지정하세요.

코덱으로 필드를 정의하려면 먼저 `#fieldOf`를 호출하세요. 만약 필드의 타입이 `Optional`로 감싸져 있거나, 필드 값 누락 시 사용할 기본값이 있다면 `#optionalFieldOf`를 쓰셔도 됩니다. 두 메서드 다 저장할 때 쓸 필드 이름이 필요합니다. 이후 getter는 `#forGetter`로 지정하실 수 있습니다. 

<<<<<<< HEAD
이후, `#group`으로 생성한 Product에 `#apply`를 호출하여 객체의 생성자를 지정하실 수 있습니다. 이때 생성자의 인자들과 `#group`에 전달하신 필드들과 순서가 동일해야 합니다.
=======
:::warning
`#optionalFieldOf` will throw an error if there is an element that throws an error when parsing. If the error should be consumed, use `#lenientOptionalFieldOf` instead.
:::

From there, the resulting product can be applied via `#apply` to define how the instance should construct the object for the application. For ease of convenience, the grouped fields should be listed in the same order they appear in the constructor such that the function can simply be a constructor method reference.
>>>>>>> 69841f41

```java
public static final Codec<SomeObject> RECORD_CODEC = RecordCodecBuilder.create(instance -> // Given an instance
    instance.group( // Define the fields within the instance
        Codec.STRING.fieldOf("s").forGetter(SomeObject::s), // String
        Codec.INT.optionalFieldOf("i", 0).forGetter(SomeObject::i), // Integer, defaults to 0 if field not present
        Codec.BOOL.fieldOf("b").forGetter(SomeObject::b) // Boolean
    ).apply(instance, SomeObject::new) // Define how to create the object
);
```

<<<<<<< HEAD
```js
// JSON으로 변환한 SomeObject
=======
```json5
// Encoded SomeObject
>>>>>>> 69841f41
{
    "s": "value",
    "i": 5,
    "b": false
}

// Another encoded SomeObject
{
    "s": "value2",
    // i is omitted, defaults to 0
    "b": true
}

// JSON으로 변환한 또 다른 SomeObject
{
<<<<<<< HEAD
  "s": "value2",
  // i는 누락됨. 기본값 0.
  "b": true
=======
    "s": "value2",
    // Will throw an error as lenientOptionalFieldOf is not used
    "i": "bad_value",
    "b": true
>>>>>>> 69841f41
}
```

### Transformers

코덱은 동등한, 또는 비슷한 다른 코덱으로 변환될 수 있습니다. 다른 코덱으로 변환하는 메서드들은 현재 타입을 다른 타입으로 바꾸는 메서드, 그리고 그 반대를 인자로 받습니다. 그중 대표적으로 `#xmap`이 있습니다.

```java
// 클래스 A
public class ClassA {

    public ClassB toB() { /* ... */ }
}

// 클래스 A와 동등한 클래스 B
public class ClassB {

    public ClassA toA() { /* ... */ }
}

// 클래스 A를 기술하는 A_CODEC이 있다고 가정할 때
public static final Codec<ClassB> B_CODEC = A_CODEC.xmap(ClassA::toB, ClassB::toA);
```

만약 두 타입이 동등하지 않다면, 예를 들어 타입간 변환에 특별한 규칙이 적용되어 실패할 수도 있다면, `DataResult`를 반환하는 메서드를 대신 사용하실 수 있습니다.

| B로 언제나 변환 가능한가? | A로 언제나 변환 가능한가? | Transform Method |
|:---------------:|:---------------:|:-----------------|
|        네        |        네        | `#xmap`          |
|        네        |       아니오       | `#flatComapMap`  |
|       아니오       |        네        | `#comapFlatMap`  |
|       아니오       |       아니오       | `#flatXMap`      |

```java
// 문자열 코덱을 정수 코덱으로 변환
// 모든 문자열이 정수가 될 순 없지만 (A는 언제나 B로 변환될 수 없지만)
// 모든 정수는 문자열이 될 수 있음 (B는 언제나 A로 변환될 수 있음)
public static final Codec<Integer> INT_CODEC = Codec.STRING.comapFlatMap(
<<<<<<< HEAD
  s -> { // 정수 변환 실패 시 오류를 담는 DataResult를 반환
    try {
      return DataResult.success(Integer.valueOf(s));
    } catch (NumberFormatException e) {
      return DataResult.error(s + " is not an integer.");
    }
  },
  Integer::toString
);
```

```js
// 정수 5로 변환 가능
=======
    s -> { // Return data result containing error on failure
        try {
            return DataResult.success(Integer.valueOf(s));
        } catch (NumberFormatException e) {
            return DataResult.error(s + " is not an integer.");
        }
    },
    Integer::toString // Regular function
);
```

```json5
// Will return 5
>>>>>>> 69841f41
"5"

// 정수가 아니라 오류 발생
"value"
```

#### 범위를 가진 코덱

최소, 최댓값으로 범위를 지정하여 범위 밖의 값이면 오류를 반환하는 코덱을 `#intRange`, `#floatRange`, 그리고 `#doubleRange` 등을 활용해 만들 수 있습니다. 오류 발생 시 미완성된 결과로 범위를 벗어난 값을 담습니다.

```java
public static final Codec<Integer> RANGE_CODEC = Codec.intRange(0, 4); 
```

<<<<<<< HEAD
```js
// 범위 내의 값. 정상 처리됨.
=======
```json5
// Will be valid, inside [0, 4]
>>>>>>> 69841f41
4

// 범위를 벗어남. 오류 발생.
5
```

#### String Resolver

`Codec#stringResolver` is an implementation of `flatXmap` which maps a string to some kind of object.

```java
public record StringResolverObject(String name) { /* ... */ }

// Assume there is some Map<String, StringResolverObject> OBJECT_MAP
public static final Codec<StringResolverObject> STRING_RESOLVER_CODEC = Codec.stringResolver(StringResolverObject::name, OBJECT_MAP::get);
```

```json5
// Will map this string to its associated object
"example_name"
```

### Defaults

만약 데이터를 읽거나 쓰면서 오류가 발생할 경우 대신 사용할 기본값을 `Codec#orElse` 또는 `Codec#orElseGet`로 지정할 수 있습니다.

```java
<<<<<<< HEAD
public static final Codec<Integer> DEFAULT_CODEC = Codec.INT.orElse(0); // orElseGet으로 Supplier로 대체 가능
```

```js
// 정수 아님. 오류 발생. 기본값 0 사용.
=======
public static final Codec<Integer> DEFAULT_CODEC = Codec.INT.orElse(
    errorMessage -> /* Do something with the error message */,
    0 // Can also be a supplied value via #orElseGet
); 
```

```json5
// Not an integer, defaults to 0
>>>>>>> 69841f41
"value"
```

### Unit

언제나 코드로 직접 값을 지정받는 코덱은 `Codec#unit`으로 생성할 수 있습니다. 객체의 필드중 하나가 저장할 수 없는 타입일 때 유용합니다.

```java
<<<<<<< HEAD
public static final Codec<IForgeRegistry<Block>> UNIT_CODEC = Codec.unit(
  () -> ForgeRegistries.BLOCKS // Supplier 말고도 값 바로 사용 가능
);
```

```js
// 저장 안 됨. 데이터 없음.
=======
public static final Codec<IEventBus> UNIT_CODEC = Codec.unit(
    () -> NeoForge.EVENT_BUS // Can also be a raw value
);
```

```json5
// Nothing here, will return the NeoForge event bus
```

### Lazy Initialized

Sometimes, a codec may rely on data that is not present when it is constructed. In these situations `Codec#lazyInitialized` can be used to for a codec to construct itself on first encoding/decoding. The method takes in a supplied codec.

```java
public static final Codec<IEventBus> LAZY_CODEC = Codec.lazyInitialized(
    () -> Codec.Unit(NeoForge.EVENT_BUS)
);
```

```json5
// Nothing here, will return the NeoForge event bus
// Encodes/decodes the same way as the normal codec
>>>>>>> 69841f41
```

### List

<<<<<<< HEAD
리스트를 다루는 코덱은 `Codec#listOf`로 생성할 수 있습니다.
=======
A codec for a list of objects can be generated from an object codec via `Codec#listOf`. `listOf` can also take in integers representing the minimum and maximum size of the list. `sizeLimitedListOf` does the same but only specifies a maximum bound.
>>>>>>> 69841f41

```java
// BlockPos#CODEC은 Codec<BlockPos>
public static final Codec<List<BlockPos>> LIST_CODEC = BlockPos.CODEC.listOf();
```

<<<<<<< HEAD
```js
// 저장된 List<BlockPos>
=======
```json5
// Encoded List<BlockPos>
>>>>>>> 69841f41
[
    [1, 2, 3], // BlockPos(1, 2, 3)
    [4, 5, 6], // BlockPos(4, 5, 6)
    [7, 8, 9]  // BlockPos(7, 8, 9)
]
```

코덱이 읽어 들인 리스트는 **불변**입니다. 가변 리스트가 필요하다면 [transformer]를 사용해야 합니다.

### Map

키를 다루는 코덱, 그리고 값을 다루는 코덱을 `Codec#unboundedMap`으로 합쳐 맵을 다루는 코덱을 만들 수 있습니다. 이때 키 코덱의 타입은 문자열, 또는 위 `INT_CODEC`처럼 문자열에 기반해야 합니다.

```java
// BlockPos#CODEC은 Codec<BlockPos>
public static final Codec<Map<String, BlockPos>> MAP_CODEC = Codec.unboundedMap(Codec.STRING, BlockPos.CODEC);
```

<<<<<<< HEAD
```js
// 저장된 Map<String, BlockPos>
=======
```json5
// Encoded Map<String, BlockPos>
>>>>>>> 69841f41
{
    "key1": [1, 2, 3], // key1 -> BlockPos(1, 2, 3)
    "key2": [4, 5, 6], // key2 -> BlockPos(4, 5, 6)
    "key3": [7, 8, 9]  // key3 -> BlockPos(7, 8, 9)
}
```

코덱이 읽어 들인 맵은 **불변**입니다. 가변 맵이 필요하시다면 [transformer]를 사용하셔야 합니다.

:::caution
`#unboundedMap`의 키 코덱은 무조건 문자열로 변환할 수 있는 타입을 사용해야 합니다. 문자열로 변환할 수 없는 타입이라면 키-값 쌍[pair]의 리스트를 대신 사용할 수도 있습니다. 
:::

### Pair

두 객체의 쌍의 코덱은 `Codec#pair`로 만들 수 있습니다. 쌍은 [Record][records]와 유사하게 두 개의 코덱을 합쳐 새로운 객체의 구조를 정의하니 아래와 같이 [필드][field] 이름을 지정해야 합니다.

```java
public static final Codec<Pair<Integer, String>> PAIR_CODEC = Codec.pair(
    Codec.INT.fieldOf("left").codec(),
    Codec.STRING.fieldOf("right").codec()
);
```

<<<<<<< HEAD
```js
// 저장된 Pair<Integer, String>
{
  "left": 5,
  "right": "value"
=======
```json5
// Encoded Pair<Integer, String>
{
    "left": 5,       // fieldOf looks up 'left' key for left object
    "right": "value" // fieldOf looks up 'right' key for right object
>>>>>>> 69841f41
}
```

:::tip
키를 문자열로 변환할 수 없는 맵은 [transformer]를 사용해 키-값 쌍의 리스트를 대신 저장할 수 있습니다.
:::

### Either

데이터를 두 가지 방법으로 읽고 쓸 수 있는 코덱은 `Codec#either`로 만들 수 있습니다.

이러한 코덱들은 주어진 코덱 중 첫 번째 것으로 데이터를 분석하고, 실패하면 두번째 것으로 재시도합니다. 이 또한 실패하면 두 번째 코덱의 오류를 담는 `DataResult`가 반환됩니다.

```java
public static final Codec<Either<Integer, String>> EITHER_CODEC = Codec.either(
    Codec.INT,
    Codec.STRING
);
```

<<<<<<< HEAD
```js
// 저장된 Either$Left<Integer, String>
5

// 저장된 Either$Right<Integer, String>
=======
```json5
// Encoded Either.Left<Integer, String>
5

// Encoded Either.Right<Integer, String>
>>>>>>> 69841f41
"value"
```

:::tip
[transformer]를 활용해 Either의 두 가지 타입을 하나의 타입으로 변환할 수 있습니다.
:::

#### Xor

`Codec#xor` is a special case of the [either] codec where a result is only successful if one of the two methods are processed successfully. If both codecs can be processed, then an error is thrown instead.

```java
public static final Codec<Either<Integer, String>> XOR_CODEC = Codec.xor(
    Codec.INT.fieldOf("number").codec(),
    Codec.STRING.fieldOf("text").codec()
);
```

```json5
// Encoded Either.Left<Integer, String>
{
    "number": 4
}

// Encoded Either.Right<Integer, String>
{
    "text": "value"
}

// Throws an error as both can be decoded
{
    "number": 4,
    "text": "value"
}
```

#### Alternative

`Codec#withAlternative` is a special case of the [either] codec where both codecs are trying to decode the same object, but stored in a different format. The first, or primary, codec will attempt to decode the object. On failure, the second codec will be used instead. Encoding will always use the primary codec.

```java
public static final Codec<BlockPos> ALTERNATIVE_CODEC = Codec.withAlternative(
    BlockPos.CODEC,
    RecordCodecBuilder.create(instance -> instance.group(
        Codec.INT.fieldOf("x").forGetter(BlockPos::getX),
        Codec.INT.fieldOf("y").forGetter(BlockPos::getY),
        Codec.INT.fieldOf("z").forGetter(BlockPos::getZ)
    ), BlockPos::new)
);
```

```json5
// Normal method to decode BlockPos
[ 1, 2, 3 ]

// Alternative method to decode BlockPos
{
    "x": 1,
    "y": 2,
    "z": 3
}
```

### Recursive

Sometimes, an object may reference an object of the same type as a field. For example, `EntityPredicate` takes in an `EntityPredicate` for the vehicle, passenger, and targeted entity. In this case, `Codec#recursive` can be used to supply the codec as part of a function to create the codec.

```java
// Define our recursive object
public record RecursiveObject(Optional<RecursiveObject> inner) { /* ... */ }

public static final Codec<RecursiveObject> RECURSIVE_CODEC = Codec.recursive(
    RecursiveObject.class.getSimpleName(), // This is for the toString method
    recursedCodec -> RecordCodecBuilder.create(instance -> instance.group(
        recursedCodec.optionalFieldOf("inner").forGetter(RecursiveObject::inner)
    ).apply(instance, RecursiveObject::new))
);
```

```json5
// An encoded recursive object
{
    "inner": {
        "inner": {}
    }
}
```

### Dispatch

타입에 따라 다른 하위 코덱을 사용하는 코덱은 `Codec#dispatch`로 만들 수 있습니다. 대개 코덱을 담는 레지스트리에서 많이 사용합니다.

이러한 코덱은 먼저 구체적인 타입을 다루는 코덱을 저장된 데이터에서 불러오고(보통 `type`으로 이를 지정합니다.), 불러온 코덱으로 나머지 데이터를 불러와 객체를 완성합니다. 이때 사용한 `DynamicOps`가 맵을 압축하여 저장하거나, 하위 코덱 중 필드 이름을 부여하지 않는 것이 있다면 자동으로 `value`를 키로 사용합니다.
```java
// 기반 클래스 지정
public abstract class ExampleObject {

<<<<<<< HEAD
  // 해당 클래스를 다루는 코덱을 정의하는 메서드
  public abstract Codec<? extends ExampleObject> type();
=======
    // Define the method used to specify the object type for encoding
    public abstract MapCodec<? extends ExampleObject> type();
>>>>>>> 69841f41
}

// 문자열과 동등한 클래스
public class StringObject extends ExampleObject {

    public StringObject(String s) { /* ... */ }

<<<<<<< HEAD
  public String s() { /* ... */ }
    
  @Override
  public Codec<? extends ExampleObject> type() {
    // 아래 STRING_OBJECT_CODEC은 RegistryObject<Codec<? extends StringObject>
    // 레지스트리에 다음과 같이 등록됨:
    // "string":
    //   Codec.STRING.xmap(StringObject::new, StringObject::s)
    return STRING_OBJECT_CODEC.get();
  }
=======
    public String s() { /* ... */ }

    public MapCodec<? extends ExampleObject> type() {
        // A registered registry object
        // "string":
        //   Codec.STRING.xmap(StringObject::new, StringObject::s).fieldOf("string")
        return STRING_OBJECT_CODEC.get();
    }
>>>>>>> 69841f41
}

// 문자열과 정수를 저장하는 복잡한 클래스
public class ComplexObject extends ExampleObject {

    public ComplexObject(String s, int i) { /* ... */ }

    public String s() { /* ... */ }

    public int i() { /* ... */ }

<<<<<<< HEAD
  @Override
  public Codec<? extends ExampleObject> type() {
    // 아래 COMPLEX_OBJECT_CODEC은 RegistryObject<Codec<? extends ComplexObject>
    // 레지스트리에 다음과 같이 등록됨
    // "complex":
    //   RecordCodecBuilder.create(instance ->
    //     instance.group(
    //       Codec.STRING.fieldOf("s").forGetter(ComplexObject::s),
    //       Codec.INT.fieldOf("i").forGetter(ComplexObject::i)
    //     ).apply(instance, ComplexObject::new)
    //   )
    return COMPLEX_OBJECT_CODEC.get();
  }
}

// Codec<? extends ExampleObject>을 저장하는 레지스트리 IForgeRegistry<Codec<? extends ExampleObject>> DISPATCH가 있다고 할 때
public static final Codec<ExampleObject> = DISPATCH.getCodec() // 레지스트리로부터 Codec<Codec<? extends ExampleObject>> 받아옴
  .dispatch(
    ExampleObject::type, // 객체로부터 코덱을 받아오는 함수
    Function.identity() // 레지스트리에서 가져온 코덱을 처리하는 함수. 처리할 필요 없으니 Identity 사용.
  );
```

```js
// StringObject
{
  "type": "string", // 타입이 StringObject라고 지정
  "value": "Hi" // 코덱에 필드 지정 안 함. 자동으로 "value" 키값 사용.
=======
    public MapCodec<? extends ExampleObject> type() {
        // A registered registry object
        // "complex":
        //   RecordCodecBuilder.mapCodec(instance ->
        //     instance.group(
        //       Codec.STRING.fieldOf("s").forGetter(ComplexObject::s),
        //       Codec.INT.fieldOf("i").forGetter(ComplexObject::i)
        //     ).apply(instance, ComplexObject::new)
        //   )
        return COMPLEX_OBJECT_CODEC.get();
    }
}

// Assume there is an Registry<MapCodec<? extends ExampleObject>> DISPATCH
public static final Codec<ExampleObject> = DISPATCH.byNameCodec() // Gets Codec<MapCodec<? extends ExampleObject>>
    .dispatch(
        ExampleObject::type, // Get the codec from the specific object
        Function.identity() // Get the codec from the registry
    );
```

```json5
// Simple object
{
    "type": "string", // For StringObject
    "value": "value" // Codec type is not augmented from MapCodec, needs field
>>>>>>> 69841f41
}

// ComplexObject
{
<<<<<<< HEAD
  "type": "complex", // 타입이 ComplexObject라고 지정

  // 코덱에서 필드 이름 지정함.
  "s": "Hi",
  "i": 0
=======
    "type": "complex", // For ComplexObject

    // Codec type is augmented from MapCodec, can be inlined
    "s": "value",
    "i": 0
>>>>>>> 69841f41
}
```

[DataFixerUpper]: https://github.com/Mojang/DataFixerUpper
[gson]: https://github.com/google/gson
<<<<<<< HEAD
[transformer]: #transformers
=======
[conditional]: ../resources/server/conditional.md
[transformer]: #transformer-codecs
>>>>>>> 69841f41
[pair]: #pair
[records]: #records
[field]: #fields
[either]: #either<|MERGE_RESOLUTION|>--- conflicted
+++ resolved
@@ -24,6 +24,7 @@
 exampleCodec.encodeStart(JsonOps.COMPRESSED, exampleObject);
 
 // JsonElement을 Java 객체로 불러오기
+// (Json 해석에 오류가 없다고 가정)
 exampleCodec.parse(JsonOps.INSTANCE, exampleJson);
 ```
 
@@ -34,17 +35,10 @@
 // exampleObject의 타입은 ExampleJavaObject
 // exampleNbt의 타입은 Tag
 
-<<<<<<< HEAD
 // Java 객체를 Tag로 변환
-exampleCodec.encodeStart(JsonOps.INSTANCE, exampleObject);
+exampleCodec.encodeStart(NbtOps.INSTANCE, exampleObject);
 
 // Tag를 Java 객체로 불러오기
-exampleCodec.parse(JsonOps.INSTANCE, exampleNbt);
-=======
-// Encode Java object to Tag
-exampleCodec.encodeStart(NbtOps.INSTANCE, exampleObject);
-
-// Decode Tag into Java object
 exampleCodec.parse(NbtOps.INSTANCE, exampleNbt);
 ```
 
@@ -64,7 +58,6 @@
 
 // Decode JsonElement into Java object
 exampleCodec.parse(ops, exampleJson);
->>>>>>> 69841f41
 ```
 
 #### 데이터 포맷 변환
@@ -72,7 +65,8 @@
 `DynamicOps`는 저장된 데이터를 다른 포맷으로 변환하는데 사용할 수도 있습니다. `#convertTo`에 변환될 포맷을 정의한 `DynamicOps`와 변환할 데이터를 전달하시면 됩니다.
 
 ```java
-// Tag -> JsonElement
+// Tag를 JsonElement로 변환
+// 여기서 exampleTag는 Tag임
 JsonElement convertedJson = NbtOps.INSTANCE.convertTo(JsonOps.INSTANCE, exampleTag);
 ```
 
@@ -90,29 +84,11 @@
 DataResult<ExampleJavaObject> result = exampleCodec.parse(JsonOps.INSTANCE, exampleJson);
 
 result
-<<<<<<< HEAD
-  // 성공하면 결과, 실패하면 오류 메시지 보고하고 미완성된 결과 받아오기
-  .resultOrPartial(errorMessage -> /* 오류 메시지 처리 */)
-  // 분석 결과가 미완성이든 성공이든 존재한다면 처리하기
-  .ifPresent(decodedObject -> /* 불러온 객체 처리 */);
-=======
-    // Get result or partial on error, report error message
-    .resultOrPartial(errorMessage -> /* Do something with error message */)
-    // If result or partial is present, do something
-    .ifPresent(decodedObject -> /* Do something with decoded object */);
->>>>>>> 69841f41
-```
-
-### App과 Mu
-
-`App`과 `Mu`는 자바에서 지원하지 않는 하스켈의 기능을 모방하기 위한 타입들 입니다.
-
-DFU의 여러 인터페이스는 `Functor$Mu`, `Applicative$Mu`등의 `Mu`라는 하위 클래스가 있는데, 이러한 인터페이스들은 제너릭 타입 인자가 필요합니다. `Mu`는 포함하는 인터페이스보다 제너릭 타입 인자가 1개 적은 마커 타입으로, App과 함께 쓰여 전체 타입을 구성할 수 있습니다. 하스켈에서는 이러한 타입을 Type Witness라고 합니다.
-
-<<<<<<< HEAD
-`App`은 제너릭 타입 인자가 필요한 타입, 그리고 제너릭 타입 인자를 합친 구체적인 타입을 표현합니다.
-
-예를 들어, 인터페이스 `I<T>`가 `Mu`라는 하위 클래스를 가질 때, `App<I.Mu, T>`는 `I<T>`를 의미합니다. 좀 더 구체적인 예를 들자면, 만약에 `List`에도 `Mu` 하위 클래스가 존재한다고 하면 `App<List.Mu, Int>`는 `List<Int>`를 표현합니다.
+    // 성공하면 결과, 실패하면 오류 메시지 보고하고 미완성된 결과 받아오기
+    .resultOrPartial(errorMessage -> /* 오류 메시지 처리 */)
+    // 분석 결과가 미완성이든 성공이든 존재한다면 처리하기
+    .ifPresent(decodedObject -> /* 불러온 객체 처리 */);
+```
 
 ## 사전 정의된 Codec들
 
@@ -120,31 +96,7 @@
 
 `Codec` 클래스는 기본 자료형들의 코덱들을 정의합니다.
 
-|     Codec     | 자료형            |
-|:-------------:|:---------------|
-|    `BOOL`     | `Boolean`      |
-|    `BYTE`     | `Byte`         |
-|    `SHORT`    | `Short`        |
-|     `INT`     | `Integer`      |
-|    `LONG`     | `Long`         |
-|    `FLOAT`    | `Float`        |
-|   `DOUBLE`    | `Double`       |
-|   `STRING`    | `String`       |
-| `BYTE_BUFFER` | `ByteBuffer`   |
-| `INT_STREAM`  | `IntStream`    |
-| `LONG_STREAM` | `LongStream`   |
-| `PASSTHROUGH` | `Dynamic<?>`\* |
-|    `EMPTY`    | `Unit`\*\*     |
-
-\* `Dynamic`은 `DynamicOps`가 지원하는 포맷의 데이터 값을 표현하는 클래스입니다. 보통 데이터를 다른 포맷으로 변환하는데 쓰입니다.
-
-\*\* `Unit`은 `null`을 표현할 때 쓰입니다.
-
-### Vanilla랑 Forge
-
-마인크래프트랑 포지는 자주 사용하는 다른 객체들의 코덱 또한 정의합니다, 그 예로 `ResourceLocation`의 `ResourceLocation#CODEC`, `DateTimeFormatter#ISO_INSTANT` 형식을 가지는 `Instant`의 `ExtraCodecs#INSTANT_ISO8601`, `CompoundTag`의 `CompoundTag#CODEC` 등이 있습니다.
-=======
-Codec         | Java Type
+Codec         | 자료형
 :---:         | :---
 `BOOL`        | `Boolean`
 `BYTE`        | `Byte`
@@ -160,38 +112,31 @@
 `PASSTHROUGH` | `Dynamic<?>`\*\*
 `EMPTY`       | `Unit`\*\*\*
 
-\* `String` can be limited to a certain number of characters via `Codec#string` or `Codec#sizeLimitedString`.
-
-\*\* `Dynamic` is an object which holds a value encoded in a supported `DynamicOps` format. These are typically used to convert encoded object formats into other encoded object formats.
-
-\*\*\* `Unit` is an object used to represent `null` objects.
-
-### Vanilla and NeoForge
-
-Minecraft and NeoForge define many codecs for objects that are frequently encoded and decoded. Some examples include `ResourceLocation#CODEC` for `ResourceLocation`s, `ExtraCodecs#INSTANT_ISO8601` for `Instant`s in the `DateTimeFormatter#ISO_INSTANT` format, and `CompoundTag#CODEC` for `CompoundTag`s.
->>>>>>> 69841f41
+\* `String`은 `Codec#string`또는 `Codec#sizeLimitedString`를 통해 글자 길이에 제한을 둘 수 있습니다.
+
+\*\* `Dynamic`은 `DynamicOps`가 지원하는 포맷의 데이터 값을 표현하는 클래스입니다. 보통 데이터를 다른 포맷으로 변환하는데 쓰입니다.
+
+\*\*\* `Unit`은 `null`을 표현할 때 쓰입니다.
+
+### 바닐라와 네오포지
+
+마인크래프트랑 네오포지는 자주 사용하는 다른 객체들의 코덱 또한 정의합니다, 그 예로 `ResourceLocation`의 `ResourceLocation#CODEC`, `DateTimeFormatter#ISO_INSTANT` 형식을 가지는 `Instant`의 `ExtraCodecs#INSTANT_ISO8601`, `CompoundTag`의 `CompoundTag#CODEC` 등이 있습니다.
 
 :::caution
 JSON의 숫자 리스트는 바로 `CompoundTag`로 변환될 수 없습니다. `JsonOps`는 읽은 숫자를 가장 작은 타입으로 해석하는데(64는 `byte`, 384는 `short`), `ListTag`는 모든 숫자의 타입이 동일해야 하므로 각 숫자의 타입이 다르면 오류가 발생합니다.
 :::
 
-<<<<<<< HEAD
-바닐라와 포지에서 사용하는 레지스트리들 또한 코덱이 있습니다(`Registry#BLOCK`과 `ForgeRegistries#BLOCKS`는 `Codec<Block>` 사용). `Registry#byNameCodec`랑 `IForgeRegistry#getCodec`은 레지스트리의 객체를 레지스트리 이름, 또는 압축된 정수 id로 변환하는 코덱을 반환합니다. 바닐라 레지스트리는 객체를 레지스트리 이름으로 저장하고, `Holder`로 감싸 불러오는 `Registry#holderByNameCodec`도 제공합니다.
-=======
-Vanilla and NeoForge registries also have codecs for the type of object the registry contains (e.g. `BuiltInRegistries#BLOCK` have a `Codec<Block>`). `Registry#byNameCodec` will encode the registry object to their registry name. Vanilla registries also have a `Registry#holderByNameCodec` which encodes to a registry name and decodes to the registry object wrapped in a `Holder`.
->>>>>>> 69841f41
+바닐라와 네오포지에서 사용하는 레지스트리들 또한 코덱이 있습니다(`BuiltInRegistries#BLOCK`은 `Codec<Block>` 사용). `Registry#byNameCodec`랑 `IForgeRegistry#getCodec`은 레지스트리의 객체를 레지스트리 이름, 또는 압축된 정수 id로 변환하는 코덱을 반환합니다. 바닐라 레지스트리는 객체를 레지스트리 이름으로 저장하고, 이를 `Holder`로 감싸 불러오는 `Registry#holderByNameCodec`도 제공합니다.
 
 ## 코덱 만들기
 
 코덱을 사용하면 아무 객체나 저장하고 불러올 수 있습니다. 이해를 돕기 위해 변환된 JSON도 같이 보여드리겠습니다.
 
-### Records
-
-Record는 코덱을 만드는 방법중 하나로, 여러 필드들의 집합으로 객체를 구조를 정의합니다. Record는 코덱을 만드는 여러 방법을 제공하지만 가장 간단한 것은 `RecordCodecBuilder#create`입니다.  
+### 레코드
+
+레코드는 코덱을 만드는 방법중 하나로, 여러 필드들의 집합으로 객체를 구조를 정의합니다. 레코드는 코덱을 만드는 여러 방법을 제공하지만 가장 간단한 것은 `RecordCodecBuilder#create`입니다.  
 
 `RecordCodecBuilder#create`는 `Instance`를 인자로 받고 `App`을 반환하는 람다 함수를 인자로 받습니다.
-
-`Instance`는 Record의 구성을 저장하고, `App`은 객체의 코덱을 만들어 줄 `RecordCodecBuilder`를 표현합니다. 
 
 ```java
 // 예제에선 아래 클래스의 코덱을 만들어 보겠습니다
@@ -207,21 +152,17 @@
 }
 ```
 
-#### Fields
+#### 필드
 
 하나의 `Instance`는 최대 16개의 필드를 `#group`으로 정의할 수 있습니다. `#group`의 인자는 각 필드의 타입에 대한 `RecordCodecBuilder`를 표현하는 `App`이어야 합니다. 이를 위해 사전 정의된 코덱을 사용하는 것이 가장 간단한데, 저장할 때 쓸 필드 이름과 객체로부터 필드 값을 가져올 getter를 지정하세요.
 
 코덱으로 필드를 정의하려면 먼저 `#fieldOf`를 호출하세요. 만약 필드의 타입이 `Optional`로 감싸져 있거나, 필드 값 누락 시 사용할 기본값이 있다면 `#optionalFieldOf`를 쓰셔도 됩니다. 두 메서드 다 저장할 때 쓸 필드 이름이 필요합니다. 이후 getter는 `#forGetter`로 지정하실 수 있습니다. 
 
-<<<<<<< HEAD
-이후, `#group`으로 생성한 Product에 `#apply`를 호출하여 객체의 생성자를 지정하실 수 있습니다. 이때 생성자의 인자들과 `#group`에 전달하신 필드들과 순서가 동일해야 합니다.
-=======
 :::warning
 `#optionalFieldOf` will throw an error if there is an element that throws an error when parsing. If the error should be consumed, use `#lenientOptionalFieldOf` instead.
 :::
 
-From there, the resulting product can be applied via `#apply` to define how the instance should construct the object for the application. For ease of convenience, the grouped fields should be listed in the same order they appear in the constructor such that the function can simply be a constructor method reference.
->>>>>>> 69841f41
+이후, `#group`으로 생성한 Product에 `#apply`를 호출하여 객체의 생성자를 지정하실 수 있습니다. 이때 생성자의 인자들과 `#group`에 전달하신 필드들과 순서가 동일한게 좋습니다.
 
 ```java
 public static final Codec<SomeObject> RECORD_CODEC = RecordCodecBuilder.create(instance -> // Given an instance
@@ -233,38 +174,27 @@
 );
 ```
 
-<<<<<<< HEAD
-```js
-// JSON으로 변환한 SomeObject
-=======
-```json5
-// Encoded SomeObject
->>>>>>> 69841f41
+```json5
+// JSON으로 저장된 SomeObject
 {
     "s": "value",
     "i": 5,
     "b": false
 }
 
-// Another encoded SomeObject
-{
-    "s": "value2",
-    // i is omitted, defaults to 0
-    "b": true
-}
-
-// JSON으로 변환한 또 다른 SomeObject
-{
-<<<<<<< HEAD
+// JSON으로 저장된 또 다른 SomeObject
+{
   "s": "value2",
-  // i는 누락됨. 기본값 0.
+  // i는 누락됨. 기본값 0
   "b": true
-=======
+}
+
+// JSON으로 저장된 또 다른 SomeObject
+{
     "s": "value2",
     // Will throw an error as lenientOptionalFieldOf is not used
     "i": "bad_value",
     "b": true
->>>>>>> 69841f41
 }
 ```
 
@@ -303,35 +233,19 @@
 // 모든 문자열이 정수가 될 순 없지만 (A는 언제나 B로 변환될 수 없지만)
 // 모든 정수는 문자열이 될 수 있음 (B는 언제나 A로 변환될 수 있음)
 public static final Codec<Integer> INT_CODEC = Codec.STRING.comapFlatMap(
-<<<<<<< HEAD
-  s -> { // 정수 변환 실패 시 오류를 담는 DataResult를 반환
-    try {
-      return DataResult.success(Integer.valueOf(s));
-    } catch (NumberFormatException e) {
-      return DataResult.error(s + " is not an integer.");
-    }
-  },
-  Integer::toString
-);
-```
-
-```js
-// 정수 5로 변환 가능
-=======
-    s -> { // Return data result containing error on failure
+      s -> { // 정수 변환 실패 시 오류를 담는 DataResult를 반환
         try {
             return DataResult.success(Integer.valueOf(s));
         } catch (NumberFormatException e) {
             return DataResult.error(s + " is not an integer.");
         }
-    },
-    Integer::toString // Regular function
-);
-```
-
-```json5
-// Will return 5
->>>>>>> 69841f41
+      },
+      Integer::toString // 일반 함수. DataResult로 감쌀 필요 없음.
+);
+```
+
+```json5
+// 정수 5로 변환 가능
 "5"
 
 // 정수가 아니라 오류 발생
@@ -346,13 +260,8 @@
 public static final Codec<Integer> RANGE_CODEC = Codec.intRange(0, 4); 
 ```
 
-<<<<<<< HEAD
-```js
+```json5
 // 범위 내의 값. 정상 처리됨.
-=======
-```json5
-// Will be valid, inside [0, 4]
->>>>>>> 69841f41
 4
 
 // 범위를 벗어남. 오류 발생.
@@ -380,22 +289,14 @@
 만약 데이터를 읽거나 쓰면서 오류가 발생할 경우 대신 사용할 기본값을 `Codec#orElse` 또는 `Codec#orElseGet`로 지정할 수 있습니다.
 
 ```java
-<<<<<<< HEAD
-public static final Codec<Integer> DEFAULT_CODEC = Codec.INT.orElse(0); // orElseGet으로 Supplier로 대체 가능
-```
-
-```js
-// 정수 아님. 오류 발생. 기본값 0 사용.
-=======
 public static final Codec<Integer> DEFAULT_CODEC = Codec.INT.orElse(
     errorMessage -> /* Do something with the error message */,
-    0 // Can also be a supplied value via #orElseGet
+    0 // orElseGet으로 값 대신 Supplier 대신 사용 가능
 ); 
 ```
 
 ```json5
-// Not an integer, defaults to 0
->>>>>>> 69841f41
+// 정수 아님. 오류 발생. 기본값 0 사용.
 "value"
 ```
 
@@ -404,22 +305,13 @@
 언제나 코드로 직접 값을 지정받는 코덱은 `Codec#unit`으로 생성할 수 있습니다. 객체의 필드중 하나가 저장할 수 없는 타입일 때 유용합니다.
 
 ```java
-<<<<<<< HEAD
-public static final Codec<IForgeRegistry<Block>> UNIT_CODEC = Codec.unit(
-  () -> ForgeRegistries.BLOCKS // Supplier 말고도 값 바로 사용 가능
-);
-```
-
-```js
-// 저장 안 됨. 데이터 없음.
-=======
 public static final Codec<IEventBus> UNIT_CODEC = Codec.unit(
-    () -> NeoForge.EVENT_BUS // Can also be a raw value
-);
-```
-
-```json5
-// Nothing here, will return the NeoForge event bus
+    () -> NeoForge.EVENT_BUS // Supplier 대신 값 바로 사용 가능
+);
+```
+
+```json5
+// 저장 안 됨. 네오포지 이벤트 버스를 바로 반환함.
 ```
 
 ### Lazy Initialized
@@ -432,32 +324,21 @@
 );
 ```
 
-```json5
-// Nothing here, will return the NeoForge event bus
-// Encodes/decodes the same way as the normal codec
->>>>>>> 69841f41
+```js
+// Nothing here, will return block registry codec
 ```
 
 ### List
 
-<<<<<<< HEAD
-리스트를 다루는 코덱은 `Codec#listOf`로 생성할 수 있습니다.
-=======
-A codec for a list of objects can be generated from an object codec via `Codec#listOf`. `listOf` can also take in integers representing the minimum and maximum size of the list. `sizeLimitedListOf` does the same but only specifies a maximum bound.
->>>>>>> 69841f41
+리스트를 다루는 코덱은 `Codec#listOf`로 생성할 수 있습니다. `listOf` can also take in integers representing the minimum and maximum size of the list. `sizeLimitedListOf` does the same but only specifies a maximum bound.
 
 ```java
 // BlockPos#CODEC은 Codec<BlockPos>
 public static final Codec<List<BlockPos>> LIST_CODEC = BlockPos.CODEC.listOf();
 ```
 
-<<<<<<< HEAD
-```js
+```json5
 // 저장된 List<BlockPos>
-=======
-```json5
-// Encoded List<BlockPos>
->>>>>>> 69841f41
 [
     [1, 2, 3], // BlockPos(1, 2, 3)
     [4, 5, 6], // BlockPos(4, 5, 6)
@@ -476,13 +357,8 @@
 public static final Codec<Map<String, BlockPos>> MAP_CODEC = Codec.unboundedMap(Codec.STRING, BlockPos.CODEC);
 ```
 
-<<<<<<< HEAD
-```js
+```json5
 // 저장된 Map<String, BlockPos>
-=======
-```json5
-// Encoded Map<String, BlockPos>
->>>>>>> 69841f41
 {
     "key1": [1, 2, 3], // key1 -> BlockPos(1, 2, 3)
     "key2": [4, 5, 6], // key2 -> BlockPos(4, 5, 6)
@@ -507,19 +383,11 @@
 );
 ```
 
-<<<<<<< HEAD
-```js
+```json5
 // 저장된 Pair<Integer, String>
 {
-  "left": 5,
-  "right": "value"
-=======
-```json5
-// Encoded Pair<Integer, String>
-{
-    "left": 5,       // fieldOf looks up 'left' key for left object
-    "right": "value" // fieldOf looks up 'right' key for right object
->>>>>>> 69841f41
+  "left": 5,       // fieldOf looks up 'left' key for left object
+  "right": "value" // fieldOf looks up 'right' key for right object
 }
 ```
 
@@ -540,19 +408,11 @@
 );
 ```
 
-<<<<<<< HEAD
-```js
-// 저장된 Either$Left<Integer, String>
+```json5
+// 저장된 Either.Left<Integer, String>
 5
 
-// 저장된 Either$Right<Integer, String>
-=======
-```json5
-// Encoded Either.Left<Integer, String>
-5
-
-// Encoded Either.Right<Integer, String>
->>>>>>> 69841f41
+// 저장된 Either.Right<Integer, String>
 "value"
 ```
 
@@ -650,41 +510,23 @@
 // 기반 클래스 지정
 public abstract class ExampleObject {
 
-<<<<<<< HEAD
-  // 해당 클래스를 다루는 코덱을 정의하는 메서드
-  public abstract Codec<? extends ExampleObject> type();
-=======
-    // Define the method used to specify the object type for encoding
+    // 저장할 때 쓸 타입을 지정하는 메서드
     public abstract MapCodec<? extends ExampleObject> type();
->>>>>>> 69841f41
-}
-
-// 문자열과 동등한 클래스
+}
+
+// 문자열 하나를 저장하는 클래스
 public class StringObject extends ExampleObject {
 
     public StringObject(String s) { /* ... */ }
 
-<<<<<<< HEAD
-  public String s() { /* ... */ }
-    
-  @Override
-  public Codec<? extends ExampleObject> type() {
-    // 아래 STRING_OBJECT_CODEC은 RegistryObject<Codec<? extends StringObject>
-    // 레지스트리에 다음과 같이 등록됨:
-    // "string":
-    //   Codec.STRING.xmap(StringObject::new, StringObject::s)
-    return STRING_OBJECT_CODEC.get();
-  }
-=======
     public String s() { /* ... */ }
-
+  
     public MapCodec<? extends ExampleObject> type() {
         // A registered registry object
         // "string":
         //   Codec.STRING.xmap(StringObject::new, StringObject::s).fieldOf("string")
         return STRING_OBJECT_CODEC.get();
     }
->>>>>>> 69841f41
 }
 
 // 문자열과 정수를 저장하는 복잡한 클래스
@@ -696,36 +538,6 @@
 
     public int i() { /* ... */ }
 
-<<<<<<< HEAD
-  @Override
-  public Codec<? extends ExampleObject> type() {
-    // 아래 COMPLEX_OBJECT_CODEC은 RegistryObject<Codec<? extends ComplexObject>
-    // 레지스트리에 다음과 같이 등록됨
-    // "complex":
-    //   RecordCodecBuilder.create(instance ->
-    //     instance.group(
-    //       Codec.STRING.fieldOf("s").forGetter(ComplexObject::s),
-    //       Codec.INT.fieldOf("i").forGetter(ComplexObject::i)
-    //     ).apply(instance, ComplexObject::new)
-    //   )
-    return COMPLEX_OBJECT_CODEC.get();
-  }
-}
-
-// Codec<? extends ExampleObject>을 저장하는 레지스트리 IForgeRegistry<Codec<? extends ExampleObject>> DISPATCH가 있다고 할 때
-public static final Codec<ExampleObject> = DISPATCH.getCodec() // 레지스트리로부터 Codec<Codec<? extends ExampleObject>> 받아옴
-  .dispatch(
-    ExampleObject::type, // 객체로부터 코덱을 받아오는 함수
-    Function.identity() // 레지스트리에서 가져온 코덱을 처리하는 함수. 처리할 필요 없으니 Identity 사용.
-  );
-```
-
-```js
-// StringObject
-{
-  "type": "string", // 타입이 StringObject라고 지정
-  "value": "Hi" // 코덱에 필드 지정 안 함. 자동으로 "value" 키값 사용.
-=======
     public MapCodec<? extends ExampleObject> type() {
         // A registered registry object
         // "complex":
@@ -750,37 +562,24 @@
 ```json5
 // Simple object
 {
-    "type": "string", // For StringObject
+    "type": "string", // 타입이 StringObject라고 지정
     "value": "value" // Codec type is not augmented from MapCodec, needs field
->>>>>>> 69841f41
 }
 
 // ComplexObject
 {
-<<<<<<< HEAD
   "type": "complex", // 타입이 ComplexObject라고 지정
 
-  // 코덱에서 필드 이름 지정함.
-  "s": "Hi",
+  // Codec type is augmented from MapCodec, can be inlined
+  "s": "value",
   "i": 0
-=======
-    "type": "complex", // For ComplexObject
-
-    // Codec type is augmented from MapCodec, can be inlined
-    "s": "value",
-    "i": 0
->>>>>>> 69841f41
 }
 ```
 
 [DataFixerUpper]: https://github.com/Mojang/DataFixerUpper
 [gson]: https://github.com/google/gson
-<<<<<<< HEAD
-[transformer]: #transformers
-=======
 [conditional]: ../resources/server/conditional.md
 [transformer]: #transformer-codecs
->>>>>>> 69841f41
 [pair]: #pair
 [records]: #records
 [field]: #fields
