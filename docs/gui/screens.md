# 스크린

스크린(Screen)은 마인크래프트의 모든 GUI의 기반이 됩니다: 사용자의 입력을 받고, 서버에서 검증한 다음, 그 결과를 다시 클라이언트에 전송합니다. 이들은 [메뉴][menus]와 결합하여 인벤토리를 통한 통신 기능을 구현할 수 있고, 아니면 직접 [패킷][network]을 만들 수도 있습니다.

스크린은 여러가지로 구성되어 있어 하나로 정리하기 어렵기에, 이 문서에선 각 부분을 상세히 다루고 나서 스크린을 만들도록 하겠습니다. 

## 상대 좌표

<<<<<<< HEAD
화면에 무언가를 띄우기 위해선 UI의 위치를 지정해야 합니다. 마인크래프트는 x, y, z를 사용해 위치를 지정합니다. x는 왼쪽에서 오른쪽, y는 위에서 아래,, z는 멀리서 가까이 올 수록 값이 증가합니다. 하지만 이 좌표들의 범위는 고정되어 있지 않고 화면의 크기나 설정의 GUI 비율에 따라 달라질 수 있습니다. 그렇기에 화면의 크기에 따라 좌표값의 규모를 맞추는 것이 중요합니다.

좌표를 화면 크기에 상대적으로 맞추는 법은 [스크린][screen] 섹션에서 다룹니다.
=======
Whenever anything is rendered, there needs to be some identifier which specifies where it will appear. With numerous abstractions, most of Minecraft's rendering calls take x, y, and z values in a coordinate plane. X values increase from left to right, y from top to bottom, and z from far to near. However, the coordinates are not fixed to a specified range. Their range can change depending on the size of the screen and the “GUI scale” specified within the game’s options. As such, extra care must be taken to ensure the coordinates values passed to rendering calls scale properly—are relativized correctly—to the changeable screen size.

Information on how to relativize your coordinates is in the [screen] section.
>>>>>>> 69841f41

:::caution
만약 고정 좌표를 사용하거나 화면의 규모에 좌표를 맞추지 못한다면 표시되는 요소들이 잘못된 곳에 배치될 수 있습니다. 비디오 설정의 `GUI 비율`을 바꿔가며 확인하시길 권장드립니다. 이 설정값은 UI의 가로/세로 길이를 나눌 때 사용됩니다. 
:::

## Gui Graphics

<<<<<<< HEAD
마인크래프트가 띄우는 모든 GUI는 `GuiGraphics`를 사용합니다. `GuiGraphics`는 마인크래프트의 모든 렌더링 함수의 첫번째 인자로, GUI에 많이 사용되는 요소를 띄우기 위해 필요한 기본 메서드들을 제공합니다. 이들은 대개 다음으로 나눌 수 있는데: 색칠된 직사각형, 문자열, 텍스쳐, 아이템, 그리고 툴팁입니다. 추가로 컴포넨트의 일부만 렌더링하는 함수도 있습니다(`#enableScissor` / `#disableScissor`). `GuiGraphics`은 UI 요소 이동에 필요한 `PoseStack`도 제공합니다. 또한, [ARGB][argb] 포맷을 사용합니다.
=======
Any GUI rendered by Minecraft is typically done using `GuiGraphics`. `GuiGraphics` is the first parameter to almost all rendering methods; it contains basic methods to render commonly used objects. These fall into five categories: colored rectangles, strings, textures, items, and tooltips. There is also an additional method for rendering a snippet of a component (`#enableScissor` / `#disableScissor`). `GuiGraphics` also exposes the `PoseStack` which applies the transformations necessary to properly render where the component should be rendered. Additionally, colors are in the [ARGB][argb] format.
>>>>>>> 69841f41

### 색칠된 직사각형

<<<<<<< HEAD
색칠된 직사각형은 위치&색상 쉐이더를 사용해 그려집니다. 마인크래프트는 세 종류의 직사각형을 그릴 수 있는데:
1. 픽셀 두깨의 수평/수직선. `#hLine`로 수평선, `#vLine`로 수직선을 구릴 수 있음. `#hLine`은 왼쪽 끝, 오른쪽 끝 픽셀의 x 좌표, 선이 놓여질 y 좌표, 그리고 색상을 인자로 받음. `#vLine`은 선이 놓여질 x 좌표, 맨 위 픽셀과 맨 아래 픽셀의 y 좌표, 그리고 색상을 인자로 받음.
2. 직사각형을 그리는 `#fill` 함수, 위 `#hLine`과 `#vLine`은 내부적으로 `#fill`을 호출함. 왼쪽 위 픽셀의 x, y 좌표, 그리고 오른쪽 아래 픽셀의 x, y 좌표, 그리고 색상을 인자로 받음.
3. 그라데이션을 적용하는 `#fillGradient` 함수, 그라데이션은 수직 방향으로 적용됨. 오른쪽 아래 픽셀의 x, y 좌표, 왼쪽 위 픽셀의 x, y 좌표, z 좌표, 그리고 아래, 위 색상을 인자로 받음.
=======
Colored rectangles are drawn through a position color shader. All fill methods can take in an optional `RenderType` to specify how the rectangle should be rendered. There are three types of colored rectangles that can be drawn.
>>>>>>> 69841f41

### 문자열

<<<<<<< HEAD
문자열은 `Font`를 사용해 그립니다, `Font`는 대개 투명도, 오프셋, 법선 등을 위해 자체적인 쉐이더를 사용합니다. 문자열은 왼쪽(`#drawString`), 또는 가운데(`#drawCenteredString`)에 정렬될 수 있고, 두 메서드 모두 사용할 폰트, 그릴 문자열, 문자열의 왼쪽 또는 중앙의 x 좌표, y좌표, 색상, 그리고 선택적으로 그림자 여부를 인자로 받습니다. 
=======
Second, there is the `#fill` method, which draws a rectangle to the screen. The line methods internally call this method. This takes in the left x coordinate, the top y coordinate, the right x coordinate, the bottom y coordinate, and the color. `#fillRenderType` also does the same; however, it draws the vertices without correcting the coordinate locations.

Finally, there is the `#fillGradient` method, which draws a rectangle with a vertical gradient. This takes in the right x coordinate, the bottom y coordinate, the left x coordinate, the top y coordinate, the z coordinate, and the bottom and top colors.

### Strings

Strings are drawn through its `Font`, typically consisting of their own shaders for normal, see through, and offset mode. There are two alignment of strings that can be rendered, each with a back shadow: a left-aligned string (`#drawString`) and a center-aligned string (`#drawCenteredString`). These both take in the font the string will be rendered in, the string to draw, the x coordinate representing the left or center of the string respectively, the top y coordinate, and the color.
>>>>>>> 69841f41

If the text should be wrapped within a given bounds, then `#drawWordWrap` can be used instead. This renders a left-aligned string by default.

:::note
문자열은 일반적으로 기능이 많은 [컴포넌트][component]로 다룹니다. 위 두 메서드는 `String` 말고 `Component`도 받습니다.
:::

### 텍스쳐 (TODO, ChampionAsh한테 고치라고 하기)

<<<<<<< HEAD
텍스쳐는 비트 블록 전송(blit)을 통해 그립니다. `#blit` 메서드는 이미지를 복사해 바로 화면에 그립니다. 이때 위치&텍스쳐 쉐이더를 사용합니다. `#blit`은 오버로드가 매우 많지만, 아래에선 정수를 인자로 받는 `#blit` 메서드만 다루겠습니다.
=======
Textures are drawn through blitting, hence the method name `#blit`, which, for this purpose, copies the bits of an image and draws them directly to the screen. These are drawn through a position texture shader.

Each `#blit` method takes in a `ResourceLocation`, which represents the absolute location of the texture:
>>>>>>> 69841f41

```java
// Points to 'assets/examplemod/textures/gui/container/example_container.png'
private static final ResourceLocation TEXTURE = new ResourceLocation("examplemod", "textures/gui/container/example_container.png");
```

While there are many different `#blit` overloads, we will only discuss two of them.

The first `#blit` takes in six integers and assumes the texture being rendered is on a 256 x 256 PNG file. It takes in the left x and top y screen coordinate, the left x and top y coordinate within the PNG, and the width and height of the image to render.

:::tip
The size of the PNG file must be specified so that the coordinates can be normalized to obtain the associated UV values.
:::

The second `#blit` which the first calls expands this to seven integers and two floats for the PNG coordinates, only assuming the image is on a PNG file. It takes in the left x and top y screen coordinate, the z coordinate (referred to as the blit offset), the left x and top y coordinate within the PNG, the width and height of the image to render, and the width and height of the PNG file.

#### `blitSprite`

`#blitSprite` is a special implementation of `#blit` where the texture is written to the GUI texture atlas. Most textures that overlay the background, such as the 'burn progress' overlay in furnace GUIs, are sprites. All sprite textures are relative to `textures/gui/sprites` and do not need to specify the file extension.

```java
// Points to 'assets/examplemod/textures/gui/sprites/container/example_container/example_sprite.png'
private static final ResourceLocation SPRITE = new ResourceLocation("examplemod", "container/example_container/example_sprite");
```

One set of `#blitSprite` methods have the same parameters as `#blit`, except for the x and y coordinate within the sprite.

The other `#blitSprite` methods take in more texture information to allow for rendering part of the sprite. These methods take in the texture width and height, the x and y coordinate in the sprite, the left x and top y screen coordinate, the z coordinate (referred to as the blit offset), and the width and height of the image to render.

If the sprite size does not match the texture size, then the sprite can be scaled in one of three ways: `stretch`, `tile`, and `nine_slice`. `stretch` stretches the image from the texture size to the screen size. `tile` renders the texture over and over again until it reaches the screen size. `nine_slice` divides the texture into one center, four edges, and four corners to tile the texture to the required screen size.

This is set by adding the `gui.scaling` JSON object in an mcmeta file with the same name of the texture file.

```json5
// For some texture file example_sprite.png
// In example_sprite.png.mcmeta

// Stretch example
{
    "gui": {
        "scaling": {
            "type": "stretch"
        }
    }
}

// Tile example
{
    "gui": {
        "scaling": {
            "type": "tile",
            // The size to begin tiling at
            // This is usually the size of the texture
            "width": 40,
            "height": 40
        }
    }
}

// Nine slice example
{
    "gui": {
        "scaling": {
            "type": "nine_slice",
            // The size to begin tiling at
            // This is usually the size of the texture
            "width": 40,
            "height": 40,
            "border": {
                // The padding of the texture that will be sliced into the border texture
                "left": 1,
                "right": 1,
                "top": 1,
                "bottom": 1
            }
        }
    }
}
```

#### 비트 블록 전송 오프셋

텍스쳐의 z 좌표에 오프셋을 더할 수 있습니다. 이때 오프셋과 z값의 합이 낮은 순서대로 먼저 그려지고 합이 높은 텍스쳐는 그 위에 덧씌워 집니다. `PoseStack`의 `#translate`로 오프셋을 지정할 수 있습니다.

:::caution
오프셋을 변경하고 나면 무조건 원래 값으로 복원해야 합니다, 그렇지 않으면 텍스쳐를 그리는 순서가 꼬일 수 있습니다. 일반적으로 현재 행렬을 `PoseStack#push`로 저장한 다음 렌더링이 끝나면 `#pop`으로 복원합니다.
:::

## Renderable

`Renderable`s are essentially objects that are rendered. These include screens, buttons, chat boxes, lists, etc. `Renderable`s only have one method: `#render`. This takes in the `GuiGraphics` used to render things to the screen, the x and y positions of the mouse scaled to the relative screen size, and the tick delta (how many ticks have passed since the last frame).

Some common renderables are screens and 'widgets': interactable elements which typically render on the screen such as `Button`, its subtype `ImageButton`, and `EditBox` which is used to input text on the screen.

## GuiEventListener

Any screen rendered in Minecraft implements `GuiEventListener`. `GuiEventListener`s are responsible for handling user interaction with the screen. These include inputs from the mouse (movement, clicked, released, dragged, scrolled, mouseover) and keyboard (pressed, released, typed). Each method returns whether the associated action affected the screen successfully. Widgets like buttons, chat boxes, lists, etc. also implement this interface.

### ContainerEventHandler

Almost synonymous with `GuiEventListener`s are their subtype: `ContainerEventHandler`s. These are responsible for handling user interaction on screens which contain widgets, managing which is currently focused and how the associated interactions are applied. `ContainerEventHandler`s add three additional features: interactable children, dragging, and focusing.

Event handlers hold children which are used to determine the interaction order of elements. During the mouse event handlers (excluding dragging), the first child in the list that the mouse hovers over has their logic executed.

Dragging an element with the mouse, implemented via `#mouseClicked` and `#mouseReleased`, provides more precisely executed logic.

Focusing allows for a specific child to be checked first and handled during an event's execution, such as during keyboard events or dragging the mouse. Focus is typically set through `#setFocused`. In addition, interactable children can be cycled using `#nextFocusPath`, selecting the child based upon the `FocusNavigationEvent` passed in.

:::note
Screens implement `ContainerEventHandler` through `AbstractContainerEventHandler`, which adds in the setter and getter logic for dragging and focusing children.
:::

## NarratableEntry

`NarratableEntry`s are elements which can be spoken about through Minecraft's accessibility narration feature. Each element can provide different narration depending on what is hovered or selected, prioritized typically by focus, hovering, and then all other cases.

`NarratableEntry`s have three methods: one which determines the priority of the element (`#narrationPriority`), one which determines whether to speak the narration (`#isActive`), and finally one which supplies the narration to its associated output, spoken or read (`#updateNarration`). 

:::note
All widgets from Minecraft are `NarratableEntry`s, so it typically does not need to be manually implemented if using an available subtype.
:::

## The Screen Subtype

With all of the above knowledge, a basic screen can be constructed. To make it easier to understand, the components of a screen will be mentioned in the order they are typically encountered.

First, all screens take in a `Component` which represents the title of the screen. This component is typically drawn to the screen by one of its subtypes. It is only used in the base screen for the narration message.

```java
// In some Screen subclass
public MyScreen(Component title) {
    super(title);
}
```

### Initialization

Once a screen has been initialized, the `#init` method is called. The `#init` method sets the initial settings inside the screen from the `Minecraft` instance to the relative width and height as scaled by the game. Any setup such as adding widgets or precomputing relative coordinates should be done in this method. If the game window is resized, the screen will be reinitialized by calling the `#init` method.

There are three ways to add a widget to a screen, each serving a separate purpose:

Method                 | Description
:---:                  | :---
`#addWidget`           | Adds a widget that is interactable and narrated, but not rendered.
`#addRenderableOnly`   | Adds a widget that will only be rendered; it is not interactable or narrated.
`#addRenderableWidget` | Adds a widget that is interactable, narrated, and rendered.

Typically, `#addRenderableWidget` will be used most often.

```java
// In some Screen subclass
@Override
protected void init() {
    super.init();

    // Add widgets and precomputed values
    this.addRenderableWidget(new EditBox(/* ... */));
}
```

### Ticking Screens

Screens also tick using the `#tick` method to perform some level of client side logic for rendering purposes. The most common example is the `EditBox` for the blinking cursor.

```java
// In some Screen subclass
@Override
public void tick() {
    super.tick();

    // Add ticking logic for EditBox in editBox
    this.editBox.tick();
}
```

### Input Handling

Since screens are subtypes of `GuiEventListener`s, the input handlers can also be overridden, such as for handling logic on a specific [key press][keymapping].

### Rendering the Screen

Finally, screens are rendered through the `#render` method provided by being a `Renderable` subtype. As mentioned, the `#render` method draws the everything the screen has to render every frame, such as the background, widgets, tooltips, etc. By default, the `#render` method only renders the widgets to the screen.

The two most common things rendered within a screen that is typically not handled by a subtype is the background and the tooltips.

The background can be rendered using `#renderBackground`, with one method taking in a v Offset for the options background whenever a screen is rendered when the level behind it cannot be.

Tooltips are rendered through `GuiGraphics#renderTooltip` or `GuiGraphics#renderComponentTooltip` which can take in the text components being rendered, an optional custom tooltip component, and the x / y relative coordinates on where the tooltip should be rendered on the screen.

```java
// In some Screen subclass

// mouseX and mouseY indicate the scaled coordinates of where the cursor is in on the screen
@Override
public void render(GuiGraphics graphics, int mouseX, int mouseY, float partialTick) {
    // Background is typically rendered first
    this.renderBackground(graphics);

    // Render things here before widgets (background textures)

    // Then the widgets if this is a direct child of the Screen
    super.render(graphics, mouseX, mouseY, partialTick);

    // Render things after widgets (tooltips)
}
```

### Closing the Screen

When a screen is closed, two methods handle the teardown: `#onClose` and `#removed`.

`#onClose` is called whenever the user makes an input to close the current screen. This method is typically used as a callback to destroy and save any internal processes in the screen itself. This includes sending packets to the server.

`#removed` is called just before the screen changes and is released to the garbage collector. This handles anything that hasn't been reset back to its initial state before the screen was opened.

```java
// In some Screen subclass

@Override
public void onClose() {
    // Stop any handlers here

    // Call last in case it interferes with the override
    super.onClose();
}

@Override
public void removed() {
    // Reset initial states here

    // Call last in case it interferes with the override
    super.removed()
;}
```

## `AbstractContainerScreen`

If a screen is directly attached to a [menu][menus], then an `AbstractContainerScreen` should be subclassed instead. An `AbstractContainerScreen` acts as the renderer and input handler of a menu and contains logic for syncing and interacting with slots. As such, only two methods typically need to be overridden or implemented to have a working container screen. Once again, to make it easier to understand, the components of a container screen will be mentioned in the order they are typically encountered.

An `AbstractContainerScreen` typically requires three parameters: the container menu being opened (represented by the generic `T`), the player inventory (only for the display name), and the title of the screen itself. Within here, a number of positioning fields can be set:

Field             | Description
:---:             | :---
`imageWidth`      | The width of the texture used for the background. This is typically inside a PNG of 256 x 256 and defaults to 176.
`imageHeight`     | The width of the texture used for the background. This is typically inside a PNG of 256 x 256 and defaults to 166.
`titleLabelX`     | The relative x coordinate of where the screen title will be rendered.
`titleLabelY`     | The relative y coordinate of where the screen title will be rendered.
`inventoryLabelX` | The relative x coordinate of where the player inventory name will be rendered.
`inventoryLabelY` | The relative y coordinate of where the player inventory name will be rendered.

:::caution
In a previous section, it mentioned that precomputed relative coordinates should be set in the `#init` method. This still remains true, as the values mentioned here are not precomputed coordinates but static values and relativized coordinates.

The image values are static and non changing as they represent the background texture size. To make things easier when rendering, two additional values (`leftPos` and `topPos`) are precomputed in the `#init` method which marks the top left corner of where the background will be rendered. The label coordinates are relative to these values.

The `leftPos` and `topPos` is also used as a convenient way to render the background as they already represent the position to pass into the `#blit` method.
:::

```java
// In some AbstractContainerScreen subclass
public MyContainerScreen(MyMenu menu, Inventory playerInventory, Component title) {
    super(menu, playerInventory, title);

    this.titleLabelX = 10;
    this.inventoryLabelX = 10;

    /*
     * If the 'imageHeight' is changed, 'inventoryLabelY' must also be
     * changed as the value depends on the 'imageHeight' value.
     */
}
```

### Menu Access

As the menu is passed into the screen, any values that were within the menu and synced (either through slots, data slots, or a custom system) can now be accessed through the `menu` field.

### Container Tick

Container screens tick within the `#tick` method when the player is alive and looking at the screen via `#containerTick`. This essentially takes the place of `#tick` within container screens, with its most common usage being to tick the recipe book.

```java
// In some AbstractContainerScreen subclass
@Override
protected void containerTick() {
    super.containerTick();

    // Tick things here
}
```

### Rendering the Container Screen

The container screen is rendered across three methods: `#renderBg`, which renders the background textures, `#renderLabels`, which renders any text on top of the background, and `#render` which encompass the previous two methods in addition to providing a grayed out background and tooltips.

Starting with `#render`, the most common override (and typically the only case) adds the background, calls the super to render the container screen, and finally renders the tooltips on top of it.

```java
// In some AbstractContainerScreen subclass
@Override
public void render(GuiGraphics graphics, int mouseX, int mouseY, float partialTick) {
    this.renderBackground(graphics);
    super.render(graphics, mouseX, mouseY, partialTick);

    /*
     * This method is added by the container screen to render
     * the tooltip of the hovered slot.
     */
    this.renderTooltip(graphics, mouseX, mouseY);
}
```

Within the super, `#renderBg` is called to render the background of the screen. The most standard representation uses three method calls: two for setup and one to draw the background texture.

```java
// In some AbstractContainerScreen subclass

// The location of the background texture (assets/<namespace>/<path>)
private static final ResourceLocation BACKGROUND_LOCATION = new ResourceLocation(MOD_ID, "textures/gui/container/my_container_screen.png");

@Override
protected void renderBg(GuiGraphics graphics, float partialTick, int mouseX, int mouseY) {
    /*
     * Renders the background texture to the screen. 'leftPos' and
     * 'topPos' should already represent the top left corner of where
     * the texture should be rendered as it was precomputed from the
     * 'imageWidth' and 'imageHeight'. The two zeros represent the
     * integer u/v coordinates inside the 256 x 256 PNG file.
     */
    graphics.blit(BACKGROUND_LOCATION, this.leftPos, this.topPos, 0, 0, this.imageWidth, this.imageHeight);
}
```

Finally, `#renderLabels` is called to render any text above the background, but below the tooltips. This simply calls uses the font to draw the associated components.

```java
// In some AbstractContainerScreen subclass
@Override
protected void renderLabels(GuiGraphics graphics, int mouseX, int mouseY) {
    super.renderLabels(graphics, mouseX, mouseY);

    // Assume we have some Component 'label'
    // 'label' is drawn at 'labelX' and 'labelY'
    graphics.drawString(this.font, this.label, this.labelX, this.labelY, 0x404040);
}
```

:::note
When rendering the label, you do **not** need to specify the `leftPos` and `topPos` offset. Those have already been translated within the `PoseStack` so everything within this method is drawn relative to those coordinates.
:::

## Registering an AbstractContainerScreen

To use an `AbstractContainerScreen` with a menu, it needs to be registered. This can be done by calling `register` within the `RegisterMenuScreensEvent` on the [**mod event bus**][modbus].

```java
// Event is listened to on the mod event bus
private void registerScreens(RegisterMenuScreensEvent event) {
    event.register(MY_MENU.get(), MyContainerScreen::new);
}
```

[menus]: ./menus.md
[network]: ../networking/index.md
[screen]: #the-screen-subtype
[argb]: https://en.wikipedia.org/wiki/RGBA_color_model#ARGB32
[component]: ../resources/client/i18n.md#components
[keymapping]: ../misc/keymappings.md#inside-a-gui
[modbus]: ../concepts/events.md#event-buses<|MERGE_RESOLUTION|>--- conflicted
+++ resolved
@@ -6,15 +6,9 @@
 
 ## 상대 좌표
 
-<<<<<<< HEAD
 화면에 무언가를 띄우기 위해선 UI의 위치를 지정해야 합니다. 마인크래프트는 x, y, z를 사용해 위치를 지정합니다. x는 왼쪽에서 오른쪽, y는 위에서 아래,, z는 멀리서 가까이 올 수록 값이 증가합니다. 하지만 이 좌표들의 범위는 고정되어 있지 않고 화면의 크기나 설정의 GUI 비율에 따라 달라질 수 있습니다. 그렇기에 화면의 크기에 따라 좌표값의 규모를 맞추는 것이 중요합니다.
 
 좌표를 화면 크기에 상대적으로 맞추는 법은 [스크린][screen] 섹션에서 다룹니다.
-=======
-Whenever anything is rendered, there needs to be some identifier which specifies where it will appear. With numerous abstractions, most of Minecraft's rendering calls take x, y, and z values in a coordinate plane. X values increase from left to right, y from top to bottom, and z from far to near. However, the coordinates are not fixed to a specified range. Their range can change depending on the size of the screen and the “GUI scale” specified within the game’s options. As such, extra care must be taken to ensure the coordinates values passed to rendering calls scale properly—are relativized correctly—to the changeable screen size.
-
-Information on how to relativize your coordinates is in the [screen] section.
->>>>>>> 69841f41
 
 :::caution
 만약 고정 좌표를 사용하거나 화면의 규모에 좌표를 맞추지 못한다면 표시되는 요소들이 잘못된 곳에 배치될 수 있습니다. 비디오 설정의 `GUI 비율`을 바꿔가며 확인하시길 권장드립니다. 이 설정값은 UI의 가로/세로 길이를 나눌 때 사용됩니다. 
@@ -22,36 +16,21 @@
 
 ## Gui Graphics
 
-<<<<<<< HEAD
 마인크래프트가 띄우는 모든 GUI는 `GuiGraphics`를 사용합니다. `GuiGraphics`는 마인크래프트의 모든 렌더링 함수의 첫번째 인자로, GUI에 많이 사용되는 요소를 띄우기 위해 필요한 기본 메서드들을 제공합니다. 이들은 대개 다음으로 나눌 수 있는데: 색칠된 직사각형, 문자열, 텍스쳐, 아이템, 그리고 툴팁입니다. 추가로 컴포넨트의 일부만 렌더링하는 함수도 있습니다(`#enableScissor` / `#disableScissor`). `GuiGraphics`은 UI 요소 이동에 필요한 `PoseStack`도 제공합니다. 또한, [ARGB][argb] 포맷을 사용합니다.
-=======
-Any GUI rendered by Minecraft is typically done using `GuiGraphics`. `GuiGraphics` is the first parameter to almost all rendering methods; it contains basic methods to render commonly used objects. These fall into five categories: colored rectangles, strings, textures, items, and tooltips. There is also an additional method for rendering a snippet of a component (`#enableScissor` / `#disableScissor`). `GuiGraphics` also exposes the `PoseStack` which applies the transformations necessary to properly render where the component should be rendered. Additionally, colors are in the [ARGB][argb] format.
->>>>>>> 69841f41
 
 ### 색칠된 직사각형
 
-<<<<<<< HEAD
-색칠된 직사각형은 위치&색상 쉐이더를 사용해 그려집니다. 마인크래프트는 세 종류의 직사각형을 그릴 수 있는데:
-1. 픽셀 두깨의 수평/수직선. `#hLine`로 수평선, `#vLine`로 수직선을 구릴 수 있음. `#hLine`은 왼쪽 끝, 오른쪽 끝 픽셀의 x 좌표, 선이 놓여질 y 좌표, 그리고 색상을 인자로 받음. `#vLine`은 선이 놓여질 x 좌표, 맨 위 픽셀과 맨 아래 픽셀의 y 좌표, 그리고 색상을 인자로 받음.
-2. 직사각형을 그리는 `#fill` 함수, 위 `#hLine`과 `#vLine`은 내부적으로 `#fill`을 호출함. 왼쪽 위 픽셀의 x, y 좌표, 그리고 오른쪽 아래 픽셀의 x, y 좌표, 그리고 색상을 인자로 받음.
-3. 그라데이션을 적용하는 `#fillGradient` 함수, 그라데이션은 수직 방향으로 적용됨. 오른쪽 아래 픽셀의 x, y 좌표, 왼쪽 위 픽셀의 x, y 좌표, z 좌표, 그리고 아래, 위 색상을 인자로 받음.
-=======
 Colored rectangles are drawn through a position color shader. All fill methods can take in an optional `RenderType` to specify how the rectangle should be rendered. There are three types of colored rectangles that can be drawn.
->>>>>>> 69841f41
+
+First, there is a colored horizontal and vertical one-pixel wide line, `#hLine` and `#vLine` respectively. `#hLine` takes in two x coordinates defining the left and right (inclusively), the top y coordinate, and the color. `#vLine` takes in the left x coordinate, two y coordinates defining the top and bottom (inclusively), and the color.
+
+Second, there is the `#fill` method, which draws a rectangle to the screen. The line methods internally call this method. This takes in the left x coordinate, the top y coordinate, the right x coordinate, the bottom y coordinate, and the color. `#fillRenderType` also does the same; however, it draws the vertices without correcting the coordinate locations.
+
+Finally, there is the `#fillGradient` method, which draws a rectangle with a vertical gradient. This takes in the right x coordinate, the bottom y coordinate, the left x coordinate, the top y coordinate, the z coordinate, and the bottom and top colors.
 
 ### 문자열
 
-<<<<<<< HEAD
 문자열은 `Font`를 사용해 그립니다, `Font`는 대개 투명도, 오프셋, 법선 등을 위해 자체적인 쉐이더를 사용합니다. 문자열은 왼쪽(`#drawString`), 또는 가운데(`#drawCenteredString`)에 정렬될 수 있고, 두 메서드 모두 사용할 폰트, 그릴 문자열, 문자열의 왼쪽 또는 중앙의 x 좌표, y좌표, 색상, 그리고 선택적으로 그림자 여부를 인자로 받습니다. 
-=======
-Second, there is the `#fill` method, which draws a rectangle to the screen. The line methods internally call this method. This takes in the left x coordinate, the top y coordinate, the right x coordinate, the bottom y coordinate, and the color. `#fillRenderType` also does the same; however, it draws the vertices without correcting the coordinate locations.
-
-Finally, there is the `#fillGradient` method, which draws a rectangle with a vertical gradient. This takes in the right x coordinate, the bottom y coordinate, the left x coordinate, the top y coordinate, the z coordinate, and the bottom and top colors.
-
-### Strings
-
-Strings are drawn through its `Font`, typically consisting of their own shaders for normal, see through, and offset mode. There are two alignment of strings that can be rendered, each with a back shadow: a left-aligned string (`#drawString`) and a center-aligned string (`#drawCenteredString`). These both take in the font the string will be rendered in, the string to draw, the x coordinate representing the left or center of the string respectively, the top y coordinate, and the color.
->>>>>>> 69841f41
 
 If the text should be wrapped within a given bounds, then `#drawWordWrap` can be used instead. This renders a left-aligned string by default.
 
@@ -59,15 +38,11 @@
 문자열은 일반적으로 기능이 많은 [컴포넌트][component]로 다룹니다. 위 두 메서드는 `String` 말고 `Component`도 받습니다.
 :::
 
-### 텍스쳐 (TODO, ChampionAsh한테 고치라고 하기)
-
-<<<<<<< HEAD
-텍스쳐는 비트 블록 전송(blit)을 통해 그립니다. `#blit` 메서드는 이미지를 복사해 바로 화면에 그립니다. 이때 위치&텍스쳐 쉐이더를 사용합니다. `#blit`은 오버로드가 매우 많지만, 아래에선 정수를 인자로 받는 `#blit` 메서드만 다루겠습니다.
-=======
+### 텍스쳐
+
 Textures are drawn through blitting, hence the method name `#blit`, which, for this purpose, copies the bits of an image and draws them directly to the screen. These are drawn through a position texture shader.
 
 Each `#blit` method takes in a `ResourceLocation`, which represents the absolute location of the texture:
->>>>>>> 69841f41
 
 ```java
 // Points to 'assets/examplemod/textures/gui/container/example_container.png'
