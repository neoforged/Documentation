--- conflicted
+++ resolved
@@ -1,23 +1,13 @@
 import Tabs from '@theme/Tabs';
 import TabItem from '@theme/TabItem';
 
-<<<<<<< HEAD
-접근 제어자 변형하기
-===================
-=======
-# Access Transformers
->>>>>>> 9c2de59a
+# 접근 제어자 변형하기
 
 접근 변환자 (AccessTransformer, AT라고 짧게 부르기도 합니다.)는 클래스, 메서드, 필드의 가시성을 확대시키거나, 불변 여부를 변경하는 데 사용됩니다. 모드가 접근 불가능한 멤버를 사용할 수 있도록 해 줍니다.
 
 접근 변환자 설정 파일 규격은 [이곳][specs]에 나와있습니다.
 
-<<<<<<< HEAD
-AT 추가하기
-----------
-=======
-## Adding ATs
->>>>>>> 9c2de59a
+## AT 추가하기
 
 <Tabs defaultValue="latest">
 <TabItem value="latest" label="최신 버전">
@@ -81,21 +71,11 @@
 </TabItem>
 </Tabs>
 
-<<<<<<< HEAD
-주석
---------
-=======
-## Comments
->>>>>>> 9c2de59a
+## 주석
 
 `#`로 시작하는 줄은 주석으로 처리되며 무시됩니다.
 
-<<<<<<< HEAD
-접근 수정자
-----------------
-=======
-## Access Modifiers
->>>>>>> 9c2de59a
+## 접근 수정자
 
 접근 수정자는 설정 파일에서 대상이 가지게 될 새로운 가시성을 정의합니다. Java의 가시성은 다음과 같습니다:
 
@@ -112,16 +92,7 @@
 `private` 메서드나 `final` 메서드(또는 `final` 클래스에 정의된 메서드), 그리고 `static` (정적) 메서드들은 재정의가 불가능합니다, 그렇기에 위와 같은 문제가 발생하지 않습니다.
 :::
 
-<<<<<<< HEAD
-변환 타깃 지정하기
-----------------------
-
-:::caution
-접근 변환자를 마인크래프트 클래스에 사용할 때, 필드나 메서드 이름으로 SRG 이름을 사용하셔야 합니다.
-:::
-=======
-## Targets and Directives
->>>>>>> 9c2de59a
+## 변환 타깃 지정하기
 
 ### 클래스
 
@@ -149,7 +120,6 @@
 <접근 수정자> <완전한 클래스 이름> <메서드 이름>(<인자의 타입들>)<반환 타입>
 ```
 
-<<<<<<< HEAD
 #### 타입 지정하기
 
 타입은 "descriptor"라고 불리기도 합니다. 자세한 사항은  [Oracle 기술 문서에서 확인하세요(Java Virtual Machine Specification, SE 8, sections 4.3.2 and 4.3.3)][jvmdescriptors]
@@ -171,60 +141,20 @@
 * `V` - 메서드 반환 타입이 `void`일 때 사용
   * 예: `<method>()V`는 인자 및 반환 값이 없는 메서드
 
-예시
---------
-=======
-#### Specifying Types
-
-Also called "descriptors": see the [Java Virtual Machine Specification, SE 8, sections 4.3.2 and 4.3.3][jvmdescriptors] for more technical details.
-
-* `B` - `byte`, a signed byte
-* `C` - `char`, a Unicode character code point in UTF-16
-* `D` - `double`, a double-precision floating-point value
-* `F` - `float`, a single-precision floating-point value
-* `I` - `integer`, a 32-bit integer
-* `J` - `long`, a 64-bit integer
-* `S` - `short`, a signed short
-* `Z` - `boolean`, a `true` or `false` value
-* `[` - references one dimension of an array
-  * Example: `[[S` refers to `short[][]`
-* `L<class name>;` - references a reference type
-  * Example: `Ljava/lang/String;` refers to `java.lang.String` reference type _(note the use of slashes instead of periods)_
-* `(` - references a method descriptor, parameters should be supplied here or nothing if no parameters are present
- * Example: `<method>(I)Z` refers to a method that requires an integer argument and returns a boolean
-* `V` - indicates a method returns no value, can only be used at the end of a method descriptor
-  * Example: `<method>()V` refers to a method that has no arguments and returns nothing
-
-## Examples
->>>>>>> 9c2de59a
+## 예시
 
 ```
 # Crypt 클래스의 ByteArrayToKeyFunction 인터페이스의 가시성을 public으로 변경합니다.
 public net.minecraft.util.Crypt$ByteArrayToKeyFunction
 
-<<<<<<< HEAD
 # MinecraftServer의 'random' 필드를 protected로 만들고 final 키워드를 제거합니다
-protected-f net.minecraft.server.MinecraftServer f_129758_ #random
-
-# Util에 있는 String을 인자로 받고 ExecutorService를 반환하는,
-# 'makeExecutor' 메서드를 public으로 만듭니다
-public net.minecraft.Util m_137477_(Ljava/lang/String;)Ljava/util/concurrent/ExecutorService; #makeExecutor
-
-# UUIDUtil에 있는 2개의 long을 인자로 받고 int[]를 반환하는,
-# 'leastMostToIntArray' 메서드를 public으로 만듭니다
-public net.minecraft.core.UUIDUtil m_235872_(JJ)[I #leastMostToIntArray
-=======
-# Makes protected and removes the final modifier from 'random' in MinecraftServer
 protected-f net.minecraft.server.MinecraftServer random
 
-# Makes public the 'makeExecutor' method in Util,
-# accepting a String and returns an ExecutorService
+# String을 인자로 받고 ExecutorService를 반환하는 'Util#makeExecutor' 메서드를 public으로 만듭니다
 public net.minecraft.Util makeExecutor(Ljava/lang/String;)Ljava/util/concurrent/ExecutorService;
 
-# Makes public the 'leastMostToIntArray' method in UUIDUtil,
-# accepting two longs and returning an int[]
+# 2개의 long을 인자로 받고 int[]를 반환하는 'UUIDUtil#leastMostToIntArray' 메서드를 public으로 만듭니다
 public net.minecraft.core.UUIDUtil leastMostToIntArray(JJ)[I
->>>>>>> 9c2de59a
 ```
 
 [specs]: https://github.com/neoforged/AccessTransformers/blob/main/FMLAT.md
