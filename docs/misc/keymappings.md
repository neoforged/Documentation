# 키 매핑

키 매핑(또는 키 바인딩)은 입력에 따라 특정 동작을 수행하는 것을 뜻합니다. 각 동작은 클라이언트가 입력을 처리할 때 수행되며 [조작 메뉴][controls]에서 아무 키에나 할당될 수 있습니다.

## 등록하기 `KeyMapping`

<<<<<<< HEAD
`KeyMapping`은 물리 클라이언트 [**모드 이벤트 버스**][modbus]에 `RegisterKeyMappingsEvent` 방송시 `#register`를 호출해 등록할 수 있습니다.
=======
A `KeyMapping` can be registered by listening to the `RegisterKeyMappingsEvent` on the [mod event bus][eventbus] only on the physical client and calling `#register`.
>>>>>>> 69841f41

```java
// 물리 클라이언트 전용 클래스라 가정

// 키 매핑은 필요할 때 까지 초기화가 지연됨
public static final Lazy<KeyMapping> EXAMPLE_MAPPING = Lazy.of(() -> /*...*/);

// 아래 이벤트는 물리 클라이언트에서 모드 이벤트 버스에 방송됨
@SubscribeEvent
public void registerBindings(RegisterKeyMappingsEvent event) {
  event.register(EXAMPLE_MAPPING.get());
}
```

## `KeyMapping` 만들기

`KeyMapping`의 생성자는 키 매핑의 이름의 [번역 키][tk], 기본 입력 키, 그리고 [설정][controls]에서 키 매핑을 분류할 카테고리 이름의 [번역 키][tk]를 인자로 받습니다.

:::tip
기본 카테고리 이외의 카테고리 [번역 키][tk]를 사용해 새 카테고리를 만들 수 있습니다. 이때 번역 키는 모드 아이디를 포함하는 것이 좋습니다(예: `key.categories.examplemod.examplecategory`).
:::

### 기본 입력키

<<<<<<< HEAD
키 매핑은 기본 입력 키를 설정해야 합니다. 입력 키는 `InputConstants$Key`로 표현되고, 입력 기기의 종류를 식별하는 `InputConstants$Type`과 입력 코드를 대표하는 정수로 이루어져 있습니다.
바닐라 마인크래프트는 세 종류의 입력 기기를 지원하는데: `GLFW`를 통해 키보드 토큰을 전달 받는 `KEYSYM`, 플랫폼 전용 스캔 코드를 사용하는 `SCANCODE`, 마지막으로 마우스를 대표하는 `MOUSE` 입니다.
=======
Each key mapping has a default input associated with it. This is provided through `InputConstants.Key`. Each input consists of an `InputConstants.Type`, which defines what device is providing the input, and an integer, which defines the associated identifier of the input on the device.

Vanilla provides three types of inputs: `KEYSYM`, which defines a keyboard through the provided `GLFW` key tokens, `SCANCODE`, which defines a keyboard through the platform-specific scancode, and `MOUSE`, which defines a mouse.
>>>>>>> 69841f41

:::note
`GLFW` 키보드 토큰은 특정 플랫폼에 종속되지 않기 때문에 `SCANCODE`대신 `KEYSYM`을 사용하는 것을 강력히 권장드립니다. 자세한 내용은 [GLFW 문서][keyinput]에서 찾아보실 수 있습니다.
:::

입력 코드는 무슨 입력이냐에 따라 다른 것을 사용해야 합니다. `KEYSYM`의 `GLFW` 키보드 토큰은 `GLFW_KEY_*` 접미사가 붙으나 `MOUSE` 코드들은 `GLFW_MOUSE_*`를 사용합니다.

```java
new KeyMapping(
  "key.examplemod.example1", // 키 이름 번역을 위한 키
  InputConstants.Type.KEYSYM, // 입력 기기 종류
  GLFW.GLFW_KEY_P, // 기본 입력 키
  "key.categories.misc" // 이 키 매핑은 기타 카테고리에 들어감
)
```

:::note
<<<<<<< HEAD
만약 기본 입력 키를 설정하지 않으려면 `InputConstants#UNKNOWN`을 대신 사용하세요. 기본 생성자는 입력 코드를 `InputConstants.UNKNOWN.getValue()`로 제공해야 하나 포지에서 추가한 생성자는 바로 전달해도 됩니다.
=======
If the key mapping should not be mapped to a default, the input should be set to `InputConstants#UNKNOWN`. The vanilla constructor will require you to extract the input code via `InputConstants$Key#getValue` while the NeoForge constructor can be supplied the raw input field.
>>>>>>> 69841f41
:::

### `IKeyConflictContext`

모든 키 매핑이 언제나 쓰이는 것은 아닙니다. 몇몇 매핑은 GUI에서만 쓰이기도 하고, 어떤 것은 인 게임에서만 쓰입니다. 매핑이 사용되는 상황의 차이가 있음에도 불구하고 서로 겹치는 것을 막기 위해, 매핑의 맥락을 정의하는 `IKeyConflictContext`를 사용할 수 있습니다.

각 맥락은 두 개의 메소드를 정의합니다: 키 매핑이 현재 사용 가능한지 반환하는 `#isActive`, 그리고 다른 `IKeyConflictContext`와 충돌하는지를 반환하는 `#conflicts` 입니다.

<<<<<<< HEAD
현재 포지는 세 개의 맥락을 `KeyConflictContext`에 정의합니다: 키 매핑이 언제나 활성화 되는 `UNIVERSAL`, `Screen`이 열려 있어야만 작동하는 `GUI`, 마지막으로 `Screen`이 없을 때만 작동하는 `IN_GAME`이 있습니다. 새 맥락은 `IKeyConflictContext`를 구현해 만들 수 있습니다.
=======
Currently, NeoForge defines three basic contexts through `KeyConflictContext`: `UNIVERSAL`, which is the default meaning the key can be used in every context, `GUI`, which means the mapping can only be used when a `Screen` is open, and `IN_GAME`, which means the mapping can only be used if a `Screen` is not open. New conflict contexts can be created by implementing `IKeyConflictContext`.
>>>>>>> 69841f41

```java
new KeyMapping(
  "key.examplemod.example2",
  KeyConflictContext.GUI, // GUI가 열려 있을 때만 매핑 활성화
  InputConstants.Type.MOUSE, // 마우스로 부터 입력 받음
  GLFW.GLFW_MOUSE_BUTTON_LEFT, // 왼쪽 클릭을 입력 받음
  "key.categories.examplemod.examplecategory" // 매핑은 새로운 example 카테고리에 분류함
)
```

### `KeyModifier`

Modders may not want mappings to have the same behavior if a modifier key is held at the same (e.g. `G` vs `CTRL + G`). To remedy this, NeoForge adds an additional parameter to the constructor to take in a `KeyModifier` which can apply control (`KeyModifier#CONTROL`), shift (`KeyModifier#SHIFT`), or alt (`KeyModifier#ALT`) to any input. `KeyModifier#NONE` is the default and will apply no modifier.

A modifier can be added in the [controls option menu][controls] by holding down the modifier key and the associated input.

```java
new KeyMapping(
  "key.examplemod.example3",
  KeyConflictContext.UNIVERSAL,
  KeyModifier.SHIFT, // Default mapping requires shift to be held down
  InputConstants.Type.KEYSYM, // Default mapping is on the keyboard
  GLFW.GLFW_KEY_G, // Default key is G
  "key.categories.misc"
)
```

## Checking a `KeyMapping`

A `KeyMapping` can be checked to see whether it has been clicked. Depending on when, the mapping can be used in a conditional to apply the associated logic.

### Within the Game

Within the game, a mapping should be checked by listening to `ClientTickEvent` on the [event bus][eventbus] and checking `KeyMapping#consumeClick` within a while loop. `#consumeClick` will return `true` only the number of times the input was performed and not already previously handled, so it won't infinitely stall the game.

```java
// Event is on the NeoForge event bus only on the physical client
public void onClientTick(ClientTickEvent event) {
  if (event.phase == TickEvent.Phase.END) { // Only call code once as the tick event is called twice every tick
    while (EXAMPLE_MAPPING.get().consumeClick()) {
      // Execute logic to perform on click here
    }
  }
}
```

:::caution
Do not use the `InputEvent`s as an alternative to `ClientTickEvent`. There are separate events for keyboard and mouse inputs only, so they wouldn't handle any additional inputs.
:::

### Inside a GUI

Within a GUI, a mapping can be checked within one of the `GuiEventListener` methods using `IKeyMappingExtension#isActiveAndMatches`. The most common methods which can be checked are `#keyPressed` and `#mouseClicked`. 

`#keyPressed` takes in the `GLFW` key token, the platform-specific scan code, and a bitfield of the held down modifiers. A key can be checked against a mapping by creating the input using `InputConstants#getKey`. The modifiers are already checked within the mapping methods itself.

```java
// In some Screen subclass
@Override
public boolean keyPressed(int key, int scancode, int mods) {
  if (EXAMPLE_MAPPING.get().isActiveAndMatches(InputConstants.getKey(key, scancode))) {
    // Execute logic to perform on key press here
    return true;
  }
  return super.keyPressed(x, y, button);
} 
```

:::note
If you do not own the screen which you are trying to check a **key** for, you can listen to the `Pre` or `Post` events of `ScreenEvent.KeyPressed` on the [event bus][eventbus] instead.
:::

`#mouseClicked` takes in the mouse's x position, y position, and the button clicked. A mouse button can be checked against a mapping by creating the input using `InputConstants.Type#getOrCreate` with the `MOUSE` input.

```java
// In some Screen subclass
@Override
public boolean mouseClicked(double x, double y, int button) {
  if (EXAMPLE_MAPPING.get().isActiveAndMatches(InputConstants.TYPE.MOUSE.getOrCreate(button))) {
    // Execute logic to perform on mouse click here
    return true;
  }
  return super.mouseClicked(x, y, button);
} 
```

:::note
If you do not own the screen which you are trying to check a **mouse** for, you can listen to the `Pre` or `Post` events of `ScreenEvent.MouseButtonPressed` on the [event bus][eventbus] instead.
:::

<<<<<<< HEAD
[modbus]: ../concepts/events.md#모드-이벤트-버스
[controls]: https://minecraft.wiki/w/Options#Controls
[tk]: ../concepts/internationalization.md#translatablecontents
[keyinput]: https://www.glfw.org/docs/3.3/input_guide.html#input_key
[forgebus]: ../concepts/events.md#이벤트-핸들러-등록하기
=======
[eventbus]: ../concepts/events.md#registering-an-event-handler
[controls]: https://minecraft.wiki/w/Options#Controls
[tk]: ../resources/client/i18n.md#components
[keyinput]: https://www.glfw.org/docs/3.3/input_guide.html#input_key
>>>>>>> 69841f41
<|MERGE_RESOLUTION|>--- conflicted
+++ resolved
@@ -4,11 +4,7 @@
 
 ## 등록하기 `KeyMapping`
 
-<<<<<<< HEAD
-`KeyMapping`은 물리 클라이언트 [**모드 이벤트 버스**][modbus]에 `RegisterKeyMappingsEvent` 방송시 `#register`를 호출해 등록할 수 있습니다.
-=======
-A `KeyMapping` can be registered by listening to the `RegisterKeyMappingsEvent` on the [mod event bus][eventbus] only on the physical client and calling `#register`.
->>>>>>> 69841f41
+`KeyMapping`은 물리 클라이언트 [**모드 이벤트 버스**][eventbus]에 `RegisterKeyMappingsEvent` 방송시 `#register`를 호출해 등록할 수 있습니다.
 
 ```java
 // 물리 클라이언트 전용 클래스라 가정
@@ -33,14 +29,9 @@
 
 ### 기본 입력키
 
-<<<<<<< HEAD
-키 매핑은 기본 입력 키를 설정해야 합니다. 입력 키는 `InputConstants$Key`로 표현되고, 입력 기기의 종류를 식별하는 `InputConstants$Type`과 입력 코드를 대표하는 정수로 이루어져 있습니다.
+키 매핑은 기본 입력 키를 설정해야 합니다. 입력 키는 `InputConstants.Key`로 표현되고, 입력 기기의 종류를 식별하는 `InputConstants.Type`과 입력된 키를 대표하는 정수로 이루어져 있습니다.
+
 바닐라 마인크래프트는 세 종류의 입력 기기를 지원하는데: `GLFW`를 통해 키보드 토큰을 전달 받는 `KEYSYM`, 플랫폼 전용 스캔 코드를 사용하는 `SCANCODE`, 마지막으로 마우스를 대표하는 `MOUSE` 입니다.
-=======
-Each key mapping has a default input associated with it. This is provided through `InputConstants.Key`. Each input consists of an `InputConstants.Type`, which defines what device is providing the input, and an integer, which defines the associated identifier of the input on the device.
-
-Vanilla provides three types of inputs: `KEYSYM`, which defines a keyboard through the provided `GLFW` key tokens, `SCANCODE`, which defines a keyboard through the platform-specific scancode, and `MOUSE`, which defines a mouse.
->>>>>>> 69841f41
 
 :::note
 `GLFW` 키보드 토큰은 특정 플랫폼에 종속되지 않기 때문에 `SCANCODE`대신 `KEYSYM`을 사용하는 것을 강력히 권장드립니다. 자세한 내용은 [GLFW 문서][keyinput]에서 찾아보실 수 있습니다.
@@ -58,11 +49,7 @@
 ```
 
 :::note
-<<<<<<< HEAD
-만약 기본 입력 키를 설정하지 않으려면 `InputConstants#UNKNOWN`을 대신 사용하세요. 기본 생성자는 입력 코드를 `InputConstants.UNKNOWN.getValue()`로 제공해야 하나 포지에서 추가한 생성자는 바로 전달해도 됩니다.
-=======
-If the key mapping should not be mapped to a default, the input should be set to `InputConstants#UNKNOWN`. The vanilla constructor will require you to extract the input code via `InputConstants$Key#getValue` while the NeoForge constructor can be supplied the raw input field.
->>>>>>> 69841f41
+만약 기본 입력 키를 설정하지 않으려면 `InputConstants#UNKNOWN`을 대신 사용하세요. 기본 생성자는 입력 코드를 `InputConstants.UNKNOWN.getValue()`로 제공해야 하나 네오포지에서 추가한 생성자는 바로 전달해도 됩니다.
 :::
 
 ### `IKeyConflictContext`
@@ -71,11 +58,7 @@
 
 각 맥락은 두 개의 메소드를 정의합니다: 키 매핑이 현재 사용 가능한지 반환하는 `#isActive`, 그리고 다른 `IKeyConflictContext`와 충돌하는지를 반환하는 `#conflicts` 입니다.
 
-<<<<<<< HEAD
-현재 포지는 세 개의 맥락을 `KeyConflictContext`에 정의합니다: 키 매핑이 언제나 활성화 되는 `UNIVERSAL`, `Screen`이 열려 있어야만 작동하는 `GUI`, 마지막으로 `Screen`이 없을 때만 작동하는 `IN_GAME`이 있습니다. 새 맥락은 `IKeyConflictContext`를 구현해 만들 수 있습니다.
-=======
-Currently, NeoForge defines three basic contexts through `KeyConflictContext`: `UNIVERSAL`, which is the default meaning the key can be used in every context, `GUI`, which means the mapping can only be used when a `Screen` is open, and `IN_GAME`, which means the mapping can only be used if a `Screen` is not open. New conflict contexts can be created by implementing `IKeyConflictContext`.
->>>>>>> 69841f41
+현재 네오포지는 세 개의 맥락을 `KeyConflictContext`에 정의합니다: 키 매핑이 언제나 활성화 되는 `UNIVERSAL`, `Screen`이 열려 있어야만 작동하는 `GUI`, 마지막으로 `Screen`이 없을 때만 작동하는 `IN_GAME`이 있습니다. 새 맥락은 `IKeyConflictContext`를 구현해 만들 수 있습니다.
 
 ```java
 new KeyMapping(
@@ -167,15 +150,7 @@
 If you do not own the screen which you are trying to check a **mouse** for, you can listen to the `Pre` or `Post` events of `ScreenEvent.MouseButtonPressed` on the [event bus][eventbus] instead.
 :::
 
-<<<<<<< HEAD
-[modbus]: ../concepts/events.md#모드-이벤트-버스
-[controls]: https://minecraft.wiki/w/Options#Controls
-[tk]: ../concepts/internationalization.md#translatablecontents
-[keyinput]: https://www.glfw.org/docs/3.3/input_guide.html#input_key
-[forgebus]: ../concepts/events.md#이벤트-핸들러-등록하기
-=======
 [eventbus]: ../concepts/events.md#registering-an-event-handler
 [controls]: https://minecraft.wiki/w/Options#Controls
 [tk]: ../resources/client/i18n.md#components
-[keyinput]: https://www.glfw.org/docs/3.3/input_guide.html#input_key
->>>>>>> 69841f41
+[keyinput]: https://www.glfw.org/docs/3.3/input_guide.html#input_key