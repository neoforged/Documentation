# Configuration

Configurations define settings and consumer preferences that can be applied to a mod instance. NeoForge uses a configuration system using [TOML][toml] files and read with [NightConfig][nightconfig].

## Creating a Configuration

A configuration can be created using a subtype of `IConfigSpec`. NeoForge implements the type via `ModConfigSpec` and enables its construction through `ModConfigSpec.Builder`. The builder can separate the config values into sections via `Builder#push` to create a section and `Builder#pop` to leave a section. Afterwards, the configuration can be built using one of two methods:

 Method     | Description
 :---       | :---
`build`     | Creates the `ModConfigSpec`.
`configure` | Creates a pair of the class holding the config values and the `ModConfigSpec`.

:::note
`ModConfigSpec.Builder#configure` is typically used with a `static` block and a class that takes in `ModConfigSpec.Builder` as part of its constructor to attach and hold the values:

```java
// In some config class
ExampleConfig(ModConfigSpec.Builder builder) {
    // Define values here in final fields
}

// Somewhere the constructor is accessible
static {
    Pair<ExampleConfig, ModConfigSpec> pair = new ModConfigSpec.Builder()
        .configure(ExampleConfig::new);
    // Store pair values in some constant field
}
```
:::

Each config value can be supplied with additional context to provide additional behavior. Contexts must be defined before the config value is fully built:

| Method         | Description                                                                                                 |
|:---------------|:------------------------------------------------------------------------------------------------------------|
| `comment`      | Provides a description of what the config value does. Can provide multiple strings for a multiline comment. |
| `translation`  | Provides a translation key for the name of the config value.                                                |
| `worldRestart` | The world must be restarted before the config value can be changed.                                         |

### ConfigValue

Config values can be built with the provided contexts (if defined) using any of the `#define` methods.

All config value methods take in at least two components:

- A path representing the name of the variable: a `.` separated string representing the sections the config value is in
- The default value when no valid configuration is present

The `ConfigValue` specific methods take in two additional components:

- A validator to make sure the deserialized object is valid
- A class representing the data type of the config value

```java
// For some ModConfigSpec.Builder builder
ConfigValue<T> value = builder.comment("Comment")
    .define("config_value_name", defaultValue);
```

The values themselves can be obtained using `ConfigValue#get`. The values are additionally cached to prevent multiple readings from files.

#### Additional Config Value Types

- **Range Values**
    - Description: Value must be between the defined bounds
    - Class Type: `Comparable<T>`
    - Method Name: `#defineInRange`
    - Additional Components:
        - The minimum and maximum the config value may be
        - A class representing the data type of the config value

:::note
`DoubleValue`s, `IntValue`s, and `LongValue`s are range values which specify the class as `Double`, `Integer`, and `Long` respectively.
:::

- **Whitelisted Values**
    - Description: Value must be in supplied collection
    - Class Type: `T`
    - Method Name: `#defineInList`
    - Additional Components:
        - A collection of the allowed values the configuration can be

- **List Values**
    - Description: Value is a list of entries
    - Class Type: `List<T>`
    - Method Name: `#defineList`, `#defineListAllowEmpty` if list can be empty
    - Additional Components:
        - A supplier that returns a default value to use when a new entry is added in configuration screens.
        - A validator to make sure a deserialized element from the list is valid
        - (optional) A vaidator to make sure the list does not get too little or too many entries

- **Enum Values**
    - Description: An enum value in the supplied collection
    - Class Type: `Enum<T>`
    - Method Name: `#defineEnum`
    - Additional Components:
        - A getter to convert a string or integer into an enum
        - A collection of the allowed values the configuration can be

- **Boolean Values**
    - Description: A `boolean` value
    - Class Type: `Boolean`
    - Method Name: `#define`

## Registering a Configuration

Once a `ModConfigSpec` has been built, it must be registered to allow NeoForge to load, track, and sync the configuration settings as required. Configurations should be registered in the mod constructor via `ModConatiner#registerConfig`. A configuration can be registered with a [given type][configtype] representing the side the config belongs to, the `ModConfigSpec`, and optionally a specific file name for the configuration.

```java
// In the main mod file with a ModConfigSpec CONFIG
public ExampleMod(ModContainer container) {
    container.registerConfig(ModConfig.Type.COMMON, CONFIG);

    // Do other things
}
```

### Configuration Types

Configuration types determine where the configuration file is located, what time it is loaded, and whether the file is synced across the network. All configurations are, by default, either loaded from `.minecraft/config` on the physical client or `<server_folder>/config` on the physical server. Some nuances between each configuration type can be found in the following subsections.

:::tip
NeoForge documents the [config types][type] within their codebase.
:::

- `STARTUP`
    - Loaded on both the physical client and physical server from the config folder
    - Read immediately on registration
    - **NOT** synced across the network
    - Suffixed with `-startup` by default

:::warning
Configurations registered under the `STARTUP` type can cause desyncs between the client and server, such as if the configuration is used to disable the registration of content. Therefore, it is highly recommended that any configurations within `STARTUP` are not used to enable or disable features that may change the content of the mod.
:::

- `CLIENT`
    - Loaded **ONLY** on the physical client from the config folder
        - There is no server location for this configuration type
    - Read immedately before `FMLCommonSetupEvent` is fired
    - **NOT** synced across the network
    - Suffixed with `-client` by default
- `COMMON`
    - Loaded on both the physical client and physical server from the config folder
    - Read immedately before `FMLCommonSetupEvent` is fired
    - **NOT** synced across the network
    - Suffixed with `-common` by default
- `SERVER`
    - Loaded on both the physical client and physical server from the config folder
        - Can be overridden for each world by adding a config to:
            - Client: `.minecraft/saves/<world_name>/serverconfig`
            - Server: `<server_folder>/world/serverconfig`
    - Read immedately before `ServerAboutToStartEvent` is fired
    - Synced across the network to the client
    - Suffixed with `-server` by default

## Configuration Events

Operations that occur whenever a config is loaded or reloaded can be done using the `ModConfigEvent.Loading` and `ModConfigEvent.Reloading` events. The events must be [registered][events] to the mod event bus.

:::caution
These events are called for all configurations for the mod; the `ModConfig` object provided should be used to denote which configuration is being loaded or reloaded.
:::
## Configuration Screen

<<<<<<< HEAD
A configuration screen allows users to edit the config values for a mod while in-game without needing to open any files. The screen will automatically parse your registered config files and populate the screen. 

A mod can use the build-in configuration screen that NeoForge provides. Mods can also extend ConfigurationScreen to change the behavior of the default screen or make their own configuration screen. Or create their own screen from scratch and provide that custom screen to NeoForge through the below extension point.

Any configuration screen can be registered for a mod by registering a `IConfigScreenFactory` extension point during mod construction on the [client][client]:
=======
A mod can use the built-in configuration screen that NeoForge provides. A configuration screen allows users to edit the config values for a mod while in-game without needing to open any files. The screen will automatically parse your registered config files and populate the screen. Mods can extend `ConfigurationScreen` to change the behavior of the default screen or make their own configuration screen.

A configuration screen can be registered for a mod by registering a `IConfigScreenFactory` extension point during mod construction on the [client]:
>>>>>>> 00f46d51
```java
// In the main client mod file
public ExampleModClient(ModContainer container) {
    // This will use NeoForge's ConfigurationScreen to display this mod's configs
    container.registerExtensionPoint(IConfigScreenFactory.class, ConfigurationScreen::new);
}
```

The configuration screen can be accessed in game by going to the 'Mods' page, selecting the mod from the sidebar, and clicking the 'Config' button. Startup, Common, and Client config options will always be editable at any point. Server configs are only editable in the screen when playing on a world locally. If connected to a server or to another person's LAN world, Server config option will be disabled in the screen. The first page of the config screen for the mod will show every registered config file for players to pick which one to edit.

:::warning
Please add lang file translation for your config entries.

You can specify a translation key for a config by using the `ModConfigSpec$Builder#translation` method:
```java
ConfigValue<T> value = builder.comment("Comment")
    .translation("modid.configuration.config_value_name")
    .define("config_value_name", defaultValue);
```

 To make translating easier, open the configuration screen and visit all of the configs and their subsections. Then back out to the mod list screen. All untranslated config entries that were encountered will be printed to the console at this point. This makes it easier to know what to translate and what the translation keys are. 
:::

[toml]: https://toml.io/
[nightconfig]: https://github.com/TheElectronWill/night-config
[configtype]: #configuration-types
[type]: https://github.com/neoforged/FancyModLoader/blob/1b6af92893464a4f477cab310256639f39d41ea7/loader/src/main/java/net/neoforged/fml/config/ModConfig.java#L81-L114
[events]: ../concepts/events.md#registering-an-event-handler
[client]: ../concepts/sides.md#mod<|MERGE_RESOLUTION|>--- conflicted
+++ resolved
@@ -162,17 +162,11 @@
 :::
 ## Configuration Screen
 
-<<<<<<< HEAD
 A configuration screen allows users to edit the config values for a mod while in-game without needing to open any files. The screen will automatically parse your registered config files and populate the screen. 
 
-A mod can use the build-in configuration screen that NeoForge provides. Mods can also extend ConfigurationScreen to change the behavior of the default screen or make their own configuration screen. Or create their own screen from scratch and provide that custom screen to NeoForge through the below extension point.
-
-Any configuration screen can be registered for a mod by registering a `IConfigScreenFactory` extension point during mod construction on the [client][client]:
-=======
-A mod can use the built-in configuration screen that NeoForge provides. A configuration screen allows users to edit the config values for a mod while in-game without needing to open any files. The screen will automatically parse your registered config files and populate the screen. Mods can extend `ConfigurationScreen` to change the behavior of the default screen or make their own configuration screen.
+A mod can use the built-in configuration screen that NeoForge provides. Mods can extend `ConfigurationScreen` to change the behavior of the default screen or make their own configuration screen. Mods can also create their own screen from scratch and provide that custom screen to NeoForge through the below extension point.
 
 A configuration screen can be registered for a mod by registering a `IConfigScreenFactory` extension point during mod construction on the [client]:
->>>>>>> 00f46d51
 ```java
 // In the main client mod file
 public ExampleModClient(ModContainer container) {
