--- conflicted
+++ resolved
@@ -1,47 +1,27 @@
 # 사전 설정
 
-<<<<<<< HEAD
 마인크래프트는 플레이어가 서버에 접속하기 전, 서버가 클라이언트를 설정하는 단계가 있습니다. 이 단계는 사전 설정 단계라 불리며, 바닐라에선 리소스팩 정보를 클라이언트에 보낼 때 사용합니다.
-=======
-The networking protocol for the client and server has a specific phase where the server can configure the client before the player actually joins the game. This phase is called the configuration phase, and is for example used by the vanilla server to send the resource pack information to the client.
->>>>>>> 69841f41
 
 모드들도 이 단계에 패킷을 전송하여 추가 설정 정보를 보낼 수 있습니다.
 
-<<<<<<< HEAD
 ## 사전 설정 추가하기
-설정 단계에 패킷을 보내시려면 먼저 `OnGameConfigurationEvent`를 통해 사전 설정을 등록하셔야 합니다.
-=======
-## Registering a configuration task
 
-The first step to using the configuration phase is to register a configuration task. This can be done by registering a new configuration task in the `RegisterConfigurationTasksEvent` event.
+설정 단계에 패킷을 보내시려면 먼저 `RegisterConfigurationTasksEvent`를 통해 사전 설정을 등록하셔야 합니다.
 
->>>>>>> 69841f41
 ```java
 @SubscribeEvent
 public static void register(final RegisterConfigurationTasksEvent event) {
     event.register(new MyConfigurationTask());
 }
 ```
-<<<<<<< HEAD
-`OnGameConfigurationEvent`는 모드별 버스에 방송되며, 새로 접속하는 클라이언트와 통신하는 패킷 리스너를 제공합니다. 이 리스너를 활용해 클라이언트에 귀하의 모드가 있는지 확인하고, 이에 맞는 사전 설정을 추가하실 수 있습니다.
+
+`RegisterConfigurationTasksEvent`는 모드별 버스에 방송되며, 새로 접속하는 클라이언트와 통신하는 패킷 리스너를 제공합니다. 이 리스너를 활용해 클라이언트에 귀하의 모드가 있는지 확인하고, 이에 맞는 사전 설정을 추가하실 수 있습니다.
 
 ## 사전 설정 구현하기
-사전 설정은 `ICustomConfigurationTask`로 표현되며, 두 개의 메서드 `void run(Consumer<CustomPacketPayload> sender);`, `ConfigurationTask.Type type();`로 구성되어 있습니다.
-* `#run`은 사전 설정이 수행되면 호출되는 메서드입니다. 인자 `sender`를 통해 클라이언트에 패킷을 보낼 수 있습니다.
-* `#type`은 각 사전 설정을 구분하기 위한 `$Type`을 반환합니다. 
-예시로 만든 사전 설정은 다음과 같습니다:
-=======
-
-The `RegisterConfigurationTasksEvent` event is fired on the mod bus, and exposes the current listener used by the server to configure the relevant client. A modder can use the exposed listener to figure out if the client is running the mod, and if so, register a configuration task.
-
-## Implementing a configuration task
 
 A configuration task is a simple interface: `ICustomConfigurationTask`. This interface has two methods: `void run(Consumer<CustomPacketPayload> sender);`, and `ConfigurationTask.Type type();` which returns the type of the configuration task. The type is used to identify the configuration task. An example of a configuration task is shown below:
 
->>>>>>> 69841f41
 ```java
-// 사전 설정 MyConfigurationTask
 public record MyConfigurationTask implements ICustomConfigurationTask {
     public static final ConfigurationTask.Type TYPE = new ConfigurationTask.Type(new ResourceLocation("mymod", "my_task"));
     
@@ -58,26 +38,16 @@
 }
 ```
 
-<<<<<<< HEAD
 ## 사전 설정 승인하기
+
 서버는 각 사전 설정을 하나씩 수행합니다, 설정이 완료되었다고 승인되어야 다음 설정으로 넘어갑니다. 
-=======
-## Acknowledging a configuration task
-
-Your configuration is executed on the server, and the server needs to know when the next configuration task can be executed. This is done by acknowledging the execution of said configuration task.
->>>>>>> 69841f41
 
 사전 설정을 승인하는 데는 두 가지 방법이 있습니다: 
 
-<<<<<<< HEAD
 ### 리스너 재사용하기
+
 사전 설정에 있어 클라이언트의 응답이 필요 없을 경우 단순히 클라이언트의 리스너를 통해 서버에서 완료로 승인하면 됩니다.
-=======
-### Capturing the listener
 
-When the client does not need to acknowledge the configuration task, then the listener can be captured, and the configuration task can be acknowledged directly on the server side.
-
->>>>>>> 69841f41
 ```java
 public record MyConfigurationTask(ServerConfigurationListener listener) implements ICustomConfigurationTask {
     public static final ConfigurationTask.Type TYPE = new ConfigurationTask.Type(new ResourceLocation("mymod", "my_task"));
@@ -86,11 +56,7 @@
     public void run(final Consumer<CustomPacketPayload> sender) {
         final MyData payload = new MyData();
         sender.accept(payload);
-<<<<<<< HEAD
-        listener.finishCurrentTask(type()); // 현재 사전 설정이 완료되었다고 표시함
-=======
         this.listener().finishCurrentTask(this.type());
->>>>>>> 69841f41
     }
 
     @Override
@@ -99,46 +65,28 @@
     }
 }
 ```
-<<<<<<< HEAD
-클라이언트의 리스너는 아래와 같이 `OnGameConfigurationEvent`에서 받아올 수 있습니다.
-=======
 
-To use such a configuration task, the listener needs to be captured in the `RegisterConfigurationTasksEvent` event.
+클라이언트의 리스너는 아래와 같이 `RegisterConfigurationTasksEvent`에서 받아올 수 있습니다.
 
->>>>>>> 69841f41
 ```java
 @SubscribeEvent
 public static void register(final RegisterConfigurationTasksEvent event) {
     event.register(new MyConfigurationTask(event.getListener()));
 }
 ```
-<<<<<<< HEAD
+
 이러면 다음 사전 설정이 바로 수행되며 클라이언트의 응답은 필요 없습니다, 다시 말해서 클라이언트가 사전 설정을 완료하기까지 기다리지 않습니다.
 
 ### 클라이언트에서 사전 설정 승인하기
+
 만약 클라이언트에서도 사전 설정이 성공했다고 승인해야 한다면, 아래와 같이 클라이언트가 설정 성공시 대답할 때 사용할 패킷을 정의하세요:
-=======
 
-Then the next configuration task will be executed immediately after the current configuration task has completed, and the client does not need to acknowledge the configuration task. Additionally, the server will not wait for the client to properly process the send payloads.
-
-### Acknowledging the configuration task
-
-When the client needs to acknowledge the configuration task, then you will need to send your own payload to the client:
-
->>>>>>> 69841f41
 ```java
 public record AckPayload() implements CustomPacketPayload {
     public static final CustomPacketPayload.Type<AckPayload> TYPE = new CustomPacketPayload.Type<>(new ResourceLocation("mymod", "ack"));
     
-<<<<<<< HEAD
-    @Override
-    public void write(final FriendlyByteBuf buffer) {
-        // 전송할 데이터 없음
-    }
-=======
     // Unit codec with no data to write
     public static final StreamCodec<ByteBuf, AckPayload> STREAM_CODEC = StreamCodec.unit(new AckPayload());
->>>>>>> 69841f41
 
     @Override
     public CustomPacketPayload.Type<? extends CustomPacketPayload> type() {
@@ -146,34 +94,16 @@
     }
 }
 ```
-<<<<<<< HEAD
+
 클라이언트는 서버에서 보낸 사전 설정 패킷을 완전히 처리한 이후, 위 패킷을 서버에 전송하여 설정이 완료되었음을 알릴 수 있습니다.
-=======
 
-When a payload from a server side configuration task is properly processed you can send this payload to the server to acknowledge the configuration task.
-
->>>>>>> 69841f41
 ```java
 public void onMyData(MyData data, IPayloadContext context) {
     context.enqueueWork(() -> {
         blah(data.name());
     })
     .exceptionally(e -> {
-<<<<<<< HEAD
         // 예외 처리
-        context.packetHandler().disconnect(Component.translatable("my_mod.configuration.failed", e.getMessage()));
-        return null;
-    })
-    .thenAccept(v -> {
-        context.replyHandler().send(new AckPayload()); // 패킷 처리 이후 AckPayload로 대답하기
-    });     
-}
-```
-여기서 `onMyData`는 서버가 사전 설정 도중 보낸 패킷을 처리하는 함수입니다.
-
-서버는 클라이언트의 대답을 받으면 사전 설정이 완료되었다고 승인하고, 이제 다음 설정 작업으로 넘어갑니다: 
-=======
-        // Handle exception
         context.disconnect(Component.translatable("my_mod.configuration.failed", e.getMessage()));
         return null;
     })
@@ -183,26 +113,18 @@
 }
 ```
 
-Where `onMyData` is the handler for the payload that was sent by the server side configuration task.
+여기서 `onMyData`는 서버가 사전 설정 도중 보낸 패킷을 처리하는 함수입니다.
 
-When the server receives this payload it will acknowledge the configuration task, and the next configuration task will be executed:
+서버는 클라이언트의 대답을 받으면 사전 설정이 완료되었다고 승인하고, 이제 다음 설정 작업으로 넘어갑니다: 
 
->>>>>>> 69841f41
 ```java
 public void onAck(AckPayload payload, IPayloadContext context) {
     context.finishCurrentTask(MyConfigurationTask.TYPE);
 }
 ```
-<<<<<<< HEAD
+
 여기서 `onAck`는 클라이언트가 보낸 승인 패킷을 처리하는 함수입니다.
 
 ## 로그인 지연
-사전 설정이 승인되지 않는다면 서버는 계속 기다리고, 클라이언트는 게임에 접속하지 못합니다. 그러기에 설정 성공 시 무조건 완료로 표시되어야 하고, 실패 시 바로 클라이언트와의 연결을 끊어야 합니다.
-=======
 
-Where `onAck` is the handler for the payload that was sent by the client.
-
-## Stalling the login process
-
-When the configuration is not acknowledged, then the server will wait forever, and the client will never join the game. So it is important to always acknowledge the configuration task, unless the configuration task failed, then you can disconnect the client.
->>>>>>> 69841f41
+사전 설정이 승인되지 않는다면 서버는 계속 기다리고, 클라이언트는 게임에 접속하지 못합니다. 그러기에 설정 성공 시 무조건 완료로 표시되어야 하고, 실패 시 바로 클라이언트와의 연결을 끊어야 합니다.