# Resources

Resources are external files that are used by the game, but are not code. The most prominent kinds of resources are textures, however, many other types of resources exist in the Minecraft ecosystem. Of course, all these resources require a consumer on the code side, so the consuming systems are grouped in this section as well.

Minecraft generally has two kinds of resources: resources for the [logical client][logicalsides], known as assets, and resources for the [logical server][logicalsides], known as data. Assets are mostly display-only information, for example textures, display models, translations, or sounds, while data includes various things that affect gameplay, such as loot tables, recipes, or worldgen information. They are loaded from resource packs and data packs, respectively. NeoForge generates a built-in resource and data pack for every mod.

Both resource and data packs normally require a [`pack.mcmeta` file][packmcmeta]; however, modern NeoForge generates these at runtime for you, so you don't need to worry about it.

If you are confused about the format of something, have a look at the vanilla resources. Your NeoForge development environment not only contains vanilla code, but also vanilla resources. They can be found in the External Resources section (IntelliJ)/Project Libraries section (Eclipse), under the name `ng_dummy_ng.net.minecraft:client:client-extra:<minecraft_version>` (for Minecraft resources) or `ng_dummy_ng.net.neoforged:neoforge:<neoforge_version>` (for NeoForge resources).

## Assets

_See also: [Resource Packs][mcwikiresourcepacks] on the [Minecraft Wiki][mcwiki]_

Assets, or client-side resources, are all resources that are only relevant on the [client][sides]. They are loaded from resource packs, sometimes also known by the old term texture packs (stemming from old versions when they could only affect textures). A resource pack is basically an `assets` folder. The `assets` folder contains subfolders for the various namespaces the resource pack includes; every namespace is one subfolder. For example, a resource pack for a mod with the id `coolmod` will probably contain a `coolmod` namespace, but may additionally include other namespaces, such as `minecraft`.

NeoForge automatically collects all mod resource packs into the `Mod resources` pack, which sits at the bottom of the Selected Packs side in the resource packs menu. It is currently not possible to disable the `Mod resources` pack. However, resource packs that sit above the `Mod resources` pack override resources defined in a resource pack below them. This mechanic allows resource pack makers to override your mod's resources, and also allows mod developers to override Minecraft resources if needed.

Resource packs can contain [models][models], [blockstate files][bsfile], [textures][textures], [sounds][sounds], [particle definitions][particles] and [translation files][translations].

## Data

_See also: [Data Packs][mcwikidatapacks] on the [Minecraft Wiki][mcwiki]_

In contrast to assets, data is the term for all [server][sides] resources. Similar to resource packs, data is loaded through data packs (or datapacks). Like a resource pack, a data pack consists of a [`pack.mcmeta` file][packmcmeta] and a root folder, named `data`. Then, again like with resource packs, that `data` folder contains subfolders for the various namespaces the resource pack includes; every namespace is one subfolder. For example, a data pack for a mod with the id `coolmod` will probably contain a `coolmod` namespace, but may additionally include other namespaces, such as `minecraft`.

NeoForge automatically applies all mod data packs to a new world upon creation. It is currently not possible to disable mod data packs. However, most data files can be overridden (and thus be removed by replacing them with an empty file) by a data pack with a higher priority. Additional data packs can be enabled or disabled by placing them in a world's `datapacks` subfolder and then enabling or disabling them through the [`/datapack`][datapackcmd] command.

:::info
There is currently no built-in way to apply a set of custom data packs to every world. However, there are a number of mods that achieve this.
:::

Data packs may contain folders with files affecting the following things:

<<<<<<< HEAD
| Folder name                                                                         | Contents                     |
|-------------------------------------------------------------------------------------|------------------------------|
| `advancements`                                                                      | [Advancements][advancements] |
| `damage_type`                                                                       | [Damage types][damagetypes]  |
| `loot_tables`                                                                       | [Loot tables][loottables]    |
| `recipes`                                                                           | [Recipes][recipes]           |
| `tags`                                                                              | [Tags][tags]                 |
| `neoforge/data_maps`                                                                | [Data maps][datamap]         |
| `neoforge/global_loot_modifiers`                                                    | [Global loot modifiers][glm] |
| `dimension`, `dimension_type`, `structures`, `worldgen`, `neoforge/biome_modifiers` | Worldgen files               |
=======
| Folder name                                                           | Contents                     |
|-----------------------------------------------------------------------|------------------------------|
| `advancement`                                                         | [Advancements][advancements] |
| `damage_type`                                                         | Damage types                 |
| `loot_table`                                                          | [Loot tables][loottables]    |
| `recipe`                                                              | [Recipes][recipes]           |
| `structure`                                                           | Structures                   |
| `tags`                                                                | [Tags][tags]                 |
| `dimension`, `dimension_type`, `worldgen`, `neoforge/biome_modifier`  | Worldgen files               |
| `neoforge/loot_modifiers`                                             | [Global loot modifiers][glm] |
>>>>>>> aeaeb425

Additionally, they may also contain subfolders for some systems that integrate with commands. These systems are rarely used in conjunction with mods, but worth mentioning regardless:

| Folder name      | Contents                       |
|------------------|--------------------------------|
| `chat_type`      | [Chat types][chattype]         |
| `functions`      | [Functions][function]          |
| `item_modifiers` | [Item modifiers][itemmodifier] |
| `predicates`     | [Predicates][predicate]        |

## `pack.mcmeta`

_See also: [`pack.mcmeta` (Resource Pack)][packmcmetaresourcepack] and [`pack.mcmeta` (Data Pack)][packmcmetadatapack] on the [Minecraft Wiki][mcwiki]_

`pack.mcmeta` files hold the metadata of a resource or data pack. For mods, NeoForge makes this file obsolete, as the `pack.mcmeta` is generated synthetically. In case you still need a `pack.mcmeta` file, the full specification can be found in the linked Minecraft Wiki articles.

## Data Generation

Data generation, colloquially known as datagen, is a way to programmatically generate JSON resource files, in order to avoid the tedious and error-prone process of writing them by hand. The name is a bit misleading, as it works for assets as well as data.

Datagen is run through the Data run configuration, which is generated for you alongside the Client and Server run configurations. The data run configuration follows the [mod lifecycle][lifecycle] until after the registry events are fired. It then fires the [`GatherDataEvent`][event], in which you can register your to-be-generated objects in the form of data providers, writes said objects to disk, and ends the process.

All data providers extend the `DataProvider` interface and usually require one method to be overridden. The following is a list of noteworthy data generators Minecraft and NeoForge offer (the linked articles add further information, such as helper methods):

| Class                                                | Method                           | Generates                                                               | Side   | Notes                                                                                                           |
|------------------------------------------------------|----------------------------------|-------------------------------------------------------------------------|--------|-----------------------------------------------------------------------------------------------------------------|
| [`BlockStateProvider`][blockstateprovider]           | `registerStatesAndModels()`      | Blockstate files, block models                                          | Client |                                                                                                                 |
| [`ItemModelProvider`][itemmodelprovider]             | `registerModels()`               | Item models                                                             | Client |                                                                                                                 |
| [`LanguageProvider`][langprovider]                   | `addTranslations()`              | Translations                                                            | Client | Also requires passing the language in the constructor.                                                          |
| [`ParticleDescriptionProvider`][particleprovider]    | `addDescriptions()`              | Particle definitions                                                    | Client |                                                                                                                 |
| [`SoundDefinitionsProvider`][soundprovider]          | `registerSounds()`               | Sound definitions                                                       | Client |                                                                                                                 |
| `SpriteSourceProvider`                               | `gather()`                       | Sprite sources / atlases                                                | Client |                                                                                                                 |
| [`AdvancementProvider`][advancementprovider]         | `generate()`                     | Advancements                                                            | Server | Make sure to use the NeoForge variant, not the Minecraft one.                                                   |
| [`LootTableProvider`][loottableprovider]             | `generate()`                     | Loot tables                                                             | Server | Requires extra methods and classes to work properly, see linked article for details.                            |
| [`RecipeProvider`][recipeprovider]                   | `buildRecipes(RecipeOutput)`     | Recipes                                                                 | Server |                                                                                                                 |
| [Various subclasses of `TagsProvider`][tagsprovider] | `addTags(HolderLookup.Provider)` | Tags                                                                    | Server | Several specialized subclasses exist, see linked article for details.                                           |
| [`DataMapProvider`][datamapprovider]                 | `gather()`                       | Data map entries                                                        | Server |                                                                                                                 |
| [`GlobalLootModifierProvider`][glmprovider]          | `start()`                        | Global loot modifiers                                                   | Server |                                                                                                                 |
| [`DatapackBuiltinEntriesProvider`][datapackprovider] | N/A                              | Datapack builtin entries, e.g. worldgen and [damage types][damagetypes] | Server | No method overriding, instead entries are added in a lambda in the constructor. See linked article for details. |
| `JsonCodecProvider` (abstract class)                 | `gather()`                       | Objects with a codec                                                    | Both   | This can be extended for use with any object that has a [codec] to encode data to.                              |

All of these providers follow the same pattern. First, you create a subclass and add your own resources to be generated. Then, you add the provider to the event in an [event handler][eventhandler]. An example using a `RecipeProvider`:

```java
public class MyRecipeProvider extends RecipeProvider {
    public MyRecipeProvider(PackOutput output, CompletableFuture<HolderLookup.Provider> lookupProvider) {
        super(output, lookupProvider);
    }
    
    @Override
    protected void buildRecipes(RecipeOutput output) {
        // Register your recipes here.
    }
}

@EventBusSubscriber(bus = EventBusSubscriber.Bus.MOD, modid = "examplemod")
public class MyDatagenHandler {
    @SubscribeEvent
    public static void gatherData(GatherDataEvent event) {
        // Data generators may require some of these as constructor parameters.
        // See below for more details on each of these.
        DataGenerator generator = event.getGenerator();
        PackOutput output = generator.getPackOutput();
        ExistingFileHelper existingFileHelper = event.getExistingFileHelper();
        CompletableFuture<HolderLookup.Provider> lookupProvider = event.getLookupProvider();
        
        // Register the provider.
        generator.addProvider(
                // A boolean that determines whether the data should actually be generated.
                // The event provides methods that determine this:
                // event.includeClient(), event.includeServer(),
                // event.includeDev() and event.includeReports().
                // Since recipes are server data, we only run them in a server datagen.
                event.includeServer(),
                // Our provider.
                new MyRecipeProvider(output, lookupProvider)
        );
        // Other data providers here.
    }
}
```

The event offers some context for you to use:

- `event.getGenerator()` returns the `DataGenerator` that you register the providers to.
- `event.getPackOutput()` returns a `PackOutput` that is used by some providers to determine their file output location.
- `event.getExistingFileHelper()` returns an `ExistingFileHelper` that is used by providers for things that can reference other files (for example block models, which can specify a parent file).
- `event.getLookupProvider()` returns a `CompletableFuture<HolderLookup.Provider>` that is mainly used by tags and datagen registries to reference other, potentially not yet existing elements.
- `event.includeClient()`, `event.includeServer()`, `event.includeDev()` and `event.includeReports()` are `boolean` methods that allow you to check whether specific command line arguments (see below) are enabled.

### Command Line Arguments

The data generator can accept several command line arguments:

- `--mod examplemod`: Tells the data generator to run datagen for this mod. Automatically added by NeoGradle for the owning mod id, add this if you e.g. have multiple mods in one project.
- `--output path/to/folder`: Tells the data generator to output into the given folder. It is recommended to use Gradle's `file(...).getAbsolutePath()` to generate an absolute path for you (with a path relative to the project root directory). Defaults to `file('src/generated/resources').getAbsolutePath()`.
- `--existing path/to/folder`: Tells the data generator to consider the given folder when checking for existing files. Like with the output, it is recommended to use Gradle's `file(...).getAbsolutePath()`.
- `--existing-mod examplemod`: Tells the data generator to consider the resources in the given mod's JAR file when checking for existing files.
- Generator modes (all of these are boolean arguments and do not need any additional arguments):
  - `--includeClient`: Whether to generate client resources (assets). Check at runtime with `GatherDataEvent#includeClient()`.
  - `--includeServer`: Whether to generate server resources (data). Check at runtime with `GatherDataEvent#includeServer()`.
  - `--includeDev`: Whether to run dev tools. Generally shouldn't be used by mods. Check at runtime with `GatherDataEvent#includeDev()`.
  - `--includeReports`: Whether to dump a list of registered objects. Check at runtime with `GatherDataEvent#includeReports()`.
  - `--all`: Enable all generator modes.

All arguments can be added to the run configurations by adding the following to your `build.gradle`:

```groovy
runs {
    // other run configurations here
    
    data {
        programArguments.addAll '--arg1', 'value1', '--arg2', 'value2', '--all' // boolean args have no value
    }
}
```

For example, to replicate the default arguments, you could specify the following:

```groovy
runs {
    // other run configurations here
    
    data {
        programArguments.addAll '--mod', 'examplemod', // insert your own mod id
                '--output', file('src/generated/resources').getAbsolutePath(),
                '--includeClient',
                '--includeServer'
    }
}
```

[advancementprovider]: server/advancements.md#data-generation
[advancements]: server/advancements.md
[blockstateprovider]: client/models/datagen.md#block-model-datagen
[bsfile]: client/models/index.md#blockstate-files
[chattype]: https://minecraft.wiki/w/Chat_type
[codec]: ../datastorage/codecs.md
[damagetypes]: server/damagetypes.md
[datamap]: server/datamaps/index.md
[datamapprovider]: server/datamaps/index.md#data-generation
[datapackcmd]: https://minecraft.wiki/w/Commands/datapack
[datapackprovider]: ../concepts/registries.md#data-generation-for-datapack-registries
[event]: ../concepts/events.md
[eventhandler]: ../concepts/events.md#registering-an-event-handler
[function]: https://minecraft.wiki/w/Function_(Java_Edition)
[glm]: server/loottables/glm.md
[glmprovider]: server/loottables/glm.md#datagen
[itemmodelprovider]: client/models/datagen.md#item-model-datagen
[itemmodifier]: https://minecraft.wiki/w/Item_modifier
[langprovider]: client/i18n.md#datagen
[lifecycle]: ../concepts/events.md#the-mod-lifecycle
[logicalsides]: ../concepts/sides.md#the-logical-side
[loottableprovider]: server/loottables/index.md#datagen
[loottables]: server/loottables/index.md
[mcwiki]: https://minecraft.wiki
[mcwikidatapacks]: https://minecraft.wiki/w/Data_pack
[mcwikiresourcepacks]: https://minecraft.wiki/w/Resource_pack
[models]: client/models/index.md
[packmcmeta]: #packmcmeta
[packmcmetadatapack]: https://minecraft.wiki/w/Data_pack#pack.mcmeta
[packmcmetaresourcepack]: https://minecraft.wiki/w/Resource_pack#Contents
[particleprovider]: client/particles.md#datagen
[particles]: client/particles.md
[predicate]: https://minecraft.wiki/w/Predicate
[recipeprovider]: server/recipes/datagen.md
[recipes]: server/recipes/index.md
[sides]: ../concepts/sides.md
[soundprovider]: client/sounds.md#datagen
[sounds]: client/sounds.md
[tags]: server/tags.md
[tagsprovider]: server/tags.md#datagen
[textures]: client/textures.md
[translations]: client/i18n.md#language-files<|MERGE_RESOLUTION|>--- conflicted
+++ resolved
@@ -32,29 +32,16 @@
 
 Data packs may contain folders with files affecting the following things:
 
-<<<<<<< HEAD
-| Folder name                                                                         | Contents                     |
-|-------------------------------------------------------------------------------------|------------------------------|
-| `advancements`                                                                      | [Advancements][advancements] |
-| `damage_type`                                                                       | [Damage types][damagetypes]  |
-| `loot_tables`                                                                       | [Loot tables][loottables]    |
-| `recipes`                                                                           | [Recipes][recipes]           |
-| `tags`                                                                              | [Tags][tags]                 |
-| `neoforge/data_maps`                                                                | [Data maps][datamap]         |
-| `neoforge/global_loot_modifiers`                                                    | [Global loot modifiers][glm] |
-| `dimension`, `dimension_type`, `structures`, `worldgen`, `neoforge/biome_modifiers` | Worldgen files               |
-=======
-| Folder name                                                           | Contents                     |
-|-----------------------------------------------------------------------|------------------------------|
-| `advancement`                                                         | [Advancements][advancements] |
-| `damage_type`                                                         | Damage types                 |
-| `loot_table`                                                          | [Loot tables][loottables]    |
-| `recipe`                                                              | [Recipes][recipes]           |
-| `structure`                                                           | Structures                   |
-| `tags`                                                                | [Tags][tags]                 |
-| `dimension`, `dimension_type`, `worldgen`, `neoforge/biome_modifier`  | Worldgen files               |
-| `neoforge/loot_modifiers`                                             | [Global loot modifiers][glm] |
->>>>>>> aeaeb425
+| Folder name                                                                     | Contents                     |
+|---------------------------------------------------------------------------------|------------------------------|
+| `advancement`                                                                   | [Advancements][advancements] |
+| `damage_type`                                                                   | [Damage types][damagetypes]  |
+| `loot_table`                                                                    | [Loot tables][loottables]    |
+| `recipe`                                                                        | [Recipes][recipes]           |
+| `tags`                                                                          | [Tags][tags]                 |
+| `neoforge/data_maps`                                                            | [Data maps][datamap]         |
+| `neoforge/loot_modifiers`                                                   | [Global loot modifiers][glm] |
+| `dimension`, `dimension_type`, `structure`, `worldgen`, `neoforge/biome_modifiers` | Worldgen files               |
 
 Additionally, they may also contain subfolders for some systems that integrate with commands. These systems are rarely used in conjunction with mods, but worth mentioning regardless:
 
