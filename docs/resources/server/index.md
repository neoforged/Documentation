<<<<<<< HEAD
데이터팩
=========
모장은 마인크래프트 버전 1.13에 [데이터팩][datapack]을 추가하였습니다. 이는 `data` 폴더를 통하여 논리 서버를 보다 쉽게 수정할 수 있도록 해주었습니다. 수정가능한 항목들에는, 도전과제, 노획물 목록, 구조물, 조합법, 태그 등이 있습니다. 당신이 개발하는 모드와 포지 또한 자기만의 데이터팩을 사용할 수 있습니다. 그렇기에 데이터팩을 이용하면 누구나 다른 모드에서 제공되는 것들을 포함한 모든 조합법, 노획물 목록, 그리고 다른 데이터들을 수정할 수 있습니다.

### 데이터팩 만들기
데이터팩들은 모드 프로젝트의 리소스 폴더에 있는 `data`에 있습니다.
모드를 만들면서 모드에 적용될 데이터팩 말고, 바닐라 마인크래프트, 포지, 또는 다른 모드에 적용될 데이터 팩 또한 만들 수 있습니다.
[이곳][createdatapack]에서 데이터팩을 만드는 과정에 대해 알아보실 수 있습니다.
=======
# Datapacks

In 1.13, Mojang added [datapacks][datapack] to the base game. They allow for the modification of the files for logical servers through the `data` directory. This includes advancements, loot_tables, structures, recipes, tags, etc. Forge, and your mod, can also have datapacks. Any user can therefore modify all the recipes, loot tables, and other data defined within this directory.

## Creating a Datapack

Datapacks are stored within the `data` directory within your project's resources. Your mod can have multiple data domains, since you can add or modify already existing datapacks, like vanilla's, forge's, or another mod's. You can then follow the steps found [here][createdatapack] to create any datapack.
>>>>>>> 69841f41

추가로 알아두실 만한 것: [리소스 위치][resourcelocation]

[datapack]: https://ko.minecraft.wiki/w/%EB%8D%B0%EC%9D%B4%ED%84%B0_%ED%8C%A9
[createdatapack]: https://namu.wiki/w/%EB%A7%88%EC%9D%B8%ED%81%AC%EB%9E%98%ED%94%84%ED%8A%B8/%ED%8C%A9/%EB%8D%B0%EC%9D%B4%ED%84%B0%20%ED%8C%A9#s-2
[resourcelocation]: ../../misc/resourcelocation.md<|MERGE_RESOLUTION|>--- conflicted
+++ resolved
@@ -1,24 +1,13 @@
-<<<<<<< HEAD
-데이터팩
-=========
+# 데이터팩
+
 모장은 마인크래프트 버전 1.13에 [데이터팩][datapack]을 추가하였습니다. 이는 `data` 폴더를 통하여 논리 서버를 보다 쉽게 수정할 수 있도록 해주었습니다. 수정가능한 항목들에는, 도전과제, 노획물 목록, 구조물, 조합법, 태그 등이 있습니다. 당신이 개발하는 모드와 포지 또한 자기만의 데이터팩을 사용할 수 있습니다. 그렇기에 데이터팩을 이용하면 누구나 다른 모드에서 제공되는 것들을 포함한 모든 조합법, 노획물 목록, 그리고 다른 데이터들을 수정할 수 있습니다.
 
-### 데이터팩 만들기
-데이터팩들은 모드 프로젝트의 리소스 폴더에 있는 `data`에 있습니다.
-모드를 만들면서 모드에 적용될 데이터팩 말고, 바닐라 마인크래프트, 포지, 또는 다른 모드에 적용될 데이터 팩 또한 만들 수 있습니다.
-[이곳][createdatapack]에서 데이터팩을 만드는 과정에 대해 알아보실 수 있습니다.
-=======
-# Datapacks
+### Creating a Datapack
 
-In 1.13, Mojang added [datapacks][datapack] to the base game. They allow for the modification of the files for logical servers through the `data` directory. This includes advancements, loot_tables, structures, recipes, tags, etc. Forge, and your mod, can also have datapacks. Any user can therefore modify all the recipes, loot tables, and other data defined within this directory.
-
-## Creating a Datapack
-
-Datapacks are stored within the `data` directory within your project's resources. Your mod can have multiple data domains, since you can add or modify already existing datapacks, like vanilla's, forge's, or another mod's. You can then follow the steps found [here][createdatapack] to create any datapack.
->>>>>>> 69841f41
+데이터팩들은 모드 프로젝트의 리소스 폴더에 있는 `data`에 있습니다. 모드를 만들면서 모드에 적용될 데이터팩 말고, 바닐라 마인크래프트, 포지, 또는 다른 모드에 적용될 데이터 팩 또한 만들 수 있습니다. [이곳][createdatapack]에서 데이터팩을 만드는 과정에 대해 알아보실 수 있습니다.
 
 추가로 알아두실 만한 것: [리소스 위치][resourcelocation]
 
 [datapack]: https://ko.minecraft.wiki/w/%EB%8D%B0%EC%9D%B4%ED%84%B0_%ED%8C%A9
-[createdatapack]: https://namu.wiki/w/%EB%A7%88%EC%9D%B8%ED%81%AC%EB%9E%98%ED%94%84%ED%8A%B8/%ED%8C%A9/%EB%8D%B0%EC%9D%B4%ED%84%B0%20%ED%8C%A9#s-2
+[createdatapack]: https://minecraft.wiki/w/Tutorials/Creating_a_data_pack
 [resourcelocation]: ../../misc/resourcelocation.md