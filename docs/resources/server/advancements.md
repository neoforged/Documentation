# Advancements

Advancements are quest-like tasks that can be achieved by the player. Advancements are awarded based on advancement criteria, and can run behavior when completed.

A new advancement can be added by creating a JSON file in your namespace's `advancements` subfolder. So for example, if we want to add an advancement named `example_name` for a mod with the mod id `examplemod`, it will be located at `data/examplemod/advancement/example_name.json`. An advancement's ID will be relative to the `advancements` directory, so for our example, it would be `examplemod:example_name`. Any name can be chosen, and the advancement will automatically be picked up by the game. Java code is only necessary if you want to add new criteria or trigger a certain criterion from code (see below).

## Specification

An advancement JSON file may contain the following entries:

- `parent`: The parent advancement ID of this advancement. Circular references will be detected and cause a loading failure. Optional; if absent, this advancement will be considered a root advancement. Root advancements are advancements that have no parent set. They will be the root of their [advancement tree][tree].
- `display`: The object holding several properties used for display of the advancement in the advancement GUI. Optional; if absent, this advancement will be invisible, but can still be triggered.
  - `icon`: A [JSON representation of an item stack][itemstackjson].
  - `text`: A [text component][text] to use as the advancement's title.
  - `description`: A [text component][text] to use as the advancement's description.
  - `frame`: The frame type of the advancement. Accepts `challenge`, `goal` and `task`. Optional, defaults to `task`.
  - `background`: The texture to use for the tree background. This is not relative to the `textures` directory, i.e. the `textures/` folder prefix must be included. Optional, defaults to the missing texture. Only effective on root advancements.
  - `show_toast`: Whether to show a toast in the top right corner on completion. Optional, defaults to true.
  - `announce_to_chat`: Whether to announce advancement completion in the chat. Optional, defaults to true.
  - `hidden`: Whether to hide this advancement and all children from the advancement GUI until it is completed. Has no effect on root advancements themselves, but still hides all of their children. Optional, defaults to false.
- `criteria`: A map of criteria this advancement should track. Every criterion is identified by its map key. A list of criteria triggers added by Minecraft can be found in the `CriteriaTriggers` class, and the JSON specifications can be found on the [Minecraft Wiki][triggers]. For implementing your own criteria or triggering criteria from code, see below.
- `requirements`: A list of lists that determine what criteria are required. This is a list of OR lists that are ANDed together, or in other words, every sublist must have at least one criterion matching. Optional, defaults to all criteria being required.
- `rewards`: An object representing the rewards to grant when this advancement is completed. Optional, all values of the object are also optional.
  - `experience`: The amount of experience to award to the player.
  - `recipes`: A list of [recipe] IDs to unlock.
  - `loot`: A list of [loot tables][loottable] to roll and give to the player.
  - `function`: A [function] to run. If you want to run multiple functions, create a wrapper function that runs all other functions.
- `sends_telemetry_event`: Determines whether telemetry data should be collected when this advancement is completed or not. Optional, defaults to false.
- `neoforge:conditions`: NeoForge-added. A list of [conditions] that must be passed for the advancement to be loaded. Optional.

### Advancement Trees

Advancement files may be grouped in directories, which tells the game to create multiple advancement tabs. One advancement tab may contain one or more advancement trees, depending on the amount of root advancements. Empty advancement tabs will automatically be hidden.

:::tip
Minecraft only ever has one root advancement per tab, and always calls the root advancement `root`. It is suggested to follow this practice.
:::

## Criteria Triggers

To unlock an advancement, the specified criteria must be met. Criteria are tracked through triggers, which are executed from code when the associated action happens (e.g. the `player_killed_entity` trigger executes when the player kills the specified entity). Any time an advancement is loaded into the game, the criteria defined are read and added as listeners to the trigger. When a trigger is executed, all advancements that have a listener for the corresponding criterion are rechecked for completion. If the advancement is completed, the listeners are removed.

Custom criteria triggers are made up of two parts: the trigger, which is activated in code by calling `#trigger`, and the instance which defines the conditions under which the trigger should award the criterion. The trigger extends `SimpleCriterionTrigger<T>` while the instance implements `SimpleCriterionTrigger.SimpleInstance`. The generic value `T` represents the trigger instance type.

### `SimpleCriterionTrigger.SimpleInstance`

A `SimpleCriterionTrigger.SimpleInstance` represents a single criterion defined in the `criteria` object. Trigger instances are responsible for holding the defined conditions, and returning whether the inputs match the condition.

Conditions are usually passed in through the constructor. The `SimpleCriterionTrigger.SimpleInstance` interface requires only one function, called `#player`, which returns the conditions the player must meet as an `Optional<ContextAwarePredicate>`. If the subclass is a record with a `player` parameter of this type (as below), the automatically generated `#player` method will suffice.

```java
public record ExampleTriggerInstance(Optional<ContextAwarePredicate> player/*, other parameters here*/)
        implements SimpleCriterionTrigger.SimpleInstance {}
```

Typically, trigger instances have static helper methods which construct the full `Criterion<T>` object from the arguments to the instance. This allows these instances to be easily created during data generation, but are optional.

```java
// In this example, EXAMPLE_TRIGGER is a DeferredHolder<CriterionTrigger<?>, ExampleTrigger>.
// See below for how to register triggers.
public static Criterion<ExampleTriggerInstance> instance(ContextAwarePredicate player, ItemPredicate item) {
    return EXAMPLE_TRIGGER.get().createCriterion(new ExampleTriggerInstance(Optional.of(player), item));
}
```

Finally, a method should be added which takes in the current data state and returns whether the user has met the necessary conditions. The conditions of the player are already checked through `SimpleCriterionTrigger#trigger(ServerPlayer, Predicate)`. Most trigger instances call this method `#matches`.

```java
// Let's assume we have an additional ItemPredicate parameter. This can be whatever you need.
// For example, this could also be a Predicate<LivingEntity>.
public record ExampleTriggerInstance(Optional<ContextAwarePredicate> player, ItemPredicate predicate)
        implements SimpleCriterionTrigger.SimpleInstance {
    // This method is unique for each instance and is as such not overridden.
    // The parameter may be whatever you need to properly match, for example, this could also be a LivingEntity.
    // If you need no context other than the player, this may also take no parameters at all.
    public boolean matches(ItemStack stack) {
        // Since ItemPredicate matches a stack, we use a stack as the input here.
        return this.predicate.test(stack);
    }
}
```

### `SimpleCriterionTrigger`

The `SimpleCriterionTrigger<T>` implementation has two purposes: specifying a [codec] to serialize the trigger instance `T`, and supplying a method to check trigger instances and run attached listeners on success.

Let's begin with the latter because it is easier. We want to add a method that takes the inputs we need and calls `SimpleCriterionTrigger#trigger` to properly handle checking all listeners. Most trigger instances also name this method `#trigger`. Reusing our example trigger instance from above, our trigger would look something like this:

```java
public class ExampleCriterionTrigger extends SimpleCriterionTrigger<ExampleTriggerInstance> {
    // This method is unique for each trigger and is as such not a method to override
    public void trigger(ServerPlayer player, ItemStack stack) {
        this.trigger(player,
                // The condition checker method within the SimpleCriterionTrigger.SimpleInstance subclass
                triggerInstance -> triggerInstance.matches(stack)
        );
    }
}
```

Triggers must be registered to the `Registries.TRIGGER_TYPE` [registry][registration]:

```java
public static final DeferredRegister<CriterionTrigger<?>> TRIGGER_TYPES =
        DeferredRegister.create(Registries.TRIGGER_TYPE, ExampleMod.MOD_ID);

public static final Supplier<ExampleCriterionTrigger> EXAMPLE_TRIGGER =
        TRIGGER_TYPES.register("example", ExampleCriterionTrigger::new);
```

Finally, triggers must define a [codec] to serialize and deserialize the trigger instance by overriding `#codec`. This codec is typically created as a constant within the instance implementation.

```java
public record ExampleTriggerInstance(Optional<ContextAwarePredicate> player/*, other parameters here*/)
        implements SimpleCriterionTrigger.SimpleInstance {
    public static final Codec<ExampleTriggerInstance> CODEC = ...;

    // ...
}

public class ExampleTrigger extends SimpleCriterionTrigger<ExampleTriggerInstance> {
    @Override
    public Codec<ExampleTriggerInstance> codec() {
        return ExampleTriggerInstance.CODEC;
    }

    // ...
}
```

For the earlier example of a record with a `ContextAwarePredicate` and an `ItemPredicate`, the codec could be:

```java
public static final Codec<ExampleTriggerInstace> CODEC = RecordCodecBuilder.create(instance -> instance.group(
        EntityPredicate.ADVANCEMENT_CODEC.optionalFieldOf("player").forGetter(ExampleTriggerInstance::player),
        ItemPredicate.CODEC.fieldOf("item").forGetter(ExampleTriggerInstance::item)
).apply(instance, ExampleTriggerInstance::new));
```

### Calling Criterion Triggers

Whenever the action being checked is performed, the `#trigger` method defined by our `SimpleCriterionTrigger` subclass should be called. Of course, you can also call on vanilla triggers, which are found in `CriteriaTriggers`.

```java
// in some piece of code where the action is being performed
public void performExampleAction(ServerPlayer player) {
    // run code to perform action here
    EXAMPLE_TRIGGER.get().trigger(player, additionalContextParametersHere);
}
```

## Data Generation

Advancements can be [datagenned][datagen] using an `AdvancementProvider`. An `AdvancementProvider` accepts a list of `AdvancementSubProvider`s, which actually generate the advancements using `Advancement.Builder`.

:::warning
Both Minecraft and NeoForge provide a class named `AdvancementProvider`. The NeoForge class is an improvement on the one Minecraft provides, and should always be used in favor of the Minecraft one. The following documentation always assumes usage of the NeoForge `AdvancementProvider` class.
:::

To start, create a subclass of `AdvancementProvider`:

```java
<<<<<<< HEAD
public class MyAdvancementProvider extends AdvancementProvider {
    // Parameters can be obtained from GatherDataEvent.
    public MyAdvancementProvider(PackOutput output,
            CompletableFuture<HolderLookup.Provider> lookupProvider, ExistingFileHelper existingFileHelper) {
        super(output, lookupProvider, existingFileHelper, List.of());
    }
=======
// In some piece of code where the action is being performed
// Again, EXAMPLE_TRIGGER is a supplier for the registered instance of the custom criteria trigger
public void performExampleAction(ServerPlayer player, ItemStack stack) {
    // Run code to perform action
    EXAMPLE_TRIGGER.value().trigger(player, stack);
>>>>>>> 0fad8a0c
}
```

Now, the next step is to fill the list with our generators. To do so, we add one or more generators as static classes and then add an instance of each of them to the currently empty list in the constructor parameter.

```java
public class MyAdvancementProvider extends AdvancementProvider {
    public MyAdvancementProvider(PackOutput output, CompletableFuture<HolderLookup.Provider> lookupProvider, ExistingFileHelper existingFileHelper) {
        // Add an instance of our generator to the list parameter. This can be done as many times as you want.
        // Having multiple generators is purely for organization, all functionality can be achieved with a single generator.
        super(output, lookupProvider, existingFileHelper, List.of(new MyAdvancementGenerator()));
    }
    
    private static final class MyAdvancementGenerator implements AdvancementProvider.AdvancementGenerator {
        @Override
        public void generate(HolderLookup.Provider registries, Consumer<AdvancementHolder> saver, ExistingFileHelper existingFileHelper) {
            // Generate your advancements here.
        }
    }
}
```

To generate an advancement, you want to use an `Advancement.Builder`:

```java
// All methods follow the builder pattern, meaning that chaining is possible and encouraged.
// For better readability of the explanations, chaining will not be done here.

// Create an advancement builder using the static #advancement() method.
// Using #advancement() automatically enables telemetry events. If you do not want this,
// #recipeAdvancement() can be used instead, there are no other functional differences.
Advancement.Builder builder = Advancement.Builder.advancement();

// Sets the parent of the advancement. You can use another advancement you have already generated,
// or create a placeholder advancement using the static AdvancementBuilder#createPlaceholder method.
builder.parent(AdvancementSubProvider.createPlaceholder("minecraft:story/root"));

// Sets the display properties of the advancement. This can either be a DisplayInfo object,
// or pass in the values directly. If values are passed in directly, a DisplayInfo object will be created for you.
builder.display(
        // The advancement icon. Can be an ItemStack or an ItemLike.
        new ItemStack(Items.GRASS_BLOCK),
        // The advancement title and description. Don't forget to add translations for these!
        Component.translatable("advancements.examplemod.example_advancement.title"),
        Component.translatable("advancements.examplemod.example_advancement.description"),
        // The background texture. Use null if you don't want a background texture (for non-root advancements).
        null,
        // The frame type. Valid values are AdvancementType.TASK, CHALLENGE, or GOAL.
        AdvancementType.GOAL,
        // Whether to show the advancement toast or not.
        true,
        // Whether to announce the advancement into chat or not.
        true,
        // Whether the advancement should be hidden or not.
        false
);

// An advancement reward builder. Can be created with any of the four reward types, and further rewards
// can be added using the methods prefixed with add. This can also be built beforehand,
// and the resulting AdvancementRewards can then be reused across multiple advancement builders.
builder.rewards(
    // Alternatively, use addExperience() to add to an existing builder.
    AdvancementRewards.Builder.experience(100)
    // Alternatively, use loot() to create a new builder.
    .addLootTable(ResourceLocation.fromNamespaceAndPath("minecraft", "chests/igloo"))
    // Alternatively, use recipe() to create a new builder.
    .addRecipe(ResourceLocation.fromNamespaceAndPath("minecraft", "iron_ingot"))
    // Alternatively, use function() to create a new builder.
    .runs(ResourceLocation.fromNamespaceAndPath("examplemod", "example_function"))
);

// Adds a criterion with the given name to the advancement. Use the corresponding trigger instance's static method.
builder.addCriterion("pickup_dirt", InventoryChangeTrigger.TriggerInstance.hasItems(Items.DIRT));

// Adds a requirements handler. Minecraft natively provides allOf() and anyOf(), more complex requirements
// must be implemented manually. Only has an effect with two or more criteria.
builder.requirements(AdvancementRequirements.allOf(List.of("pickup_dirt")));

// Save the advancement to disk, using the given resource location. This returns an AdvancementHolder,
// which may be stored in a variable and used as a parent by other advancement builders.
builder.save(saver, ResourceLocation.fromNamespaceAndPath("examplemod", "example_advancement"), existingFileHelper);
```

Of course, don't forget to add your provider to the `GatherDataEvent`:

```java
@SubscribeEvent
public static void gatherData(GatherDataEvent event) {
    DataGenerator generator = event.getGenerator();
    PackOutput output = generator.getPackOutput();
    CompletableFuture<HolderLookup.Provider> lookupProvider = event.getLookupProvider();
    ExistingFileHelper existingFileHelper = event.getExistingFileHelper();

    // other providers here
    generator.addProvider(
        event.includeServer(),
        new MyAdvancementProvider(output, lookupProvider, existingFileHelper)
    );
}
```

[codec]: ../../datastorage/codecs.md
[conditions]: conditions.md
[datagen]: ../index.md#data-generation
[function]: https://minecraft.wiki/w/Function_(Java_Edition)
[itemstackjson]: ../../items/index.md#json-representation
[loottable]: loottables/index.md
[recipe]: recipes/index.md
[registration]: ../../concepts/registries.md#methods-for-registering
[root]: #root-advancements
[text]: ../client/i18n.md#components
[tree]: #advancement-trees
[triggers]: https://minecraft.wiki/w/Advancement/JSON_format#List_of_triggers<|MERGE_RESOLUTION|>--- conflicted
+++ resolved
@@ -142,10 +142,11 @@
 Whenever the action being checked is performed, the `#trigger` method defined by our `SimpleCriterionTrigger` subclass should be called. Of course, you can also call on vanilla triggers, which are found in `CriteriaTriggers`.
 
 ```java
-// in some piece of code where the action is being performed
+// In some piece of code where the action is being performed
+// Again, EXAMPLE_TRIGGER is a supplier for the registered instance of the custom criterion trigger
 public void performExampleAction(ServerPlayer player) {
-    // run code to perform action here
-    EXAMPLE_TRIGGER.get().trigger(player, additionalContextParametersHere);
+    // Run code to perform action here
+    EXAMPLE_TRIGGER.value().trigger(player, additionalContextParametersHere);
 }
 ```
 
@@ -160,20 +161,12 @@
 To start, create a subclass of `AdvancementProvider`:
 
 ```java
-<<<<<<< HEAD
 public class MyAdvancementProvider extends AdvancementProvider {
     // Parameters can be obtained from GatherDataEvent.
     public MyAdvancementProvider(PackOutput output,
             CompletableFuture<HolderLookup.Provider> lookupProvider, ExistingFileHelper existingFileHelper) {
         super(output, lookupProvider, existingFileHelper, List.of());
     }
-=======
-// In some piece of code where the action is being performed
-// Again, EXAMPLE_TRIGGER is a supplier for the registered instance of the custom criteria trigger
-public void performExampleAction(ServerPlayer player, ItemStack stack) {
-    // Run code to perform action
-    EXAMPLE_TRIGGER.value().trigger(player, stack);
->>>>>>> 0fad8a0c
 }
 ```
 
