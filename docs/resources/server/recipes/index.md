--- conflicted
+++ resolved
@@ -154,13 +154,6 @@
 
 ```java
 public class MyRecipeProvider extends RecipeProvider {
-<<<<<<< HEAD
-    // Get the parameters from GatherDataEvent.
-    public MyRecipeProvider(PackOutput output, CompletableFuture<HolderLookup.Provider> lookupProvider) {
-        super(output, lookupProvider);
-    }
-=======
->>>>>>> 491c04c1
 
     // Construct the provider to run
     protected MyRecipeProvider(HolderLookup.Provider provider, RecipeOutput output) {
@@ -176,7 +169,7 @@
     public static class Runner extends RecipeProvider.Runner {
         // Get the parameters from GatherDataEvent.
         public Runner(PackOutput output, CompletableFuture<HolderLookup.Provider> lookupProvider) {
-            super(output, registries);
+            super(output, lookupProvider);
         }
 
         @Override
