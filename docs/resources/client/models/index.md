<<<<<<< HEAD
모델
======

[모델 시스템][models]은 리소스팩을 통해 블록과 아이템에 모양을 추가합니다. 모델 시스템의 기능 중 하나는 블록과 아이템의 텍스쳐뿐 아니라 전체 모양까지 리소스팩으로 다루는 것이기에, 아이템 및 블록을 추가하는 모드들은 자체적으로 작은 리소스팩을 포함합니다. 

모델 파일
-----------

모델과 텍스쳐는 [`ResourceLocation`][resloc]으로 연결되지만, 이들을 저장하는 `ModelManager`는 `ModelResourceLocation`을 대신 사용합니다. `ModelResourceLocation`은 리소스 이름뿐 아니라 구체적인 모델의 변형(variant)도 지정하여 맥락에 따라 다른 모양을 사용합니다. 블록은 자신의 레지스트리 이름과 현재 [`BlockState`][state]를 문자열로 변환한 것을 변형으로 사용합니다. 아이템은 단순히 `inventory`를 사용합니다.

:::note
JSON 모델은 오직 직육면체만 지원합니다; 다른 모양도 사용하시려면 다른 포맷을 사용해야 합니다.
:::

### 텍스쳐

모델과 유사하게 텍스쳐도 리소스팩에 동봉되며 [`ResourceLocation`][resloc]으로 참조됩니다. 마인크래프트의 [UV 좌표][uv]의 원점(0, 0)은 **왼쪽 위** 가장자리입니다. UV의 범위는 **언제나** 0에서부터 16이며 더 크거나 작은 텍스쳐는 좌표의 크기를 조정해 맞춥니다. 밉맵이 잘못 적용될 수 있기 때문에 모든 텍스쳐는 정사각형이어야 하고, 각 변의 길이는 2의 제곱수여야 합니다. (예를 들어, 1x1, 2x2, 8x8, 16x16 등의 크기가 권장되며, 5x5, 30x30은 2의 제곱수가 아니기에 권장되지 않습니다. 5x10이나 4x8은 정사각형이 아니기에 깨질 수 있습니다.). 텍스쳐는 오직 [애니메이션][animated]을 추가할 때만 비 정사각형 형태일 수 있습니다. 

[models]: https://minecraft.wiki/w/Tutorials/Models#File_path
[resloc]: ../../../misc/resourcelocation.md
[statemodel]: https://minecraft.wiki/w/Tutorials/Models#Block_states
[itemmodels]: https://minecraft.wiki/w/Tutorials/Models#Item_models
[state]: ../../../blocks/states.md
[uv]: https://ko.wikipedia.org/wiki/UV_%EB%A7%A4%ED%95%91
[animated]: https://minecraft.wiki/w/Resource_Pack?so=search#Animation
=======
# Models

Models are JSON files that determine the visual shape and texture(s) of a block or item. A model consists of cuboid elements, each with their own size, that then get assigned a texture to each face.

Each item gets an item model assigned to it by its registry name. For example, an item with the registry name `examplemod:example_item` would get the model at `assets/examplemod/models/item/example_item.json` assigned to it. For blocks, this is a bit more complicated, as they get assigned a blockstate file first. See [below][bsfile] for more information.

## Specification

_See also: [Model][mcwikimodel] on the [Minecraft Wiki][mcwiki]_

A model is a JSON file with the following optional properties in the root tag:

- `loader`: NeoForge-added. Sets a custom model loader. See [Custom Model Loaders][custommodelloader] for more information.
- `parent`: Sets a parent model, in the form of a [resource location][rl] relative to the `models` folder. All parent properties will be applied and then overridden by the properties set in the declaring model. Common parents include:
    - `minecraft:block/block`: The common parent of all block models.
    - `minecraft:block/cube`: Parent of all models that use a 1x1x1 cube model.
    - `minecraft:block/cube_all`: Variant of the cube model that uses the same texture on all six sides, for example cobblestone or planks.
    - `minecraft:block/cube_bottom_top`: Variant of the cube model that uses the same texture on all four horizontal sides, and separate textures on the top and the bottom. Common examples include sandstone or chiseled quartz.
    - `minecraft:block/cube_column`: Variant of the cube model that has a side texture and a bottom and top texture. Examples include wooden logs, as well as quartz and purpur pillars.
    - `minecraft:block/cross`: Model that uses two planes with the same texture, one rotated 45° clockwise and the other rotated 45° counter-clockwise, forming an X when viewed from above (hence the name). Examples include most plants, e.g. grass, saplings and flowers.
    - `minecraft:item/generated`: Parent for classic 2D flat item models. Used by most items in the game. Ignores an `elements` block since its quads are generated from the textures.
    - `minecraft:item/handheld`: Parent for 2D flat item models that appear to be actually held by the player. Used predominantly by tools. Submodel of `item/generated`, which causes it to ignore the `elements` block as well.
    - `minecraft:builtin/entity`: Specifies no textures other than `particle`. If this is the parent, [`BakedModel#isCustomRenderer()`][iscustomrenderer] returns `true` to allow use of a [`BlockEntityWithoutLevelRenderer`][bewlr].
    - Block items commonly (but not always) use their corresponding block models as parent. For example, the cobblestone item model uses the parent `minecraft:block/cobblestone`.
- `ambientocclusion`: Whether to enable [ambient occlusion][ao] or not. Only effective on block models. Defaults to `true`. If your custom block model has weird shading, try setting this to `false`.
- `render_type`: See [Render Types][rendertype].
- `gui_light`: Can be `"front"` or `"side"`. If `"front"`, light will come from the front, useful for flat 2D models. If `"side"`, light will come from the side, useful for 3D models (especially block models). Defaults to `"side"`. Only effective on item models.
- `textures`: A sub-object that maps names (known as texture variables) to [texture locations][textures]. Texture variables can then be used in [elements]. They can also be specified in elements, but left unspecified in order for child models to specify them.
    - Block models should additionally specify a `particle` texture. This texture is used when falling on, running across, or breaking the block.
    - Item models can also use layer textures, named `layer0`, `layer1`, etc., where layers with a higher index are rendered above those with a lower index (e.g. `layer1` would be rendered above `layer0`). Only works if the parent is `item/generated`, and only works for up to 5 layers (`layer0` through `layer4`).
- `elements`: A list of cuboid [elements].
- `overrides`: A list of [override models][overrides]. Only effective on item models.
- `display`: A sub-object that holds the different display options for different [perspectives], see linked article for possible keys. Only effective on item models, but often specified in block models so that item models can inherit the display options. Every perspective is an optional sub-object that may contain the following options, which are applied in that order:
    - `translation`: The translation of the model, specified as `[x, y, z]`.
    - `rotation`: The rotation of the model, specified as `[x, y, z]`.
    - `scale`: The scale of the model, specified as `[x, y, z]`.
    - `right_rotation`: NeoForge-added. A second rotation that is applied after scaling, specified as `[x, y, z]`.
- `transform`: See [Root Transforms][roottransforms].

:::tip
If you're having trouble finding out how exactly to specify something, have a look at a vanilla model that does something similar.
:::

### Render Types

Using the optional NeoForge-added `render_type` field, you can set a render type for your model. If this is not set (as is the case in all vanilla models), the game will fall back to the render types hardcoded in `ItemBlockRenderTypes`. If `ItemBlockRenderTypes` doesn't contain the render type for that block either, it will fall back to `minecraft:solid`. Vanilla provides the following default render types:

- `minecraft:solid`: Used for fully solid blocks, such as stone.
- `minecraft:cutout`: Used for blocks where any pixel is either fully solid or fully transparent, i.e. with either full or no transparency, for example glass.
- `minecraft:cutout_mipped`: Variant of `minecraft:cutout` that will scale down textures at large distances to avoid visual artifacts ([mipmapping]). Does not apply the mipmapping to item rendering, as it is usually undesired on items and may cause artifacts. Used for example by leaves.
- `minecraft:cutout_mipped_all`: Variant of `minecraft:cutout_mipped` which applies mipmapping to item models as well.
- `minecraft:translucent`: Used for blocks where any pixel may be partially transparent, for example stained glass.
- `minecraft:tripwire`: Used by blocks with the special requirement of being rendered to the weather target, i.e. tripwire.

Selecting the correct render type is a question of performance to some degree. Solid rendering is faster than cutout rendering, and cutout rendering is faster than translucent rendering. Because of this, you should specify the "strictest" render type applicable for your use case, as it will also be the fastest.

If you want, you can also add your own render types. To do so, subscribe to the [mod bus][modbus] [event] `RegisterNamedRenderTypesEvent` and `#register` your render types. `#register` has three or four parameters:

- The name of the render type. Will be prefixed with your mod id. For example, using `"my_cutout"` here will provide `examplemod:my_cutout` as a new render type for you to use (provided that your mod id is `examplemod`, of course).
- The chunk render type. Any of the types in the list returned by `RenderType.chunkBufferLayers()` can be used.
- The entity render type. Must be a render type with the `DefaultVertexFormat.NEW_ENTITY` vertex format.
- Optional: The fabulous render type. Must be a render type with the `DefaultVertexFormat.NEW_ENTITY` vertex format. Will be used instead of the regular entity render type if the graphics mode is set to _Fabulous!_. If omitted, falls back to the regular render type. Generally recommended to set if the render type uses transparency in some way.

### Elements

An element is a JSON representation of a cuboid object. It has the following properties:

- `from`: The coordinate of the start corner of the cuboid, specified as `[x, y, z]`. Specified in 1/16 block units. For example, `[0, 0, 0]` would be the "bottom left" corner, `[8, 8, 8]` would be the center, and `[16, 16, 16]` would be the "top right" corner of the block.
- `to`: The coordinate of the end corner of the cuboid, specified as `[x, y, z]`. Like `from`, this is specified in 1/16 block units.

:::tip
Values in `from` and `to` are limited by Minecraft to the range `[-16, 32]`. However, it is highly discouraged to exceed `[0, 16]`, as that will lead to lighting and/or culling issues.
:::

- `neoforge_data`: See [Extra Face Data][extrafacedata].
- `faces`: An object containing data for of up to 6 faces, named `north`, `south`, `east`, `west`, `up` and `down`, respectively. Every face has the following data:
    - `uv`: The uv of the face, specified as `[u1, v1, u2, v2]`, where `u1, v1` is the top left uv coordinates and `u2, v2` is the bottom right uv coordinates.
    - `texture`: The texture to use for the face. Must be a texture variable prefixed with a `#`. For example, if your model had a texture named `wood`, you would use `#wood` to reference that texture. Technically optional, will use the missing texture if absent.
    - `rotation`: Optional. Rotates the texture clockwise by 90, 180 or 270 degrees.
    - `cullface`: Optional. Tells the render engine to skip rendering the face when there is a full block touching it in the specified direction. The direction can be `north`, `south`, `east`, `west`, `up` or `down`.
    - `tintindex`: Optional. Specifies a tint index that may be used by a color handler, see [Tinting][tinting] for more information. Defaults to -1, which means no tinting.
    - `neoforge_data`: See [Extra Face Data][extrafacedata].

Additionally, it can specify the following optional properties:

- `shade`: Only for block models. Optional. Whether the faces of this element should have direction-dependent shading on it or not. Defaults to true.
- `rotation`: A rotation of the object, specified as a sub object containing the following data:
    - `angle`: The rotation angle, in degrees. Can be -45 through 45 in steps of 22.5 degrees.
    - `axis`: The axis to rotate around. It is currently not possible to rotate an object around more than one axis.
    - `origin`: Optional. The origin point to rotate around, specified as `[x, y, z]`. Note that these are absolute values, i.e. they are not relative to the cube's position. If unspecified, will use `[0, 0, 0]`.

#### Extra Face Data

Extra face data (`neoforge_data`) can be applied to both an element and a single face of an element. It is optional in all contexts where it is available. If both element-level and face-level extra face data is specified, the face-level data will override the element-level data. Extra data can specify the following data:

- `color`: Tints the face with the given color. Must be an ARGB value. Can be specified as a string or as a decimal integer (JSON does not support hex literals). Defaults to `0xFFFFFFFF`. This can be used as a replacement for tinting if the color values are constant.
- `block_light`: Overrides the block light value used for this face. Defaults to 0.
- `sky_light`: Overrides the sky light value used for this face. Defaults to 0.
- `ambient_occlusion`: Disables or enables ambient occlusion for this face. Defaults to the value set in the model.

Using the custom `neoforge:item_layers` loader, you can also specify extra face data to apply to all the geometry in an `item/generated` model. In the following example, layer 1 will be tinted red and glow at full brightness:

```json5
{
    "loader": "neoforge:item_layers",
    "parent": "minecraft:item/generated",
    "textures": {
        "layer0": "minecraft:item/stick",
        "layer1": "minecraft:item/glowstone_dust"
    },
    "neoforge_data": {
        "1": {
            "color": "0xFFFF0000",
            "block_light": 15,
            "sky_light": 15,
            "ambient_occlusion": false
        }
    }
}
```

### Overrides

Item overrides can assign a different model to an item based on a float value, called the override value. For example, bows and crossbows use this to change the texture depending on how long they have been drawn. Overrides have both a model and a code side to them.

The model can specify one or multiple override models that should be used when the override value is equal to or greater than the given threshold value. For example, the bow uses two different properties `pulling` and `pull`. `pulling` is treated as a boolean value, with 1 being interpreted as pulling and 0 as not pulling, while `pull` represents how much the bow is currently pulled. It then uses these properties to specify usage of three alternative models when charged to below 65% (`pulling` 1, no `pull` value), 65% (`pulling` 1, `pull` 0.65) and 90% (`pulling` 1, `pull` 0.9). If multiple models apply (because the value keeps on becoming bigger), the last element of the list matches, so make sure your order is correct. The overrides look as follows:

```json5
{
    // other stuff here
    "overrides": [
        {
            // pulling = 1
            "predicate": {
                "pulling": 1
            },
            "model": "item/bow_pulling_0"
        },
        {
            // pulling = 1, pull >= 0.65
            "predicate": {
                "pulling": 1,
                "pull": 0.65
            },
            "model": "item/bow_pulling_1"
        },
        // pulling = 1, pull >= 0.9
        {
            "predicate": {
                "pulling": 1,
                "pull": 0.9
            },
            "model": "item/bow_pulling_2"
        }
    ]
}
```

The code side of things is pretty simple. Assuming that we want to add a property named `examplemod:property` to our item, we would use the following code in a [client-side][side] [event handler][eventhandler]:

```java
@SubscribeEvent
public static void onClientSetup(FMLClientSetupEvent event) {
    event.enqueueWork(() -> { // ItemProperties#register is not threadsafe, so we need to call it on the main thread
        ItemProperties.register(
            // The item to apply the property to.
            ExampleItems.EXAMPLE_ITEM,
            // The id of the property.
            new ResourceLocation("examplemod", "property"),
            // A reference to a method that calculates the override value.
            // Parameters are the used item stack, the level context, the player using the item,
            // and a random seed you can use.
            (stack, level, player, seed) -> someMethodThatReturnsAFloat()
        );
    });
}
```

:::info
Vanilla Minecraft only allows for float values between 0 and 1. NeoForge patches this to allow arbitrary float values.
:::

### Root Transforms

Adding the `transform` property at the top level of a model tells the loader that a transformation to all geometry should be applied right before the rotations in a [blockstate file][bsfile] (for block models) or the transformations in a `display` block (for item models) are applied. This is added by NeoForge.

The root transforms can be specified in two ways. The first way would be as a single property named `matrix` containing a transformation 3x4 matrix (row major order, last row is omitted) in the form of a nested JSON array. The matrix is the composition of the translation, left rotation, scale, right rotation and the transformation origin in that order. An example would look like this:

```json5
{
    // ...
    "transform": {
        "matrix": [
            [0, 0, 0, 0],
            [0, 0, 0, 0],
            [0, 0, 0, 0]
        ]
    }
}
```

The second way is to specify a JSON object containing any combination of the following entries, applied in that order:

- `translation`: The relative translation. Specified as a three-dimensional vector (`[x, y, z]`) and defaults to `[0, 0, 0]` if absent.
- `rotation` or `left_rotation`: Rotation around the translated origin to be applied before scaling. Defaults to no rotation. Specified in one of the following ways:
    - A JSON object with a single axis to rotation mapping, e.g. `{"x": 90}`
    - An array of JSON objects with a single axis to rotation mapping each, applied in the order they are specified in, e.g. `[{"x": 90}, {"y": 45}, {"x": -22.5}]`
    - An array with three values that each specify the rotation around each axis, e.g. `[90, 45, -22.5]`
    - An array with four values directly specifying a quaternion, e.g. `[0.38268346, 0, 0, 0.9238795]` (= 45 degrees around the X axis)
- `scale`: The scale relative to the translated origin. Specified as a three-dimensional vector (`[x, y, z]`) and defaults to `[1, 1, 1]` if absent.
- `post_rotation` or `right_rotation`: Rotation around the translated origin to be applied after scaling. Defaults to no rotation. Specified the same as `rotation`.
- `origin`: Origin point used for rotation and scaling. The transformation is also moved here as a final step. Specified either as a three-dimensional vector (`[x, y, z]`) or using one of the three builtin values `"corner"` (= `[0, 0, 0]`), `"center"` (= `[0.5, 0.5, 0.5]`) or `"opposing-corner"` (= `[1, 1, 1]`, default).

## Blockstate Files

_See also: [Blockstate files][mcwikiblockstate] on the [Minecraft Wiki][mcwiki]_

Blockstate files are used by the game to assign different models to different [blockstates]. There must be exactly one blockstate file per block registered to the game. Specifying block models for blockstates works in two mutually exclusive ways: via variants or via multipart.

Inside a `variants` block, there is an element for each blockstate. This is the predominant way of associating blockstates with models, used by the vast majority of blocks.
- The key is the string representation of the blockstate without the block name, so for example `"type=top,waterlogged=false"` for a non-waterlogged top slab, or `""` for a block with no properties. It is worth noting that unused properties may be omitted. For example, if the `waterlogged` property has no influence on the model chosen, two objects `type=top,waterlogged=false` and `type=top,waterlogged=true` may be collapsed into one `type=top` object. This also means that an empty string is valid for every block.
- The value is either a single model object or an array of model objects. If an array of model objects is used, a model will be randomly chosen from it. A model object consists of the following data:
    - `model`: A path to a model file location, relative to the namespace's `models` folder, for example `minecraft:block/cobblestone`.
    - `x` and `y`: Rotation of the model on the x-axis/y-axis. Limited to steps of 90 degrees. Optional each, defaults to 0.
    - `uvlock`: Whether to lock the UVs of the model when rotating or not. Optional, defaults to false.
    - `weight`: Only useful with arrays of model objects. Gives the object a weight, used when choosing a random model object. Optional, defaults to 1.

In contrast, inside a `multipart` block, elements are combined depending on the properties of the blockstate. This method is mainly used by fences and walls, who enable the four directional parts based on boolean properties. A multipart element consists of two parts: a `when` block and an `apply` block.

- The `when` block specifies either a string representation of a blockstate or a list of properties that must be met for the element to apply. The lists can either be named `"OR"` or `"AND"`, performing the respective logical operation on its contents. Both single blockstate and list values can additionally specify multiple actual values by separating them with `|` (for example `facing=east|facing=west`).
- The `apply` block specifies the model object or an array of model objects to use. This works exactly like with a `variants` block.

## Tinting

Some blocks, such as grass or leaves, change their texture color based on their location and/or properties. [Model elements][elements] can specify a tint index on their faces, which will allow a color handler to handle the respective faces. The code side of things works through two events, one for block color handlers and one for item color handlers. They both work pretty similar, so let's have a look at a block handler first:

```java
// Client-side mod bus event handler
@SubscribeEvent
public static void registerBlockColorHandlers(RegisterColorHandlersEvent.Block event) {
    // Parameters are the block's state, the level the block is in, the block's position, and the tint index.
    // The level and position may be null.
    event.register((state, level, pos, tintIndex) -> {
        // Replace with your own calculation. See the BlockColors class for vanilla references.
        // Colors are in ARGB format. Generally, if the tint index is -1, it means that no tinting
        // should take place and a default value should be used instead.
        return 0xFFFFFFFF;
    });
}
```

Item handlers work pretty much the same, except for some naming and the lambda parameters:

```java
// Client-side mod bus event handler
@SubscribeEvent
public static void registerItemColorHandlers(RegisterColorHandlersEvent.Item event) {
    // Parameters are the item stack and the tint index.
    event.register((stack, tintIndex) -> {
        // Like above, replace with your own calculation. Vanilla values are in the ItemColors class.
        // Also like above, tint index -1 means no tint and should use a default value instead.
        return 0xFFFFFFFF;
    });
}
```

Be aware that the `item/generated` model specifies tint indices for its various layers - `layer0` has tint index 0, `layer1` has tint index 1, etc. Also, remember that block items are items, not blocks, and require an item color handler to be colored.

## Registering Additional Models

Models that are not associated with a block or item in some way, but are still required in other contexts (e.g. [block entity renderers][ber]), can be registered through `ModelEvent.RegisterAdditional`:

```java
// Client-side mod bus event handler
@SubscribeEvent
public static void registerAdditional(ModelEvent.RegisterAdditional event) {
    event.register(new ResourceLocation("examplemod", "block/example_unused_model"));
}
```

[ao]: https://en.wikipedia.org/wiki/Ambient_occlusion
[ber]: ../../../blockentities/ber.md
[bewlr]: ../../../items/bewlr.md
[bsfile]: #blockstate-files
[custommodelloader]: modelloaders.md
[elements]: #elements
[event]: ../../../concepts/events.md
[eventhandler]: ../../../concepts/events.md#registering-an-event-handler
[extrafacedata]: #extra-face-data
[iscustomrenderer]: bakedmodel.md#others
[mcwiki]: https://minecraft.wiki
[mcwikiblockstate]: https://minecraft.wiki/w/Tutorials/Models#Block_states
[mcwikimodel]: https://minecraft.wiki/w/Model
[mipmapping]: https://en.wikipedia.org/wiki/Mipmap
[modbus]: ../../../concepts/events.md#event-buses
[overrides]: #overrides
[perspectives]: bakedmodel.md#perspectives
[rendertype]: #render-types
[roottransforms]: #root-transforms
[rl]: ../../../misc/resourcelocation.md
[side]: ../../../concepts/sides.md
[textures]: ../textures.md
[tinting]: #tinting
>>>>>>> 69841f41
<|MERGE_RESOLUTION|>--- conflicted
+++ resolved
@@ -1,30 +1,3 @@
-<<<<<<< HEAD
-모델
-======
-
-[모델 시스템][models]은 리소스팩을 통해 블록과 아이템에 모양을 추가합니다. 모델 시스템의 기능 중 하나는 블록과 아이템의 텍스쳐뿐 아니라 전체 모양까지 리소스팩으로 다루는 것이기에, 아이템 및 블록을 추가하는 모드들은 자체적으로 작은 리소스팩을 포함합니다. 
-
-모델 파일
------------
-
-모델과 텍스쳐는 [`ResourceLocation`][resloc]으로 연결되지만, 이들을 저장하는 `ModelManager`는 `ModelResourceLocation`을 대신 사용합니다. `ModelResourceLocation`은 리소스 이름뿐 아니라 구체적인 모델의 변형(variant)도 지정하여 맥락에 따라 다른 모양을 사용합니다. 블록은 자신의 레지스트리 이름과 현재 [`BlockState`][state]를 문자열로 변환한 것을 변형으로 사용합니다. 아이템은 단순히 `inventory`를 사용합니다.
-
-:::note
-JSON 모델은 오직 직육면체만 지원합니다; 다른 모양도 사용하시려면 다른 포맷을 사용해야 합니다.
-:::
-
-### 텍스쳐
-
-모델과 유사하게 텍스쳐도 리소스팩에 동봉되며 [`ResourceLocation`][resloc]으로 참조됩니다. 마인크래프트의 [UV 좌표][uv]의 원점(0, 0)은 **왼쪽 위** 가장자리입니다. UV의 범위는 **언제나** 0에서부터 16이며 더 크거나 작은 텍스쳐는 좌표의 크기를 조정해 맞춥니다. 밉맵이 잘못 적용될 수 있기 때문에 모든 텍스쳐는 정사각형이어야 하고, 각 변의 길이는 2의 제곱수여야 합니다. (예를 들어, 1x1, 2x2, 8x8, 16x16 등의 크기가 권장되며, 5x5, 30x30은 2의 제곱수가 아니기에 권장되지 않습니다. 5x10이나 4x8은 정사각형이 아니기에 깨질 수 있습니다.). 텍스쳐는 오직 [애니메이션][animated]을 추가할 때만 비 정사각형 형태일 수 있습니다. 
-
-[models]: https://minecraft.wiki/w/Tutorials/Models#File_path
-[resloc]: ../../../misc/resourcelocation.md
-[statemodel]: https://minecraft.wiki/w/Tutorials/Models#Block_states
-[itemmodels]: https://minecraft.wiki/w/Tutorials/Models#Item_models
-[state]: ../../../blocks/states.md
-[uv]: https://ko.wikipedia.org/wiki/UV_%EB%A7%A4%ED%95%91
-[animated]: https://minecraft.wiki/w/Resource_Pack?so=search#Animation
-=======
 # Models
 
 Models are JSON files that determine the visual shape and texture(s) of a block or item. A model consists of cuboid elements, each with their own size, that then get assigned a texture to each face.
@@ -327,5 +300,4 @@
 [rl]: ../../../misc/resourcelocation.md
 [side]: ../../../concepts/sides.md
 [textures]: ../textures.md
-[tinting]: #tinting
->>>>>>> 69841f41
+[tinting]: #tinting