--- conflicted
+++ resolved
@@ -64,18 +64,7 @@
 | `FIXED`                   | `"fixed"`                 | Item frames                                                                                                      |
 | `NONE`                    | `"none"`                  | Fallback purposes in code, should not be used in JSON                                                            |
 
-<<<<<<< HEAD
-## `BakedOverrides`
-
-`BakedOverrides` is a class that provides a way for baked models to process the state of an [`ItemStack`][itemstack] and return a new baked model through the `#findOverride` method. `#findOverride` has four parameters:
-
-- An `ItemStack`: The item stack being rendered.
-- A `ClientLevel`: The level the model is being rendered in. This should only be used for querying the level, not mutating it in any way. May be null.
-- A `LivingEntity`: The [living entity][livingentity] the model is rendered on. May be null, e.g. when rendering from a [block entity renderer][ber].
-- An `int`: A seed for randomizing.
-=======
 ## `DelegateBakedModel`
->>>>>>> fbc75e4f
 
 A `DelegateBakedModel` can be used to modify an already existing `BakedModel`. `DelegateBakedModel` is a subclass of `BakedModel` that accepts another `BakedModel` (the "original" model) in the constructor and by default redirects all methods to the original model. Your implementation can then override only select methods, like so:
 
@@ -115,13 +104,8 @@
 [blockstate]: ../../../blocks/states.md
 [entityrenderer]: ../../../entities/renderer.md
 [event]: ../../../concepts/events.md
-<<<<<<< HEAD
-[bakedoverrides]: #bakedoverrides
-[itemstack]: ../../../items/index.md#itemstacks
+[itemmodels]: items.md#manually-rendering-an-item
 [livingentity]: ../../../entities/livingentity.md
-=======
-[itemmodels]: items.md#manually-rendering-an-item
->>>>>>> fbc75e4f
 [modbus]: ../../../concepts/events.md#event-buses
 [modelloader]: modelloaders.md
 [mrl]: ../../../misc/resourcelocation.md#modelresourcelocations
