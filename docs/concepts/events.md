--- conflicted
+++ resolved
@@ -1,11 +1,7 @@
-<<<<<<< HEAD
-# 이벤트
-=======
 ---
 sidebar_position: 3
 ---
-# Events
->>>>>>> 69841f41
+# 이벤트
 
 이벤트 시스템은 네오 포지의 주요 기능중 하나입니다. 게임에서 여러 사건이 발생하면 이벤트가 방송됩니다. 예를 들어, 플레이어가 우클릭 할 때의 이벤트, 엔티티가 점프할 때의 이벤트, 블록을 그릴 때의 이벤트, 게임을 불러올 때의 이벤트 등이 있습니다. 모드는 이벤트에 핸들러를 구독시켜, 이벤트 방송시 특정 동작을 수행할 수 있습니다.
 
@@ -55,12 +51,7 @@
 @Mod("yourmodid")
 public class YourMod {
     public YourMod(IEventBus modBus) {
-<<<<<<< HEAD
-        // 자동으로 EventHandler 클래스의 모든 핸들러들을 등록함
-        NeoForge.EVENT_BUS.addListener(new EventHandler());
-=======
         NeoForge.EVENT_BUS.register(new EventHandler());
->>>>>>> 69841f41
     }
 }
 ```
@@ -88,11 +79,7 @@
 
 ### `@EventBusSubscriber`
 
-<<<<<<< HEAD
-위에서 한 단계 더 나아가, 이벤트 핸들러가 정의된 클래스 자체를 `@Mod.EventBusSubscriber`로 표기할 수도 있습니다. 네오 포지는 자동으로 이 어노테이션으로 표기된 클래스들을 찾아 이벤트 버스에 등록합니다, 그러면 모드 생성자에서 이벤트 관리를 하지 않아도 됩니다. 결국에는 생성자 맨 아래에서 `NeoForge.EVENT_BUS.register(EventHandler.class)`를 호출하는 것과 동일하기에 모든 핸들러는 정적 메서드여야 합니다.
-=======
-We can go one step further and also annotate the event handler class with `@EventBusSubscriber`. This annotation is discovered automatically by NeoForge, allowing you to remove all event-related code from the mod constructor. In essence, it is equivalent to calling `NeoForge.EVENT_BUS.register(EventHandler.class)` at the end of the mod constructor. This means that all handlers must be static, too.
->>>>>>> 69841f41
+위에서 한 단계 더 나아가, 이벤트 핸들러가 정의된 클래스 자체를 `@EventBusSubscriber`로 표기할 수도 있습니다. 네오 포지는 자동으로 이 어노테이션으로 표기된 클래스들을 찾아 이벤트 버스에 등록합니다, 그러면 모드 생성자에서 이벤트 관리를 하지 않아도 됩니다. 결국에는 생성자 맨 아래에서 `NeoForge.EVENT_BUS.register(EventHandler.class)`를 호출하는 것과 동일하기에 모든 핸들러는 정적 메서드여야 합니다.
 
 필수는 아니지만 어노테이션의 `modid` 값을 지정하는 것을 강력히 권장드립니다, 핸들러에서 오류 발생시 무슨 핸들러인지 구분하기 더 쉽기 때문입니다 (특히 모드끼리 충돌날 때).
 
@@ -127,20 +114,9 @@
 
 일부 이벤트들은 `ICancellableEvent` 인터페이스를 구현합니다. 이 이벤트들은 `#setCanceled(boolean canceled)`로 취소할 수 있으며, 이벤트 취소 여부는 `#isCanceled()`로 확인할 수 있습니다. 이벤트가 취소되면 다른 구독된 핸들러들은 실행되지 않으며, 이벤트를 발생시킨 사건이 중단됩니다. 예를 들어 생물이 도약할 때 방송되는 `LivingJumpEvent`를 취소하면 도약이 중단됩니다. 
 
-<<<<<<< HEAD
 이벤트 취소 여부와 관계 없이 언제나 핸들러를 실행하려면 `IEventBus#addListener`(또는 `@SubscribeEvent`)의 `receiveCanceled`를 `true`로 지정하세요.
 
-### 결과
-
-일부 이벤트들은 결과(`Result`)를 가집니다. 결과는 세 가지로 나뉘는데: 사건을 중단시키는 `DENY`, 사건을 강행시키는 `ALLOW`, 사건에 간섭하지 않는 `DEFAULT`가 있습니다. 이벤트의 결과는 `Event#setResult`로 지정할 수 있습니다. 결과를 가지는 이벤트들은 `@HasResult`로 표기되어 있습니다/
-
-:::caution
-`Result`는 추후 제거될 예정이며, 각 이벤트마다 결과를 표현하는 열거형을 따로 만들 것입니다.
-:::
-=======
-Event handlers can opt to explicitly receive cancelled events. This is done by setting the `receiveCanceled` boolean parameter in `IEventBus#addListener` (or `@SubscribeEvent`, depending on your way of attaching the event handlers) to true.
-
-### TriStates and Results
+### 제 삼의 상태와 Results
 
 Some events have three potential return states represented by `TriState`, or a `Result` enum directly on the event class. The return states can typically either cancel the action the event is handling (`TriState#FALSE`), force the action to run (`TriState#TRUE`), or execute default Vanilla behavior (`TriState#DEFAULT`).
 
@@ -161,7 +137,6 @@
     event.setResult(MobDespawnEvent.Result.DENY);
 }
 ```
->>>>>>> 69841f41
 
 ### 우선순위
 
@@ -173,55 +148,30 @@
 
 일부 이벤트들은 한쪽 [사이드][side]에서만 방송됩니다. 그 예로, 렌더링 관련 이벤트들은 클라이언트에서만 방송됩니다. 이 이벤트들에 구독한 핸들러들은 클라이언트 전용 코드를 사용하니 버스에 등록할 때 사이드를 맞춰야 합니다.
 
-<<<<<<< HEAD
-`IEventBus#addListener()` 사용시, `FMLEnvironment.dist`를 확인해 맞는 사이드에서 핸들러를 등록해야 하며, 클라이언트 전용 코드는 다른 클래스를 만들어 작성하세요.
-
-`@Mod.EventBusSubscriber` 사용시, 어노테이션의 `value` 값에 다음과 같이 사이드를 지정할 수 있습니다: `@Mod.EventBusSubscriber(value = Dist.CLIENT, modid = "yourmodid")`.
-=======
 Event handlers that use `IEventBus#addListener()` should check the current physical side via `FMLEnvironment.dist` or the `Dist` parameter in your made mod constructor and add the listener in a separate client-only class, as outlined in the article on [sides][side].
 
 Event handlers that use `@EventBusSubscriber` can specify the side as the `value` parameter of the annotation, for example `@EventBusSubscriber(value = Dist.CLIENT, modid = "yourmodid")`.
->>>>>>> 69841f41
 
 ## 이벤트 버스들
 
 대부분의 이벤트들은 메인 이벤트 버스, `NeoForge.EVENT_BUS`에 방송되지만, 그 외는 모드별 버스에 방송됩니다. 여기에 방송되는 이벤트는 구분을 위해 `IModBusEvent`를 구현합니다.
 
-<<<<<<< HEAD
-메인 클래스 생성자의 인자로 모드별 버스를 추가할 수 있습니다. 여기에 핸들러들을 등록하세요. 만약 `@Mod.EventBusSubscriber`를 사용하신다면 어노테이션의 인자로 버스를 다음과 같이 지정할 수 있습니다: `@Mod.EventBusSubscriber(bus = Bus.MOD, modid = "yourmodid")`. 버스는 기본값으로 `Bus.FORGE`, 즉 메인 이벤트 버스입니다.
-=======
-The mod event bus is passed to you as a parameter in the mod constructor, and you can then subscribe mod bus events to it. If you use `@EventBusSubscriber`, you can also set the bus as an annotation parameter, like so: `@EventBusSubscriber(bus = Bus.MOD, modid = "yourmodid")`. The default bus is `Bus.GAME`.
->>>>>>> 69841f41
+메인 클래스 생성자의 인자로 모드별 버스를 추가할 수 있습니다. 여기에 핸들러들을 등록하세요. 만약 `@EventBusSubscriber`를 사용하신다면 어노테이션의 인자로 버스를 다음과 같이 지정할 수 있습니다: `@EventBusSubscriber(bus = Bus.MOD, modid = "yourmodid")`. 버스는 기본값으로 `Bus.GAME`, 즉 메인 이벤트 버스입니다.
 
 ### 모드 생명주기
 
-<<<<<<< HEAD
-모드별 버스에 방송되는 이벤트들은 대개 모드의 생명주기를 알리기 위한 것입니다. 이 이벤트들은 게임을 시작하면서 한 번만 방송됩니다, 그리고 대개 모든 모드들에 병렬적으로 방송됩니다. 그렇기에 메인 스레드에서 실행해야 하는 코드가 있다면 `#enqueueWork(Runnable runnable)`를 사용하세요.
-=======
 Most mod bus events are what is known as lifecycle events. Lifecycle events run once in every mod's lifecycle during startup. Many of them are fired in parallel by subclassing `ParallelDispatchEvent`; if you want to run code from one of these events on the main thread, enqueue them using `#enqueueWork(Runnable runnable)`.
->>>>>>> 69841f41
 
 모드의 생명주기는 크게 다음과 같은 순서를 따릅니다:
 
-<<<<<<< HEAD
 - 모드의 생성자가 호출됨. 여기, 또는 다음 단계에서 이벤트 핸들러를 등록할 것.
-- `@Mod.EventBusSubscriber`로 표기된 클래스들을 찾고 등록함.
+- `@EventBusSubscriber`로 표기된 클래스들을 찾고 등록함.
 - `FMLConstructModEvent`가 방송됨.
 - 레지스트리 이벤트가 방송됨: [레지스트리 생성을 알리는 `NewRegistryEvent`][newregistry], [데이터팩 레지스트리 생성을 알리는 `DataPackRegistryEvent.NewRegistry`][newdatapackregistry], [객체를 등록할 때라고 알리는 `RegisterEvent`][registerevent].
 - `FMLCommonSetupEvent`가 방송됨. 기타 모드 초기화가 여기서 이뤄짐.
 - [사이드 초기화][side] 이벤트가 방송됨: 물리 클라이언트에선 `FMLClientSetupEvent`, 물리 서버에선 `FMLDedicatedServerSetupEvent`.
 - `InterModComms`를 처리함(아래 참고).
 - `FMLLoadCompleteEvent`가 방송됨.
-=======
-- The mod constructor is called. Register your event handlers here, or in the next step.
-- All `@EventBusSubscriber`s are called.
-- `FMLConstructModEvent` is fired.
-- The registry events are fired, these include [`NewRegistryEvent`][newregistry], [`DataPackRegistryEvent.NewRegistry`][newdatapackregistry] and, for each registry, [`RegisterEvent`][registerevent].
-- `FMLCommonSetupEvent` is fired. This is where various miscellaneous setup happens.
-- The [sided][side] setup is fired: `FMLClientSetupEvent` if on a physical client, and `FMLDedicatedServerSetupEvent` if on a physical server.
-- `InterModComms` are handled (see below).
-- `FMLLoadCompleteEvent` is fired.
->>>>>>> 69841f41
 
 #### `InterModComms`
 
