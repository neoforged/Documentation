이벤트
======

포지는 이벤트 버스를 이용하여 여러 모드들이 바닐라 마인크래프트의 여러 이벤트에 반응할 수 있도록 해줍니다.

예를 들어, 막대기를 우클릭 하였을때 이벤트가 방송되고 모드는 이에 반응하여 어떠한 동작을 수행할 수 있습니다.

대부분의 게임속 이벤트들은 메인 이벤트 버스인 `NeoForge#EVENT_BUS`에 방송됩니다. 이 버스는 모든 모드가 공유합니다. 가끔 모드 각각에 방송되어야는 이벤트도 있는데, 이땐 각 모드별로 네오 포지가 생성하는 [모드 이벤트 버스](#모드-이벤트-버스)를 사용합니다.

이벤트 핸들러는 버스에 등록되어, 특정 이벤트에 반응하는 메서드 입니다.

이벤트 핸들러 만들기
-------------------------

이벤트 핸들러 메서드들은 결과를 반환하지 않고 인자가 하나만 있습니다. 이 메서드들은 정적이어도 되고 아니어도 됩니다.

이벤트 핸들러들은 `IEventBus#addListener`를 사용하여 바로 등록하실 수 있습니다. 만약 이벤트가 제너릭 클래스이고, `GenericEvent<T>` 의 자식 클래스일 경우 `IEventBus#addGenericListener`를 대신 사용하실 수 있습니다, 둘 다 전달될 메서드를 표현하는 `Consumer`를 인자로 받습니다. 제너릭 이벤트에 반응할 핸들러들은 타입 인자또한 전달하여야 합니다. 이벤트 핸들러들은 무조건 모드의 메인 클래스의 생성자에서 등록되어야 합니다.

```java
// ExampleMod라는 모드 메인 클래스

// 이 이벤트는 모드 버스에서 방송됩니다
private void modEventHandler(RegisterEvent event) {
    // Do things here
}

<<<<<<< HEAD
// 이 이벤트는 포지 버스에서 방송됩니다
private static void forgeEventHandler(AttachCapabilitiesEvent<Entity> event) {
    // ...
=======
// This event is on the forge bus
private static void forgeEventHandler(ExplosionEvent.Detonate event) {
	// ...
>>>>>>> eb25c179
}

// 모드의 생성자
modEventBus.addListener(this::modEventHandler);
forgeEventBus.addListener(ExampleMod::forgeEventHandler);
```

### 어노테이션을 활용한 이벤트 핸들러

이 이벤트 핸들러는 `EntityItemPickupEvent` 에 반응합니다, 이름에서 알 수 있다싶이, `Entity` 가 아이템을 주울 때 모드 버스에 방송됩니다.

```java
public class MyForgeEventHandler {
    @SubscribeEvent
    public void pickupItem(EntityItemPickupEvent event) {
        System.out.println("아이템을 주웠습니다!!");
    }
}
```

이 이벤트 핸들러를 등록하기 위해서는 `NeoForge.EVENT_BUS.register(...)`를 사용하세요. 그리고 이 메서드에 이벤트 핸들러 메서드가 있는 클래스의 인스턴스를 매개변수로 전달하세요. 만약 핸들러를 모드별 버스에 등록하고 싶다면 `FMLJavaModLoadingContext.get().getModEventBus().register(...)`를 대신 사용하세요.

### 어노테이션을 활용한 정적 이벤트 핸들러

이벤트 핸들러를 정적으로 만들 수도 있습니다. 이 메서드에도 `@SubscribeEvent` 어노테이션이 있습니다. 위에서 사용한 인스턴스를 통한 이벤트 핸들러와의 차이점은 메서드가 정적이라는 것입니다. 정적 이벤트 핸들러를 등록하기 위해서는 클래스의 인스턴스가 아니고, 클래스 그 자체가 전달되어야 합니다. 그 예로:

```java
public class MyStaticForgeEventHandler {
    @SubscribeEvent
    public static void arrowNocked(ArrowNockEvent event) {
        System.out.println("화살 당겨짐!");
    }
}
```

이는 `NeoForge.EVENT_BUS.register(MyStaticForgeEventHandler.class)`를 통해 등록합니다.

### 자동으로 정적 이벤트 핸들러 등록하기

`@Mod$EventBusSubscriber` 어노테이션은 클래스에 사용할 수 있습니다. 만약 이를 사용할 시, 그 클래스는 자동으로 `NeoForge#EVENT_BUS` 에 `@Mod` 클래스가 초기화될 때 등록됩니다. 이는 `NeoForge.EVENT_BUS.register(AnnotatedClass.class)` 구문을 `@Mod` 클래스의 생성자에서 사용하는 것과 동일합니다.

`@Mod$EventBusSubscriber` 는 아무 버스나 사용할 수 있습니다. 이를 사용할 때 모드의 아이디를 전달하는 것이 권장되는데, 이는 어노테이션만으로는 무슨 모드의 이벤트 핸들러인지 구별할 수 없기 때문입니다. 또, 이벤트를 들을 버스를 전달하는 것 또한 권장되는데, 무슨 버스의 이벤트를 듣는지 표시하기 때문입니다. 또, `Dist` 값을 지정하여 어떤 물리 사이드에서 이벤트 핸들러가 동작할 것인지를 설정하실 수 있습니다. 이를 통해 특정 물리 사이드에서는 아예 이벤트 핸들러가 등록되지 않도록 할 수 있습니다.

이를 이용한, `RenderLevelStageEvent` 이벤트에 반응하는, 클라이언트에만 존재하는 정적 이벤트 핸들러 입니다.

```java
@Mod.EventBusSubscriber(modid = "mymod", bus = Bus.FORGE, value = Dist.CLIENT)
public class MyStaticClientOnlyEventHandler {
    @SubscribeEvent
    public static void drawLast(RenderLevelStageEvent event) {
        System.out.println("월드 그리는중!");
    }
}
```

:::note
이를 이용하면 클래스의 인스턴스가 아닌 클래스 그 자체가 등록됩니다. 그렇기에 등록되는 모든 이벤트 핸들러는 정적이어야 제대로 동작합니다!
:::

이벤트 취소하기
---------

취소할 수 있는 이벤트는 클래스 정의에 `@Cancelable`로 표시되어 있습니다. 이러한 이벤트들은 포지에서 `Event#isCancelable`의 함수 본문에 `return true`를 주입하여 언제나 `true`를 반환하도록 합니다. 이벤트는 `Event#setCanceled(boolean canceled)`를 통해 취소할 수 있으며, `false`를 인자로 전달하는 것으로 "취소를 취소"하실 수 있습니다.

:::danger
`@Cancelable`이 없는 이벤트를 취소하려고 하면 `UnsuppoortedOperationException`가 발생해 게임이 충돌하게 됩니다!
:::

결과
-------

몇몇 이벤트들은 취소 여부 확인만으론 충분한 흐름 제어를 할 수 없어 `DENY`, `DEFAULT`, `ALLOW` 이 세가지 결과를 표현할 수 있는 `Event$Result`를 사용합니다. 이러한 이벤트들은 `@HasResult`로 표시되어 있습니다. `DENY`는 처리 중단, `DEFAULT`는 기본 바닐라 로직 실행, `ALLOW`는 강제 동작 실행을 의미합니다. 결과는 `Event#setResult`를 사용해 지정할 수 있습니다.

:::caution
각 이벤트들이 결과를 응용하는 방식은 다르기 때문에 이벤트의 Javadoc을 충분히 숙지하도록 하세요!
:::

우선순위
--------

이벤트 핸들러의 실행 순서에는 우선순위가 있습니다. `@SubscribeEvent`와 `IEventBus#addListener`는 우선순위를 지정하기 위한 `priority`를 선택 인자로 받습니다. 우선순위는 `EventPriority` 열거형으로 정의되는데, (`HIGHEST`, `HIGH`, `NORMAL`, `LOW`, `LOWEST`)가 있습니다. `HIGHEST`의 우선순위가 가장 높고 `LOWEST`가 가장 낮습니다.

이벤트 상속
----------

일부 이벤트들은 역할을 세부적으로 나누거나 하나의 범주로 묶기 위해 상속을 사용하기도 합니다. 이벤트 핸들러는 반응할 이벤트의 모든 자식클래스에도 반응합니다.

모드 이벤트 버스
-------------

귀하의 모드의 모드별 버스를 사용하시려면, [메인 클래스 생성자][ctor-injection]에 `IModEventBus`를 추가하세요.

모드 이벤트 버스는 주로 초기화를 위한 생명주기 이벤트를 방송할 때 사용합니다. 모드 버스에 방송되는 이벤트들은 전부 `IModBusEvent`를 구현합니다. 이 이벤트들은 대개 병렬적으로 방송되기에 다른 모드의 코드를 직접적으로 호출할 순 없으며, `InterModComms`을 대신 사용하세요.

모드 이벤트 버스에는 대표적으로 아래 [생명주기] 이벤트들이 방송됩니다.

* `FMLCommonSetupEvent`
* `FMLClientSetupEvent`/`FMLDedicatedServerSetupEvent`
* `InterModEnqueueEvent`
* `InterModProcessEvent`

:::note
`FMLClientSetupEvent` 와 `FMLDedicatedServerSetupEvent` 는 올바른 물리 사이드에서만 방송됩니다!
:::

위 생명주기 이벤트들은 모두 병렬적으로 처리되며, `ParallelDispatchEvent`의 하위 클래스 입니다. 위 이벤트 도중 메인 스레드에서 코드를 실행하려면 `#enqueueWork`를 사용하세요.

생명주기 이벤트 이외에도, 모드별 버스에서 방송되는 기타 객체 등록 및 초기화를 위한 이벤트도 있습니다. 이 이벤트들은 위와 다르게 병렬적으로 방송되지 않으며 대표적으로 아래 네 개가 있습니다:

* `RegisterColorHandlersEvent`
* `ModelEvent$BakingCompleted`
* `TextureStitchEvent`
* `RegisterEvent`

일반적으로, 모드의 초기화에 사용되는 이벤트는 모드별 버스에 방송됩니다.

[생명주기]: ./lifecycle.md
[ctor-injection]: ../gettingstarted/modfiles.md#javafml과-mod<|MERGE_RESOLUTION|>--- conflicted
+++ resolved
@@ -24,15 +24,9 @@
     // Do things here
 }
 
-<<<<<<< HEAD
 // 이 이벤트는 포지 버스에서 방송됩니다
-private static void forgeEventHandler(AttachCapabilitiesEvent<Entity> event) {
+private static void forgeEventHandler(ExplosionEvent.Detonate event) {
     // ...
-=======
-// This event is on the forge bus
-private static void forgeEventHandler(ExplosionEvent.Detonate event) {
-	// ...
->>>>>>> eb25c179
 }
 
 // 모드의 생성자
