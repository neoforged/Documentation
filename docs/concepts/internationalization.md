<<<<<<< HEAD
다국어 지원
=====================================
=======
# Internationalization and Localization
>>>>>>> a5c64027

마인크래프트는 다국어를 국제화(Internationalization, i18n라고 하기도 합니다.)와 현지화를 통해 지원합니다. 국제화는 다양한 언어를 지원할때 코드의 변경이 필요하지 않도록 하는 설계 방법입니다, 그리고 현지화는 표시되는 글자들을 유저의 언어에 맞게 바꾸는 과정입니다.

국제화와 현지화는 문자열 치환을 통해 이루어집니다. 국제화는 _번역 키값_을 사용하는데, 번역 키값은 표시 가능한 텍스트로 치환 가능한 문자열입니다. 예를 들어, 흙 블록의 이름 "Dirt" 는 `block.minecraft.dirt` 라는 번역 키값을 표시 가능한 텍스트로 치환하여 얻을 수 있습니다. 이를 통해 표시 가능한 텍스트들을 사용자의 언어에 관계없이 참조할 수 있으며, 새로운 언어를 지원하기 위해 게임의 코드를 수정할 필요가 없습니다.

현지화는 게임의 언어 설정을 따라 진행됩니다. 클라이언트에서는 언어 설정에서 다른 국가의 언어를 사용할 수 있지만, 전용 서버에서는 오직 `en_us` (영어)만이 지원됩니다. 지원되는 언어들은 [마인크래프트 위키][langs]에서 확인하실 수 있습니다.

<<<<<<< HEAD
언어 파일
--------------
=======
## Language files
>>>>>>> a5c64027

마인크래프트가 지원하는 언어들은 그 언어용 언어 파일이 각각 존재하고, 이 언어 파일들은 `asset/[네임 스페이스]/lang/[언어 코드].json` 에 위치합니다. (예: `examplemod`를 모드 아이디로 가지는 모드의 한국어 언어 파일은 `assets/examplemod/lang/ko_kr.json` 에 위치합니다.) 이 파일은 번역 키값을 실제 텍스트로 변환해주는 간단한 json 파일 입니다. 언어 파일들의 인코딩은 무조건 UTF-8이어야 합니다. 구버전 .lang 파일들은 [변환기][converter]를 통해 .json으로 변환할 수 있습니다. `.lang` 파일의 각 줄은 `<번역 키값>`:`<텍스트>` 형식으로 작성되어 있습니다.

```js
{
  "item.examplemod.example_item": "예시 아이템 이름",
  "block.examplemod.example_block": "예시 블록 이름",
  "commands.examplemod.examplecommand.error": "예시 커맨드 오류!"
}
```

<<<<<<< HEAD
블록과 아이템에서 사용하기
---------------------------
=======
## Usage with Blocks and Items
>>>>>>> a5c64027

블록, 아이템, 발전과제와 같은 게임의 여러 요소들은 번역 키값의 형태가 정해져있는데, 아이템은 `item.<네임 스페이스>.<경로>`, 블록은 `block.<네임 스페이스>.<경로>` 와 같은 형태를 가지고 있습니다. 이러한 형태는 각 클래스의 `#getDescriptionId` 메서드에서 정합니다. 또, 아이템은 `#getDescriptionId(ItemStack)` 메서드도 있는데, 이 메서드를 재정의하여 아이템의 NBT에 따라 다른 번역 키값을 사용하실 수도 있습니다.

`#getDescriptionId` 는 대개 레지스트리 이름의 겹점(:)을 점으로 대체한 것(예: "examplemod:example_item" -> "examplemod.example_item") 앞에 `block.` 이나 `item.` 이 붙은 문자열을 번역 키값으로 반환합니다(예: "item.examplemod.example_item"). `BlockItem`은 예외적으로 `Item#getDescriptionId`를 재정의하여 자신이 상징하는 블록의 번역 키값을 대신 사용합니다. 예를 들어 아이템 `examplemod:example_item`의 이름은 다음과 같이 정의합니다:

```json
{
  "item.examplemod.example_item": "예시 아이템 이름"
}
```

:::note
번역 키값은 텍스트 식별을 위한 것일 뿐입니다, 이를 레지스트리 객체를 구분하는데 사용하지 마세요, 꼭 레지스트리 이름을 대신 사용하세요!
:::

<<<<<<< HEAD
현지화 하는법
--------------------
=======
## Mod metadata

Historically, A mod's name and description have been defined in [`mods.toml` files][modinfo] without translation support. Starting with Neoforge v20.4.179, translation files can override mod info using the following keys:

| Translation Key | Overrides | Example |
|:---------------:|:---------:|:--------|
| `fml.menu.mods.info.displayname.[modid]` | `[[mods]]` -> `displayName` | `fml.menu.mods.info.displayname.examplemod` |
| `fml.menu.mods.info.description.[modid]` | `[[mods]]` -> `description` | `fml.menu.mods.info.description.examplemod` |

For example, a mod with the id `mymod` could localize its name and description by adding the following lines to a language file:

```js
{
  "fml.menu.mods.info.displayname.mymod": "My Mod",
  "fml.menu.mods.info.description.mymod": "My Mod is super cool and localized!"
}
```

:::warning
It is still recommended to define `displayName` and `description` in your [`mods.toml` file][modinfo], because the localization keys are not guaranteed to be supported everywhere. This is especially true for third-party tools.
:::

## Localization methods
>>>>>>> a5c64027

:::caution
많은 분들이 자주 하시는 실수가, 서버와 클라이언트의 언어 설정이 다를 수 있는데도 서버에서 먼저 현지화를 하고 클라이언트에 텍스트를 전송하는 것입니다. 

서버는 클라이언트가 직접 현지화를 하도록 `TranslatableContents` 등을 사용해야 합니다.
:::

### `net.minecraft.client.resources.language.I18n` (클라이언트 전용)

**이 클래스는 클라이언트에만 존재합니다!** 이를 서버에서 사용하려고 하면 예외가 발생하고 게임이 충돌합니다.

- `get(String, Object...)` 는 번역 키값을 텍스트로 치환하고 여기에 포매팅까지 적용하는 메서드입니다. 사용법은 `String.format(String, Object...)`과 비슷한데, 첫번째 인자는 번역 키값, 그 이후 가변 인자는 텍스트 중간에 삽입할 객체들 입니다. `%s`와 같은 서식 지정자는 사용하실 수 없습니다.

### `TranslatableContents`

`TranslatableContents`는 문자열 치환과 포매팅이 나중에 이루어지는 `ComponentContents` 입니다. 클라이언트에서 직접 언어 설정에 맞는 문자열로 치환하여 플레이어에게 메시지를 보낼 때 유용합니다.

`TranslatableContents(String, Object...)`의 첫번째 인자는 번역 키값이고, 나머지는 [포매팅][formatting]에 사용됩니다.

`MutableComponent`는 `Component#translatable`에 위 생성자와 동일한 인자를 전달하거나, `MutableComponent#create`에 직접 `TranslatableContents`를 넘겨 생성하실 수 있습니다.
자세한 내용은 [components]를 참고하세요.

### `TextComponentHelper`

- `createComponentTranslation(CommandSource, String, Object...)`는 클라이언트와 서버간 메시지를 주고 받을 때 유용합니다. 모드가 설치된 서버에 바닐라 클라이언트가 접속할 수도 있는데, 만약 메시지의 수신자가 바닐라 클라이언트라면 현지화에 필요한 언어 데이터가 없을 것이니 서버가 직접 자신의 언어로 현지화한 메시지를 클라이언트에 전송합니다. 만약 수신자가 바닐라 클라이언트가 아니라면 단순하게 `TranslatableComponent`를 생성합니다.

[langs]: https://minecraft.wiki/w/Language#Languages
[converter]: https://tterrag.com/lang2json/
<<<<<<< HEAD
[formatting]: ../misc/components.md#서식-지정하기
=======
[modinfo]: ../gettingstarted/modfiles.md#mod-specific-properties
[formatting]: ../misc/components.md#text-formatting
>>>>>>> a5c64027
[components]: ../misc/components.md<|MERGE_RESOLUTION|>--- conflicted
+++ resolved
@@ -1,9 +1,4 @@
-<<<<<<< HEAD
-다국어 지원
-=====================================
-=======
-# Internationalization and Localization
->>>>>>> a5c64027
+# 다국어 지원
 
 마인크래프트는 다국어를 국제화(Internationalization, i18n라고 하기도 합니다.)와 현지화를 통해 지원합니다. 국제화는 다양한 언어를 지원할때 코드의 변경이 필요하지 않도록 하는 설계 방법입니다, 그리고 현지화는 표시되는 글자들을 유저의 언어에 맞게 바꾸는 과정입니다.
 
@@ -11,12 +6,7 @@
 
 현지화는 게임의 언어 설정을 따라 진행됩니다. 클라이언트에서는 언어 설정에서 다른 국가의 언어를 사용할 수 있지만, 전용 서버에서는 오직 `en_us` (영어)만이 지원됩니다. 지원되는 언어들은 [마인크래프트 위키][langs]에서 확인하실 수 있습니다.
 
-<<<<<<< HEAD
-언어 파일
---------------
-=======
-## Language files
->>>>>>> a5c64027
+## 언어 파일
 
 마인크래프트가 지원하는 언어들은 그 언어용 언어 파일이 각각 존재하고, 이 언어 파일들은 `asset/[네임 스페이스]/lang/[언어 코드].json` 에 위치합니다. (예: `examplemod`를 모드 아이디로 가지는 모드의 한국어 언어 파일은 `assets/examplemod/lang/ko_kr.json` 에 위치합니다.) 이 파일은 번역 키값을 실제 텍스트로 변환해주는 간단한 json 파일 입니다. 언어 파일들의 인코딩은 무조건 UTF-8이어야 합니다. 구버전 .lang 파일들은 [변환기][converter]를 통해 .json으로 변환할 수 있습니다. `.lang` 파일의 각 줄은 `<번역 키값>`:`<텍스트>` 형식으로 작성되어 있습니다.
 
@@ -28,12 +18,7 @@
 }
 ```
 
-<<<<<<< HEAD
-블록과 아이템에서 사용하기
----------------------------
-=======
-## Usage with Blocks and Items
->>>>>>> a5c64027
+## 블록과 아이템에서 사용하기
 
 블록, 아이템, 발전과제와 같은 게임의 여러 요소들은 번역 키값의 형태가 정해져있는데, 아이템은 `item.<네임 스페이스>.<경로>`, 블록은 `block.<네임 스페이스>.<경로>` 와 같은 형태를 가지고 있습니다. 이러한 형태는 각 클래스의 `#getDescriptionId` 메서드에서 정합니다. 또, 아이템은 `#getDescriptionId(ItemStack)` 메서드도 있는데, 이 메서드를 재정의하여 아이템의 NBT에 따라 다른 번역 키값을 사용하실 수도 있습니다.
 
@@ -49,34 +34,8 @@
 번역 키값은 텍스트 식별을 위한 것일 뿐입니다, 이를 레지스트리 객체를 구분하는데 사용하지 마세요, 꼭 레지스트리 이름을 대신 사용하세요!
 :::
 
-<<<<<<< HEAD
-현지화 하는법
+Localization methods
 --------------------
-=======
-## Mod metadata
-
-Historically, A mod's name and description have been defined in [`mods.toml` files][modinfo] without translation support. Starting with Neoforge v20.4.179, translation files can override mod info using the following keys:
-
-| Translation Key | Overrides | Example |
-|:---------------:|:---------:|:--------|
-| `fml.menu.mods.info.displayname.[modid]` | `[[mods]]` -> `displayName` | `fml.menu.mods.info.displayname.examplemod` |
-| `fml.menu.mods.info.description.[modid]` | `[[mods]]` -> `description` | `fml.menu.mods.info.description.examplemod` |
-
-For example, a mod with the id `mymod` could localize its name and description by adding the following lines to a language file:
-
-```js
-{
-  "fml.menu.mods.info.displayname.mymod": "My Mod",
-  "fml.menu.mods.info.description.mymod": "My Mod is super cool and localized!"
-}
-```
-
-:::warning
-It is still recommended to define `displayName` and `description` in your [`mods.toml` file][modinfo], because the localization keys are not guaranteed to be supported everywhere. This is especially true for third-party tools.
-:::
-
-## Localization methods
->>>>>>> a5c64027
 
 :::caution
 많은 분들이 자주 하시는 실수가, 서버와 클라이언트의 언어 설정이 다를 수 있는데도 서버에서 먼저 현지화를 하고 클라이언트에 텍스트를 전송하는 것입니다. 
@@ -103,12 +62,8 @@
 
 - `createComponentTranslation(CommandSource, String, Object...)`는 클라이언트와 서버간 메시지를 주고 받을 때 유용합니다. 모드가 설치된 서버에 바닐라 클라이언트가 접속할 수도 있는데, 만약 메시지의 수신자가 바닐라 클라이언트라면 현지화에 필요한 언어 데이터가 없을 것이니 서버가 직접 자신의 언어로 현지화한 메시지를 클라이언트에 전송합니다. 만약 수신자가 바닐라 클라이언트가 아니라면 단순하게 `TranslatableComponent`를 생성합니다.
 
-[langs]: https://minecraft.wiki/w/Language#Languages
+[langs]: https://ko.minecraft.wiki/w/%EC%96%B8%EC%96%B4#%ED%98%84%EC%9E%AC_%ED%94%8C%EB%A0%88%EC%9D%B4_%EA%B0%80%EB%8A%A5%ED%95%9C_%EC%96%B8%EC%96%B4
 [converter]: https://tterrag.com/lang2json/
-<<<<<<< HEAD
+[modinfo]: ../gettingstarted/modfiles.md#모드에-적용되는-속성
 [formatting]: ../misc/components.md#서식-지정하기
-=======
-[modinfo]: ../gettingstarted/modfiles.md#mod-specific-properties
-[formatting]: ../misc/components.md#text-formatting
->>>>>>> a5c64027
 [components]: ../misc/components.md