--- conflicted
+++ resolved
@@ -2,26 +2,11 @@
 sidebar_position: 0
 ---
 
-<<<<<<< HEAD
-NeoGradle 문서
-=========================
-
-:::caution
-NeoForged는 최근에 설립된 단체고, 그 문서의 비공식 번역본이기에 문서가 불완전합니다.
-
-NeoGradle의 최초 출시 이전까지는 영문 ForgeGradle 6&5 문서를 대신 운영합니다.
-:::
-
-This is the official documentation for [ForgeGradle], a [Gradle] plugin for developing [MinecraftForge] and mods using MinecraftForge.
-
-This documentation is _only_ for ForgeGradle, **this is not a Java, Groovy, or Gradle tutorial**.
-=======
 # NeoGradle Documentation
 
 This is the official documentation for [NeoGradle], a [Gradle] plugin for developing [NeoForge] and mods using NeoForge.
 
 This documentation is _only_ for NeoForge, **this is not a Java, Groovy/Kotlin, or Gradle tutorial**.
->>>>>>> 69841f41
 
 If you would like to contribute to the docs, read [Contributing to the Docs][contributing].
 
