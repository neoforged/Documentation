--- conflicted
+++ resolved
@@ -119,16 +119,12 @@
             docsPluginId: "neogradle",
           },
           {
-<<<<<<< HEAD
-            href: "https://github.com/HKMOD/Neoforge-Korean-Documentation",
-=======
             to: "/contributing",
-            label: "Contributing",
+            label: "기여하기",
             position: "right",
           },
           {
-            href: "https://github.com/neoforged/documentation",
->>>>>>> 13d5ad41
+            href: "https://github.com/HKMOD/Neoforge-Korean-Documentation",
             label: "GitHub",
             position: "right",
           },
@@ -150,7 +146,7 @@
               },
               {
                 to: "/contributing",
-                label: "Contributing to the Documentation"
+                label: "문서에 기여하기"
               }
             ],
           },
