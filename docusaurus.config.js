// @ts-check
// Note: type annotations allow type checking and IDEs autocompletion
const {themes} = require('prism-react-renderer');
const lightTheme = themes.oneLight;
const darkTheme = themes.vsDark;

/** @type {import('@docusaurus/types').Config} */
const config = {
  title: "NeoForged 비공식 한글 문서",
  tagline: "The better mod loader",
  favicon: "img/favicon.ico",

  // Set the production url of your site here
  url: "https://docs.neoforged.net",
  // Set the /<baseUrl>/ pathname under which your site is served
  // For GitHub pages deployment, it is often '/<projectName>/'
  baseUrl: "/Neoforge-Korean-Documentation",

  // GitHub pages deployment config.
  // If you aren't using GitHub pages, you don't need these.
  organizationName: "HKMOD", // Usually your GitHub org/user name.
  projectName: "Neoforge-Korean-Documentation", // Usually your repo name.

  onBrokenLinks: "ignore", // Yay multi versioned-docs sites
  onBrokenMarkdownLinks: "warn",

  // Even if you don't use internalization, you can use this field to set useful
  // metadata like html lang. For example, if your site is Chinese, you may want
  // to replace "en" with "zh-Hans".
  i18n: {
    defaultLocale: "ko",
    locales: ["ko", "en"],
  },

  presets: [
    [
      "classic",
      /** @type {import('@docusaurus/preset-classic').Options} */
      ({
        docs: {
          sidebarPath: require.resolve("./sidebars.js"),
          // Please change this to your repo.
          // Remove this to remove the "edit this page" links.
          // editUrl:
          //  'https://github.com/facebook/docusaurus/tree/main/packages/create-docusaurus/templates/shared/',
          lastVersion: "current",
          includeCurrentVersion: true,
          versions: {
            current: {
              label: "1.20.x",
            },
          },
        },
        theme: {
          customCss: require.resolve("./src/css/custom.css"),
        },
      }),
    ],
  ],

  plugins: [
    [
      "@docusaurus/plugin-content-docs",
      {
        id: "neogradle",
        path: "neogradle",
        routeBasePath: "neogradle",
        sidebarPath: require.resolve("./sidebarsNG.js"),
        lastVersion: "current",
        includeCurrentVersion: true,
        versions: {
          current: {
            label: "FG6",
          },
          "5.x": {
            label: "FG5",
            path: "5.x",
          },
        },
      },
    ],
  ],

  themeConfig:
    /** @type {import('@docusaurus/preset-classic').ThemeConfig} */
    ({
      colorMode: {
        respectPrefersColorScheme: true
      },

      // Replace with your project's social card
      //image: 'img/docusaurus-social-card.jpg',
      navbar: {
<<<<<<< HEAD
        title: "NeoForged 가이드",
=======
        title: "Homepage",
>>>>>>> 55ddbc47
        logo: {
          alt: "NeoForged Logo",
          src: "img/logo.svg",
        },
        items: [
          {
            type: "docSidebar",
            sidebarId: "mainSidebar",
            position: "left",
<<<<<<< HEAD
            label: "시작하기",
=======
            label: "NeoForge Documentation",
>>>>>>> 55ddbc47
          },
          {
            type: "docSidebar",
            sidebarId: "ngSidebar",
            position: "left",
            docsPluginId: "neogradle",
            label: "NeoGradle 가이드",
          },
          {
            type: "docsVersionDropdown",
            position: "right",
          },
          {
            type: "docsVersionDropdown",
            position: "right",
            docsPluginId: "neogradle",
          },
          {
            to: "/contributing",
            label: "기여하기",
            position: "right",
          },
          {
            href: "https://github.com/HKMOD/Neoforge-Korean-Documentation",
            label: "GitHub",
            position: "right",
          },
        ],
      },
      footer: {
        style: "dark",
        links: [
          {
            title: "가이드들",
            items: [
              {
                to: "/docs/gettingstarted/",
                label: "NeoForge 가이드",
              },
              {
                to: "/neogradle/docs/",
                label: "NeoGradle 가이드",
              },
              {
                to: "/contributing",
                label: "문서에 기여하기"
              }
            ],
          },
          {
            title: "외부 링크들",
            items: [
              {
                label: "HKMOD 디스코드 서버",
                href: "https://discord.gg/99EcZ8B8nX",
              },
              {
                label: "한글 문서 소스",
                href: "https://github.com/HKMOD/Neoforge-Korean-Documentation",
              },
              {
                label: "NeoForge 디스코드 서버",
                href: "https://discord.neoforged.net/",
              },
              {
                label: "NeoForge 웹사이트",
                href: "https://neoforged.net/",
              },
              {
                label: "영문 문서 소스",
                href: "https://github.com/neoforged/documentation",
              },
            ],
          },
        ],
        copyright: `Copyright © 2016, under the MIT license. Built with Docusaurus.`,
      },
      prism: {
        theme: lightTheme,
        darkTheme: darkTheme,
        additionalLanguages: ["java", "gradle", "toml", "groovy", "kotlin", "javascript", "json", "json5"],
      },
      algolia: {
        // The application ID provided by Algolia
        appId: '05RJFT798Z',
  
        // Public API key: it is safe to commit it
        apiKey: 'b198aa85c7f2ee9364d105ef0be4d81a',
  
        indexName: 'neoforged'
      },
    }),
};

module.exports = config;<|MERGE_RESOLUTION|>--- conflicted
+++ resolved
@@ -91,11 +91,7 @@
       // Replace with your project's social card
       //image: 'img/docusaurus-social-card.jpg',
       navbar: {
-<<<<<<< HEAD
-        title: "NeoForged 가이드",
-=======
-        title: "Homepage",
->>>>>>> 55ddbc47
+        title: "메인 페이지",
         logo: {
           alt: "NeoForged Logo",
           src: "img/logo.svg",
@@ -105,11 +101,7 @@
             type: "docSidebar",
             sidebarId: "mainSidebar",
             position: "left",
-<<<<<<< HEAD
-            label: "시작하기",
-=======
-            label: "NeoForge Documentation",
->>>>>>> 55ddbc47
+            label: "NeoForge 가이드",
           },
           {
             type: "docSidebar",
