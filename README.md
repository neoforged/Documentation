# NeoForge 文档

此存储库用于存储有关NeoForge的文档，NeoForge是Minecraft模组开发的API。它还包含有关NeoGradle的文档，NeoGradle是一个用于开发NeoForge和使用NeoForge的模组的Gradle插件。

<<<<<<< HEAD
该文档使用[Docusaurus 2](https://docusaurus.io)构建 
=======
The documentation is built using [Docusaurus 3](https://docusaurus.io)
>>>>>>> 0e21693e

## 贡献

您可以在[文档贡献指南](https://docs.neoforged.net/contributing/)中阅读贡献指南 

如果您希望为文档做出贡献，请 fork 并 clone 此存储库。

<<<<<<< HEAD
如果您想通过实时开发服务器在本地预览文档网站，可以运行以下命令。大多数更改都会实时反馈，无需重新启动服务器。
=======
The documentation uses Node.js 18. This can either be installed manually or using a version manager that supports `.node-version` or `.nvmrc`. For most version managers, the `install` and/or `use` command can be used to setup the correct Node.js version.

For example:

```bash
nvm install # or 'nvs use'
```

You can run the following commands if you wish to preview the documentation website locally through the live development server. Most changes are reflected live without having to restart the server.
>>>>>>> 0e21693e

```bash
npm install
npm run start
```

### 构建

如果您希望构建可部署的静态版本的文档，您可以运行以下命令：

```bash
npm run build
```

此命令会生成静态内容到`build`目录，并可以使用任何静态内容托管服务来提供服务。<|MERGE_RESOLUTION|>--- conflicted
+++ resolved
@@ -2,11 +2,7 @@
 
 此存储库用于存储有关NeoForge的文档，NeoForge是Minecraft模组开发的API。它还包含有关NeoGradle的文档，NeoGradle是一个用于开发NeoForge和使用NeoForge的模组的Gradle插件。
 
-<<<<<<< HEAD
-该文档使用[Docusaurus 2](https://docusaurus.io)构建 
-=======
-The documentation is built using [Docusaurus 3](https://docusaurus.io)
->>>>>>> 0e21693e
+该文档使用[Docusaurus 3](https://docusaurus.io)构建 
 
 ## 贡献
 
@@ -14,19 +10,15 @@
 
 如果您希望为文档做出贡献，请 fork 并 clone 此存储库。
 
-<<<<<<< HEAD
-如果您想通过实时开发服务器在本地预览文档网站，可以运行以下命令。大多数更改都会实时反馈，无需重新启动服务器。
-=======
-The documentation uses Node.js 18. This can either be installed manually or using a version manager that supports `.node-version` or `.nvmrc`. For most version managers, the `install` and/or `use` command can be used to setup the correct Node.js version.
+本文档使用 Node.js 18。可以手动安装，也可以使用支持 `.node-version` 或 `.nvmrc` 的版本管理器安装。对于大多数版本管理器，可以使用 `install` 和/或 `use` 命令来设置正确的 Node.js 版本。
 
-For example:
+例如:
 
 ```bash
 nvm install # or 'nvs use'
 ```
 
-You can run the following commands if you wish to preview the documentation website locally through the live development server. Most changes are reflected live without having to restart the server.
->>>>>>> 0e21693e
+如果您想通过实时开发服务器在本地预览文档网站，可以运行以下命令。大多数更改都会实时反馈，无需重新启动服务器。
 
 ```bash
 npm install
